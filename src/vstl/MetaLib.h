#pragma once
#include <vstl/config.h>
#include <type_traits>
#include <stdint.h>

#include <typeinfo>
#include <new>
#include <vstl/Hash.h>
#include <mutex>
#include <atomic>
#include <thread>
#include <tuple>
#include <utility>
#include <vstl/AllocateType.h>
#include <vstl/Compare.h>
#include <vstl/Hash.h>
#include <core/allocator.h>
inline void *vengine_malloc(size_t size) {
    return luisa::detail::allocator_allocate(size, 0);
}
inline void vengine_free(void *ptr) {
    luisa::detail::allocator_deallocate(ptr, 0);
}
inline void *vengine_realloc(void *ptr, size_t size) {
    return luisa::detail::allocator_reallocate(ptr, size, 0);
}
VENGINE_DLL_COMMON void VEngine_Log(std::type_info const &t);
VENGINE_DLL_COMMON void VEngine_Log(char const *chunk);
namespace vstd {
template<typename T>
struct funcPtr;

template<typename Ret, typename... Args>
struct funcPtr<Ret(Args...)> {
    using Type = Ret (*)(Args...);
    using FuncType = Ret(Args...);
    using RetType = Ret;
};

template<typename Ret, typename... Args>
struct funcPtr<Ret (*)(Args...)> {
    using Type = Ret (*)(Args...);
    using FuncType = Ret(Args...);
    using RetType = Ret;
};

template<typename T>
using funcPtr_t = typename funcPtr<T>::Type;
template<typename T>
using functor_t = typename funcPtr<T>::FuncType;
template<typename T, uint32_t size = 1>
class Storage {
    alignas(T) char c[size * sizeof(T)];
};
template<typename T>
class Storage<T, 0> {};

using lockGuard = std::lock_guard<std::mutex>;

template<typename T, bool autoDispose = false>
class StackObject;
template<typename T>
class StackObject<T, false> {
private:
    alignas(T) uint8_t storage[sizeof(T)];

public:
    using SelfType = StackObject<T, false>;
    template<typename... Args>
    inline SelfType &New(Args &&...args) &noexcept {
        new (storage) T{std::forward<Args>(args)...};
        return *this;
    }
    template<typename... Args>
    inline SelfType &&New(Args &&...args) &&noexcept {
        return std::move(New(std::forward<Args>(args)...));
    }
    inline void Delete() noexcept {
        if constexpr (!std::is_trivially_destructible_v<T>)
            (reinterpret_cast<T *>(storage))->~T();
    }
    T &operator*() &noexcept {
        return *reinterpret_cast<T *>(storage);
    }
    T &&operator*() &&noexcept {
        return std::move(*reinterpret_cast<T *>(storage));
    }
    T const &operator*() const &noexcept {
        return *reinterpret_cast<T const *>(storage);
    }
    T *operator->() noexcept {
        return reinterpret_cast<T *>(storage);
    }
    T const *operator->() const noexcept {
        return reinterpret_cast<T const *>(storage);
    }
    T *GetPtr() noexcept {
        return reinterpret_cast<T *>(storage);
    }
    T const *GetPtr() const noexcept {
        return reinterpret_cast<T const *>(storage);
    }
    operator T *() noexcept {
        return reinterpret_cast<T *>(storage);
    }
    operator T const *() const noexcept {
        return reinterpret_cast<T const *>(storage);
    }
    StackObject() noexcept {}
    StackObject(const SelfType &value) {
        if constexpr (std::is_copy_constructible_v<T>) {
            new (storage) T(*value);
        } else {
            VEngine_Log(typeid(T));
            VENGINE_EXIT;
        }
    }
    StackObject(SelfType &&value) {
        if constexpr (std::is_move_constructible_v<T>) {
            new (storage) T(std::move(*value));
        } else {
            VEngine_Log(typeid(T));
            VENGINE_EXIT;
        }
    }
    template<typename... Args>
    StackObject(Args &&...args) {
        new (storage) T(std::forward<Args>(args)...);
    }
    T &operator=(SelfType const &value) {
        if constexpr (std::is_copy_assignable_v<T>) {
            operator*() = *value;
        } else if constexpr (std::is_copy_constructible_v<T>) {
            Delete();
            New(*value);
        } else {
            VEngine_Log(typeid(T));
            VENGINE_EXIT;
        }
        return **this;
    }
    T &operator=(SelfType &&value) {
        if constexpr (std::is_move_assignable_v<T>) {
            operator*() = std::move(*value);
        } else if constexpr (std::is_move_constructible_v<T>) {
            Delete();
            New(std::move(*value));
        } else {
            VEngine_Log(typeid(T));
            VENGINE_EXIT;
        }
        return **this;
    }
    template<typename Arg>
        requires(std::is_assignable_v<T, Arg &&>)
    T &
    operator=(Arg &&value) {
        operator*() = std::forward<Arg>(value);
        return **this;
    }
};

template<typename T>
class StackObject<T, true> {
private:
    StackObject<T, false> stackObj;
    bool initialized;

public:
    using SelfType = StackObject<T, true>;
    template<typename... Args>
    inline SelfType &New(Args &&...args) &noexcept {
        if (initialized) return *this;
        initialized = true;
        stackObj.New(std::forward<Args>(args)...);
        return *this;
    }

    template<typename... Args>
    inline SelfType &&New(Args &&...args) &&noexcept {
        return std::move(New(std::forward<Args>(args)...));
    }

    bool hash_value() const noexcept {
        return initialized;
    }

    bool Initialized() const noexcept {
        return initialized;
    }
    operator bool() const noexcept {
        return Initialized();
    }
    operator bool() noexcept {
        return Initialized();
    }
    inline bool Delete() noexcept {
        if (!Initialized()) return false;
        initialized = false;
        stackObj.Delete();
        return true;
    }
    void reset() const noexcept {
        Delete();
    }
    T &value() &noexcept {
        return *stackObj;
    }
    T const &value() const &noexcept {
        return *stackObj;
    }
    T &&value() &&noexcept {
        return std::move(*stackObj);
    }
    template<class U>
    T value_or(U &&default_value) const & {
        if (initialized)
            return *stackObj;
        else
            return std::forward<U>(default_value);
    }
    template<class U>
    T value_or(U &&default_value) && {
        if (initialized)
            return std::move(*stackObj);
        else
            return std::forward<U>(default_value);
    }
    T &operator*() &noexcept {
        return *stackObj;
    }
    T &&operator*() &&noexcept {
        return std::move(*stackObj);
    }
    T const &operator*() const &noexcept {
        return *stackObj;
    }
    T *operator->() noexcept {
        return stackObj.operator->();
    }
    T const *operator->() const noexcept {
        return stackObj.operator->();
    }
    T *GetPtr() noexcept {
        return stackObj.GetPtr();
    }
    T const *GetPtr() const noexcept {
        return stackObj.GetPtr();
    }
    operator T *() noexcept {
        return stackObj;
    }
    operator T const *() const noexcept {
        return stackObj;
    }
    StackObject() noexcept {
        initialized = false;
    }
    template<typename... Args>
    StackObject(Args &&...args)
        : stackObj(std::forward<Args>(args)...),
          initialized(true) {
    }
    StackObject(const SelfType &value) noexcept {
        initialized = value.initialized;
        if (initialized) {
            if constexpr (std::is_copy_constructible_v<T>) {
                stackObj.New(*value);
            } else {
                VEngine_Log(typeid(T));
                VENGINE_EXIT;
            }
        }
    }
    StackObject(SelfType &&value) noexcept {
        initialized = value.initialized;
        if (initialized) {
            if constexpr (std::is_move_constructible_v<T>) {
                stackObj.New(std::move(*value));
            } else {
                VEngine_Log(typeid(T));
                VENGINE_EXIT;
            }
        }
    }
    ~StackObject() noexcept {
        if (Initialized())
            stackObj.Delete();
    }
    T &operator=(SelfType const &value) {
        if (!initialized) {
            if (value.initialized) {
                if constexpr (std::is_copy_constructible_v<T>) {
                    stackObj.New(*value);
                } else {
                    VEngine_Log(typeid(T));
                    VENGINE_EXIT;
                }
                initialized = true;
            }
        } else {
            if (value.initialized) {
                stackObj = value.stackObj;
            } else {
                stackObj.Delete();
                initialized = false;
            }
        }
        return *stackObj;
    }
    T &operator=(SelfType &&value) {
        if (!initialized) {
            if (value.initialized) {
                if constexpr (std::is_move_constructible_v<T>) {
                    stackObj.New(std::move(*value));
                } else {
                    VEngine_Log(typeid(T));
                    VENGINE_EXIT;
                }
                initialized = true;
            }
        } else {
            if (value.initialized) {
                stackObj = std::move(value.stackObj);
            } else {
                stackObj.Delete();
                initialized = false;
            }
        }
        return *stackObj;
    }
    template<typename Arg>
        requires(std::is_assignable_v<StackObject<T, false>, Arg &&>)
    T &
    operator=(Arg &&value) {
        if (initialized) {
            return stackObj = std::forward<Arg>(value);
        } else {
            New(std::forward<Arg>(value));
            return **this;
        }
    }
};
//Declare Tuple
template<typename T>
using optional = StackObject<T, true>;

template<typename T>
using PureType_t = std::remove_pointer_t<std::remove_cvref_t<T>>;

struct Type {
private:
    const std::type_info *typeEle;
    struct DefaultType {};

public:
    Type() noexcept : typeEle(&typeid(DefaultType)) {
    }
    Type(const Type &t) noexcept : typeEle(t.typeEle) {
    }
    Type(const std::type_info &info) noexcept : typeEle(&info) {
    }
    Type(std::nullptr_t) noexcept : typeEle(nullptr) {}
    bool operator==(const Type &t) const noexcept {
        return *t.typeEle == *typeEle;
    }
    bool operator!=(const Type &t) const noexcept {
        return !operator==(t);
    }
    void operator=(const Type &t) noexcept {
        typeEle = t.typeEle;
    }
    size_t HashCode() const noexcept {
        if (!typeEle) return 0;
        return typeEle->hash_code();
    }
    const std::type_info &GetType() const noexcept {
        return *typeEle;
    }
};

template<>
struct hash<Type> {
    size_t operator()(const Type &t) const noexcept {
        return t.HashCode();
    }
};
template<>
struct compare<Type> {
    int32 operator()(Type const &a, Type const &b) const {
        if (a == b) return 0;
        return a.GetType().before(b.GetType()) ? -1 : 1;
    }
    int32 operator()(Type const &a, std::type_info const &b) const {
        if (a.GetType() == b) return 0;
        return a.GetType().before(b) ? -1 : 1;
    }
};
template<typename T>
struct array_meta;
template<typename T, size_t N>
struct array_meta<T[N]> {
    static constexpr size_t array_size = N;
    static constexpr size_t byte_size = N * sizeof(T);
};

template<typename T>
    requires(std::is_bounded_array_v<T>)
constexpr size_t array_count(T const &t) {
    return array_meta<T>::array_size;
}
template<typename T>
    requires(std::is_bounded_array_v<T>)
constexpr size_t array_byte_size(T const &t) {
    return array_meta<T>::byte_size;
}

namespace vstl_detail {

template<typename T, typename... Args>
struct FunctionRetAndArgs {
    static constexpr size_t ArgsCount = sizeof...(Args);
    using RetType = T;
    inline static const Type retTypes = typeid(T);
    inline static const Type argTypes[ArgsCount] =
        {
            typeid(Args)...};
};

template<typename T>
struct memFuncPtr;

template<typename T>
struct FunctionPointerData;

template<typename Ret, typename... Args>
struct FunctionPointerData<Ret(Args...)> {
    using RetAndArgsType = FunctionRetAndArgs<Ret, Args...>;
    static constexpr size_t ArgsCount = sizeof...(Args);
};

template<typename T>
struct FunctionType {
    using Type = typename memFuncPtr<decltype(&T::operator())>::Type;
};

template<typename Ret, typename... Args>
struct FunctionType<Ret(Args...)> {
    using Type = FunctionType<Ret(Args...)>;
    using RetAndArgsType = typename FunctionPointerData<Ret(Args...)>::RetAndArgsType;
    using FuncType = Ret(Args...);
    using RetType = Ret;
    static constexpr size_t ArgsCount = sizeof...(Args);
    using FuncPtrType = Ret (*)(Args...);
};

template<typename Class, typename Ret, typename... Args>
struct memFuncPtr<Ret (Class::*)(Args...)> {
    using Type = FunctionType<Ret(Args...)>;
};

template<typename Class, typename Ret, typename... Args>
struct memFuncPtr<Ret (Class::*)(Args...) const> {
    using Type = FunctionType<Ret(Args...)>;
};

template<typename Ret, typename... Args>
struct FunctionType<Ret (*)(Args...)> {
    using Type = FunctionType<Ret(Args...)>;
};
}// namespace vstl_detail

template<typename T>
using FunctionDataType = typename vstl_detail::FunctionType<T>::Type::RetAndArgsType;

template<typename T>
using FuncPtrType = typename vstl_detail::FunctionType<T>::Type::FuncPtrType;

template<typename T>
using FuncType = typename vstl_detail::FunctionType<T>::Type::FuncType;

template<typename T>
using FuncRetType = typename vstl_detail::FunctionType<T>::Type::RetType;

template<typename T>
constexpr size_t FuncArgCount = vstl_detail::FunctionType<T>::Type::ArgsCount;

template<typename Func, typename Target>
static constexpr bool IsFunctionTypeOf = std::is_same_v<FuncType<Func>, Target>;
template<typename A, typename B, typename C, typename... Args>
decltype(auto) select(A &&a, B &&b, C &&c, Args &&...args) {
    if (c(std::forward<Args>(args)...)) {
        return b(std::forward<Args>(args)...);
    }
    return a(std::forward<Args>(args)...);
}
struct range {
public:
    struct rangeIte {
        int64 v;
        int64 inc;
        int64 &operator++() {
            v += inc;
            return v;
        }
        int64 operator++(int) {
            auto lastV = v;
            v += inc;
            return lastV;
        }
        int64 const *operator->() const {
            return &v;
        }
        int64 const &operator*() const {
            return v;
        }
        bool operator==(rangeIte r) const {
            return r.v == v;
        }
        bool operator!=(rangeIte r) const {
            return r.v != v;
        }
    };
    range(int64 b, int64 e, int64 inc = 1) : b(b), e(e), inc(inc) {}
    range(int64 e) : b(0), e(e), inc(1) {}
    rangeIte begin() const {
        return {b, inc};
    }
    rangeIte end() const {
        return rangeIte{e, 0};
    }

private:
    int64 b;
    int64 e;
    int64 inc;
};
class IDisposable {
protected:
    IDisposable() = default;
    ~IDisposable() = default;

public:
    virtual void Dispose() = 0;
};
template<typename I, size_t sboSize = 48, size_t align = sizeof(size_t)>
class SBO {
    std::aligned_storage_t<sboSize, align> buffer;
    I *ptr;
    //void(Src, Dest)
    funcPtr_t<void *(void *, void *)> moveFunc;
    template<typename T>
    constexpr static bool IsLegalType = std::is_pointer_v<T> &&std::is_base_of_v<I, std::remove_pointer_t<T>>;

public:
    template<typename Func>
    constexpr static bool LegalCtorFunc =
        std::is_invocable_v<Func, void *> &&
        IsLegalType<FuncRetType<std::remove_cvref_t<Func>>>;
    I *operator->() const {
        return ptr;
    }
    I &operator*() const { return *ptr; }
    I *Get() const {
        return ptr;
    }

    template<typename Func>
        requires std::negation_v<std::is_same<SBO, std::remove_cvref_t<Func>>> && LegalCtorFunc<Func>
    SBO(Func &&func) {
        using T = std::remove_pointer_t<FuncRetType<std::remove_cvref_t<Func>>>;
        constexpr size_t sz = sizeof(T);
        void *originPtr;
        if constexpr (sz > sboSize) {
            originPtr = vengine_malloc(sz);
        } else {
            originPtr = &buffer;
        }
        func(originPtr);
        ptr = reinterpret_cast<T *>(originPtr);
        if constexpr (std::is_move_constructible_v<T>) {
            moveFunc = [](void *src, void *dst) -> void * {
                if (dst)
                    return new (dst) T(std::move(*reinterpret_cast<T *>(src)));
                else {
                    I *ptr = reinterpret_cast<I *>(src);
                    T *offsetPtr = static_cast<T *>(ptr);
                    return offsetPtr;
                }
            };
        } else {
            moveFunc = [](void *src, void *dst) -> void * {
                if (dst)
                    VEngine_Log(typeid(T));
                else {
                    I *ptr = reinterpret_cast<I *>(0);
                    T *offsetPtr = static_cast<T *>(ptr);
                    return offsetPtr;
                }
            };
        }
    }
    SBO(SBO const &) = delete;
    SBO(SBO &&sbo)
        : moveFunc(sbo.moveFunc) {
        auto sboOriginPtr = moveFunc(sbo.ptr, nullptr);
        if (sboOriginPtr == &sbo.buffer) {
            auto originPtr = &buffer;
            moveFunc(sboOriginPtr, originPtr);
            ptr = reinterpret_cast<I *>(reinterpret_cast<size_t>(sbo.ptr) - reinterpret_cast<size_t>(sboOriginPtr) + reinterpret_cast<size_t>(originPtr));
        } else {
            ptr = sbo.ptr;
        }
        sbo.ptr = nullptr;
    }
    ~SBO() {
        if (!ptr) return;
        ptr->~I();
        auto originPtr = moveFunc(ptr, nullptr);
        if (originPtr != &buffer) {
            vengine_free(originPtr);
        }
    }
};
template<typename T>
class IEnumerable {
public:
    virtual T GetValue() = 0;
    virtual bool End() = 0;
    virtual void GetNext() = 0;
    virtual optional<size_t> Length() { return {}; }
    virtual ~IEnumerable() {}
};
struct IteEndTag {};
template<typename T>
class Iterator {
private:
    using PtrType = SBO<IEnumerable<T>>;
    PtrType ptr;

public:
    IEnumerable<T> *Get() const { return ptr; }
    template<typename Func>
<<<<<<< HEAD
        requires((!std::is_same_v<Iterator, std::remove_cvref_t<Func>>)&&PtrType::template LegalCtorFunc<Func>)
=======
    requires std::negation_v<std::is_same<Iterator, std::remove_cvref_t<Func>>> &&
        SBO<IEnumerable<T>>::template LegalCtorFunc<Func>
>>>>>>> 6fd64e83
    Iterator(Func &&func) : ptr(std::forward<Func>(func)) {}
    Iterator(Iterator const &) = delete;
    Iterator(Iterator &&v)
        : ptr(v.ptr) {
        v.ptr = nullptr;
    }
    ~Iterator() {
    }
    T operator*() const {
        return ptr->GetValue();
    }
    void operator++() const {
        ptr->GetNext();
    }
    bool operator==(IteEndTag) const {
        return ptr->End();
    }
    bool operator!=(IteEndTag) const {
        return !ptr->End();
    }
    operator bool() const { return operator!=({}); }
};
template<typename T>
    requires(!std::is_reference_v<T>)
struct MoveIterator {
    T *t;
    MoveIterator(T &&t) : t(&t) {}
    MoveIterator(T &t) : t(&t) {}
    MoveIterator(MoveIterator &&) = delete;
    MoveIterator(MoveIterator const &) = delete;
    decltype(auto) begin() {
        return std::move(*t).begin();
    }
    decltype(auto) end() {
        return std::move(*t).end();
    }
};
template<typename T>
struct ptr_range {
public:
    struct rangeIte {
        T *v;
        int64 inc;
        T *operator++() {
            v += inc;
            return v;
        }
        T *operator++(int) {
            auto lastV = v;
            v += inc;
            return lastV;
        }
        T *operator->() const {
            return v;
        }
        T &operator*() const {
            return *v;
        }
        bool operator==(rangeIte r) const {
            return r.v == v;
        }
        bool operator!=(rangeIte r) const {
            return r.v != v;
        }
    };

    rangeIte begin() const {
        return {b, inc};
    }
    rangeIte end() const {
        return {e};
    }
    ptr_range(T *b, T *e, int64_t inc = 1) : b(b), e(e), inc(inc) {}

private:
    T *b;
    T *e;
    int64_t inc;
};
template<typename T>
struct disposer {
private:
    std::remove_reference_t<T> t;

public:
    template<typename A>
    disposer(A &&a)
        : t(std::forward<A>(a)) {}
    ~disposer() {
        t();
    }
};

template<typename T>
disposer<T> create_disposer(T &&t) {
    return disposer<T>(std::forward<T>(t));
}

template<typename T>
decltype(auto) get_lvalue(T &&data) {
    return static_cast<std::remove_reference_t<T> &>(data);
}
template<typename T>
T *get_rvalue_ptr(T &&v) {
    static_assert(!std::is_lvalue_reference_v<T>, "only rvalue allowed!");
    return &v;
}
template<typename T>
decltype(auto) get_const_lvalue(T &&data) {
    return static_cast<std::remove_reference_t<T> const &>(data);
}
template<typename A, typename B>
decltype(auto) array_same(A &&a, B &&b) {
    auto aSize = a.size();
    auto bSize = b.size();
    if (aSize != bSize) return false;
    auto ite = a.begin();
    auto end = a.end();
    auto oIte = b.begin();
    auto oEnd = b.end();
    while (ite != end && oIte != oEnd) {
        if (*ite != *oIte) return false;
        ++ite;
        ++oIte;
    }
    return true;
}
namespace detail {
template<bool... v>
struct Any;

template<bool... vs>
struct Any<true, vs...> {
    static constexpr bool value = true;
};
template<bool... vs>
struct Any<false, vs...> {
    static constexpr bool value = Any<vs...>::value;
};
template<>
struct Any<> {
    static constexpr bool value = false;
};
template<bool... v>
static constexpr bool Any_v = Any<v...>::value;
template<size_t... size>
struct max_size {
    static constexpr auto value = static_cast<size_t>(0u);
};
template<size_t first, size_t... other>
struct max_size<first, other...> {
    static constexpr auto value = std::max(first, max_size<other...>::value);
};
template<bool isConst>
struct GetVoidType;
template<>
struct GetVoidType<true> {
    using Type = void const;
};
template<>
struct GetVoidType<false> {
    using Type = void;
};
template<typename T>
using GetVoidType_t = typename GetVoidType<std::is_const_v<std::remove_reference_t<T>>>::Type;
template<typename Ret, typename Func, typename PtrType>
constexpr static Ret FuncTable(GetVoidType_t<PtrType> *ptr, GetVoidType_t<Func> *func) {
    using PureFunc = std::remove_cvref_t<Func>;
    PureFunc *realFunc = reinterpret_cast<PureFunc *>(func);
    return (std::forward<Func>(*realFunc))(std::forward<PtrType>(*reinterpret_cast<std::remove_reference_t<PtrType> *>(ptr)));
}
template<size_t i, typename Dest, typename... Args>
struct IndexOfStruct {
    static constexpr size_t Index = i;
};

template<size_t i, typename Dest, typename T, typename... Args>
struct IndexOfStruct<i, Dest, T, Args...> {
    static constexpr size_t Index = std::is_same_v<Dest, T> ? i : IndexOfStruct<i + 1, Dest, Args...>::Index;
};
template<size_t i, typename Dest, typename... Args>
struct AssignableOfStruct {
    static constexpr size_t Index = i;
};

template<size_t i, typename Dest, typename T, typename... Args>
struct AssignableOfStruct<i, Dest, T, Args...> {
    static constexpr size_t Index = std::is_assignable_v<Dest, T> ? i : AssignableOfStruct<i + 1, Dest, Args...>::Index;
};
}// namespace detail
class Evaluable {};
template<class Func>
class LazyEval : public Evaluable {
private:
    Func func;

public:
    using EvalType = decltype(std::declval<Func>()());
    LazyEval(Func &&func)
        : func(std::move(func)) {}
    LazyEval(LazyEval const &) = delete;
    LazyEval(LazyEval &&v)
        : func(std::move(v.func)) {}
    operator decltype(auto)() {
        return func();
    }
};

template<class Func>
LazyEval<Func> MakeLazyEval(Func &&func) {
    return std::forward<Func>(func);
}
template<typename... Args>
static constexpr bool AlwaysFalse = false;
template<typename... AA>
class variant {
public:
    static constexpr size_t argSize = sizeof...(AA);
    template<typename TarT>
    static constexpr size_t IndexOf = detail::IndexOfStruct<0, std::remove_cvref_t<TarT>, AA...>::Index;
    template<typename TarT>
    static constexpr size_t AssignableOf = detail::AssignableOfStruct<0, std::remove_cvref_t<TarT>, AA...>::Index;

private:
    template<typename... Funcs>
    struct PackedFunctors {
        std::tuple<Funcs...> funcs;
        PackedFunctors(Funcs &&...funcs)
            : funcs(std::forward<Funcs>(funcs)...) {}
        template<typename T>
        decltype(auto) operator()(T &&v) {
            constexpr size_t idx = IndexOf<std::remove_cvref_t<T>>;
            return std::get<idx>(funcs)(std::forward<T>(v));
        }
    };

    template<size_t i, typename T, typename... Args>
    struct TChsStr {
        using TT = typename TChsStr<i - 1, Args...>::TT;
    };

    template<typename T, typename... Args>
    struct TChsStr<0, T, Args...> {
        using TT = T;
    };
    template<size_t i, typename... Args>
    using Types = typename TChsStr<i, Args...>::TT;

    template<typename Ret, typename Func, typename VoidPtr, typename... Types>
    class Visitor {
    public:
        static Ret Visit(
            size_t id,
            VoidPtr *ptr,
            Func &&func) {
            constexpr static auto table =
                {
                    detail::FuncTable<
                        Ret,
                        std::remove_reference_t<Func>,
                        Types>...};
            return table.begin()[id](ptr, &func);
        }
    };
    template<typename... Args>
    struct Constructor;
    template<typename B, typename... Args>
    struct Constructor<B, Args...> {
        template<typename... A>
        static size_t AnyConst(void *ptr, size_t idx, A &&...a) {
            if constexpr (std::is_constructible_v<B, A &&...>) {
                new (ptr) B(std::forward<A>(a)...);
                return idx;
            } else {
                return Constructor<Args...>::template AnyConst<A...>(ptr, idx + 1, std::forward<A>(a)...);
            }
        }

        template<size_t v>
        static decltype(auto) Get(void *ptr) {
            if constexpr (v == 0) {
                return get_lvalue(*reinterpret_cast<B *>(ptr));
            } else {
                return Constructor<Args...>::template Get<v - 1>(ptr);
            }
        }
        template<size_t v>
        static decltype(auto) Get(void const *ptr) {
            if constexpr (v == 0) {
                return get_lvalue(*reinterpret_cast<B const *>(ptr));
            } else {
                return get_lvalue(Constructor<Args...>::template Get<v - 1>(ptr));
            }
        }
    };
    using DefaultCtor = Constructor<AA...>;

    std::aligned_storage_t<(detail::max_size<sizeof(AA)...>::value), (detail::max_size<alignof(AA)...>::value)> placeHolder;
    size_t switcher = 0;
    void m_dispose() {
        if constexpr (detail::Any_v<!std::is_trivially_destructible_v<AA>...>) {
            auto disposeFunc = [&]<typename T>(T &value) {
                value.~T();
            };
            visit(disposeFunc);
        }
    }

public:
    template<size_t i>
    using TypeOf = std::tuple_element_t<i, std::tuple<AA...>>;

    bool valid() const { return switcher < argSize; }

    template<typename Func>
    void update(size_t typeIndex, Func &&setFunc) {
        this->~variant();
        if (typeIndex >= argSize) {
            switcher = argSize;
            return;
        }
        switcher = typeIndex;
        setFunc(reinterpret_cast<void *>(&placeHolder));
    }

    void *GetPlaceHolder() { return &placeHolder; }
    void const *GetPlaceHolder() const { return &placeHolder; }
    size_t GetType() const { return switcher; }
    size_t index() const { return switcher; }
    template<typename T>
    bool IsTypeOf() const {
        return switcher == IndexOf<T>;
    }

    template<size_t i>
        requires(i <= argSize)
    decltype(auto) get() & {
#ifdef DEBUG
        if (i != switcher) {
            VEngine_Log("Try get wrong variant type!\n");
            VENGINE_EXIT;
        }
#endif
        return DefaultCtor::template Get<i>(&placeHolder);
    }
    template<size_t i>
        requires(i <= argSize)
    decltype(auto) get() && {
#ifdef DEBUG
        if (i != switcher) {
            VEngine_Log("Try get wrong variant type!\n");
            VENGINE_EXIT;
        }
#endif
        return std::move(DefaultCtor::template Get<i>(&placeHolder));
    }
    template<size_t i>
        requires(i <= argSize)
    decltype(auto) get() const & {
#ifdef DEBUG
        if (i != switcher) {
            VEngine_Log("Try get wrong variant type!\n");
            VENGINE_EXIT;
        }
#endif
        return DefaultCtor::template Get<i>(&placeHolder);
    }

    template<typename T>
        requires((IndexOf<T>) < argSize)
    T const *try_get() const & {
        static constexpr auto tarIdx = IndexOf<T>;
        if (tarIdx != switcher) {
            return nullptr;
        }
        return &DefaultCtor::template Get<tarIdx>(&placeHolder);
    }

    template<typename T>
        requires((IndexOf<T>) < argSize)
    T *try_get() & {
        static constexpr auto tarIdx = IndexOf<T>;
        if (tarIdx != switcher) {
            return nullptr;
        }
        return &DefaultCtor::template Get<tarIdx>(&placeHolder);
    }
    template<typename T>
        requires((IndexOf<T>) < argSize)
    optional<T> try_get() && {
        static constexpr auto tarIdx = IndexOf<T>;
        if (tarIdx != switcher) {
            return {};
        }
        return optional<T>(std::move(DefaultCtor::template Get<tarIdx>(&placeHolder)));
    }
    template<typename T>
        requires((IndexOf<T>) < argSize)
    T get_or(T &&value)
    const & {
        static constexpr auto tarIdx = IndexOf<T>;
        if (tarIdx != switcher) {
            return std::forward<T>(value);
        }
        return DefaultCtor::template Get<tarIdx>(&placeHolder);
    }
    template<typename T>
        requires((IndexOf<T>) < argSize)
    T get_or(T &&value) && {
        static constexpr auto tarIdx = IndexOf<T>;
        if (tarIdx != switcher) {
            return std::forward<T>(value);
        }
        return std::move(DefaultCtor::template Get<tarIdx>(&placeHolder));
    }
    template<typename T>
        requires((IndexOf<T>) < argSize)
    T const &force_get() const & {
        static constexpr auto tarIdx = IndexOf<T>;
#ifdef DEBUG
        if (tarIdx != switcher) {
            VEngine_Log("Try get wrong variant type!\n");
            VENGINE_EXIT;
        }
#endif
        return DefaultCtor::template Get<tarIdx>(&placeHolder);
    }

    template<typename T>
        requires((IndexOf<T>) < argSize)
    T &force_get() & {
        static constexpr auto tarIdx = IndexOf<T>;
#ifdef DEBUG
        if (tarIdx != switcher) {
            VEngine_Log("Try get wrong variant type!\n");
            VENGINE_EXIT;
        }
#endif
        return DefaultCtor::template Get<tarIdx>(&placeHolder);
    }
    template<typename T>
        requires((IndexOf<T>) < argSize)
    T && force_get() && {
        static constexpr auto tarIdx = IndexOf<T>;
#ifdef DEBUG
        if (tarIdx != switcher) {
            VEngine_Log("Try get wrong variant type!\n");
            VENGINE_EXIT;
        }
#endif
        return std::move(DefaultCtor::template Get<tarIdx>(&placeHolder));
    }
    template<typename Func>
    void visit(Func &&func) & {
        if (switcher >= argSize) return;
        Visitor<void, Func, void, AA &...>::Visit(switcher, GetPlaceHolder(), std::forward<Func>(func));
    }
    template<typename Func>
    void visit(Func &&func) && {
        if (switcher >= argSize) return;
        Visitor<void, Func, void, AA...>::Visit(switcher, GetPlaceHolder(), std::forward<Func>(func));
    }
    template<typename Func>
    void visit(Func &&func) const & {
        if (switcher >= argSize) return;
        Visitor<void, Func, void const, AA const &...>::Visit(switcher, GetPlaceHolder(), std::forward<Func>(func));
    }

    template<typename... Funcs>
        requires(sizeof...(Funcs) == argSize)
    void multi_visit(Funcs &&...funcs) & {
        if (switcher >= argSize) return;
        Visitor<void, PackedFunctors<Funcs...>, void, AA &...>::Visit(
            switcher,
            GetPlaceHolder(),
            PackedFunctors<Funcs...>(std::forward<Funcs>(funcs)...));
    }
    template<typename... Funcs>
        requires(sizeof...(Funcs) == argSize)
    void multi_visit(Funcs &&...funcs) && {
        if (switcher >= argSize) return;
        Visitor<void, PackedFunctors<Funcs...>, void, AA...>::Visit(
            switcher,
            GetPlaceHolder(),
            PackedFunctors<Funcs...>(std::forward<Funcs>(funcs)...));
    }
    template<typename... Funcs>
        requires(sizeof...(Funcs) == argSize)
    void multi_visit(Funcs &&...funcs) const & {
        if (switcher >= argSize) return;
        Visitor<void, PackedFunctors<Funcs...>, void const, AA const &...>::Visit(
            switcher,
            GetPlaceHolder(),
            PackedFunctors<Funcs...>(std::forward<Funcs>(funcs)...));
    }
    template<typename Ret, typename... Funcs>
        requires(sizeof...(Funcs) == argSize)
    decltype(auto) multi_visit_or(Ret &&r, Funcs &&...funcs) & {
        using RetType = std::remove_cvref_t<Ret>;
        if constexpr (std::is_base_of_v<Evaluable, RetType>) {
            using EvalType = typename RetType::EvalType;
            if (switcher >= argSize) return EvalType{std::forward<Ret>(r)};
            return Visitor<EvalType, PackedFunctors<Funcs...>, void, AA &...>::Visit(
                switcher,
                GetPlaceHolder(),
                PackedFunctors<Funcs...>(std::forward<Funcs>(funcs)...));
        } else {
            if (switcher >= argSize) return Ret{std::forward<Ret>(r)};
            return Visitor<Ret, PackedFunctors<Funcs...>, void, AA &...>::Visit(
                switcher,
                GetPlaceHolder(),
                PackedFunctors<Funcs...>(std::forward<Funcs>(funcs)...));
        }
    }
    template<typename Ret, typename... Funcs>
        requires(sizeof...(Funcs) == argSize)
    decltype(auto) multi_visit_or(Ret &&r, Funcs &&...funcs) && {
        using RetType = std::remove_cvref_t<Ret>;
        if constexpr (std::is_base_of_v<Evaluable, RetType>) {
            using EvalType = typename RetType::EvalType;
            if (switcher >= argSize) return EvalType{std::forward<Ret>(r)};
            return Visitor<EvalType, PackedFunctors<Funcs...>, void, AA...>::Visit(
                switcher,
                GetPlaceHolder(),
                PackedFunctors<Funcs...>(std::forward<Funcs>(funcs)...));
        } else {
            if (switcher >= argSize) return Ret{std::forward<Ret>(r)};
            return Visitor<Ret, PackedFunctors<Funcs...>, void, AA...>::Visit(
                switcher,
                GetPlaceHolder(),
                PackedFunctors<Funcs...>(std::forward<Funcs>(funcs)...));
        }
    }
    template<typename Ret, typename... Funcs>
        requires(sizeof...(Funcs) == argSize)
    decltype(auto) multi_visit_or(Ret &&r, Funcs &&...funcs) const & {
        using RetType = std::remove_cvref_t<Ret>;
        if constexpr (std::is_base_of_v<Evaluable, RetType>) {
            using EvalType = typename RetType::EvalType;
            if (switcher >= argSize) return EvalType{std::forward<Ret>(r)};
            return Visitor<EvalType, PackedFunctors<Funcs...>, void const, AA const &...>::Visit(
                switcher,
                GetPlaceHolder(),
                PackedFunctors<Funcs...>(std::forward<Funcs>(funcs)...));
        } else {
            if (switcher >= argSize) return Ret{std::forward<Ret>(r)};
            return Visitor<Ret, PackedFunctors<Funcs...>, void const, AA const &...>::Visit(
                switcher,
                GetPlaceHolder(),
                PackedFunctors<Funcs...>(std::forward<Funcs>(funcs)...));
        }
    }

    template<typename Ret, typename Func>
    decltype(auto) visit_or(Ret &&r, Func &&func) & {
        using RetType = std::remove_cvref_t<Ret>;
        if constexpr (std::is_base_of_v<Evaluable, RetType>) {
            using EvalType = typename RetType::EvalType;
            if (switcher >= argSize) return EvalType{std::forward<Ret>(r)};
            return Visitor<EvalType, Func, void, AA &...>::Visit(switcher, GetPlaceHolder(), std::forward<Func>(func));
        } else {
            if (switcher >= argSize) return Ret{std::forward<Ret>(r)};
            return Visitor<Ret, Func, void, AA &...>::Visit(switcher, GetPlaceHolder(), std::forward<Func>(func));
        }
    }
    template<typename Ret, typename Func>
    decltype(auto) visit_or(Ret &&r, Func &&func) && {
        using RetType = std::remove_cvref_t<Ret>;
        if constexpr (std::is_base_of_v<Evaluable, RetType>) {
            using EvalType = typename RetType::EvalType;
            if (switcher >= argSize) return EvalType{std::forward<Ret>(r)};
            return Visitor<EvalType, Func, void, AA...>::Visit(switcher, GetPlaceHolder(), std::forward<Func>(func));
        } else {
            if (switcher >= argSize) return Ret{std::forward<Ret>(r)};
            return Visitor<Ret, Func, void, AA...>::Visit(switcher, GetPlaceHolder(), std::forward<Func>(func));
        }
    }
    template<typename Ret, typename Func>
    decltype(auto) visit_or(Ret &&r, Func &&func) const & {
        using RetType = std::remove_cvref_t<Ret>;
        if constexpr (std::is_base_of_v<Evaluable, RetType>) {
            using EvalType = typename RetType::EvalType;
            if (switcher >= argSize) return EvalType{std::forward<Ret>(r)};
            return Visitor<EvalType, Func, void const, AA const &...>::Visit(switcher, GetPlaceHolder(), std::forward<Func>(func));
        } else {
            if (switcher >= argSize) return Ret{std::forward<Ret>(r)};
            return Visitor<Ret, Func, void const, AA const &...>::Visit(switcher, GetPlaceHolder(), std::forward<Func>(func));
        }
    }
    void dispose() {
        m_dispose();
        switcher = argSize;
    }
    variant() {
        switcher = argSize;
    }

    template<
        typename T,
        typename... Arg>
        requires(detail::Any_v<
                 std::is_constructible_v<AA, T &&, Arg &&...>...>)
    variant(T &&t, Arg &&...arg) {
        if constexpr (sizeof...(Arg) == 0) {
            using PureT = std::remove_cvref_t<T>;
            constexpr size_t tIdx = IndexOf<PureT>;
            if constexpr (tIdx < argSize) {
                switcher = tIdx;
                new (&placeHolder) PureT(std::forward<T>(t));
            } else {
                switcher = DefaultCtor::template AnyConst<T, Arg...>(&placeHolder, 0, std::forward<T>(t), std::forward<Arg>(arg)...);
            }
        } else {
            switcher = DefaultCtor::template AnyConst<T, Arg...>(&placeHolder, 0, std::forward<T>(t), std::forward<Arg>(arg)...);
        }
    }
    variant(variant const &v)
        : switcher(v.switcher) {
        auto copyFunc = [&]<typename T>(T const &value) {
            new (GetPlaceHolder()) T(value);
        };
        v.visit(copyFunc);
    }
    variant(variant &&v)
        : switcher(v.switcher) {
        auto moveFunc = [&]<typename T>(T &value) {
            new (GetPlaceHolder()) T(std::move(value));
        };
        v.visit(moveFunc);
    }
    ~variant() {
        m_dispose();
    }
    template<typename... Args>
        requires(detail::Any_v<
                 std::is_constructible_v<AA, Args &&...>...>)
    void reset(Args &&...args) {
        this->~variant();
        new (this) variant(std::forward<Args>(args)...);
    }
    template<typename T>
        requires(detail::Any_v<
                 std::is_assignable_v<AA, T &&>...>)
    variant &
    operator=(T &&t) {
        using PureT = std::remove_cvref_t<T>;
        constexpr size_t idxOfT = IndexOf<PureT>;
        if constexpr (idxOfT < argSize) {
            if (switcher == idxOfT) {
                *reinterpret_cast<PureT *>(&placeHolder) = std::forward<T>(t);
            } else {
                dispose();
                new (&placeHolder) PureT(std::forward<T>(t));
                switcher = idxOfT;
            }
        } else {
            constexpr size_t asignOfT = AssignableOf<std::remove_cvref_t<T>>;
            static_assert(asignOfT < argSize, "illegal type");
            using CurT = TypeOf<asignOfT>;
            if (switcher == asignOfT) {
                *reinterpret_cast<CurT *>(&placeHolder) = std::forward<T>(t);
            } else {
                dispose();
                new (&placeHolder) CurT(std::forward<T>(t));
                switcher = asignOfT;
            }
        }
        return *this;
    }
    variant &operator=(variant const &a) {
        if (switcher != a.switcher) {
            this->~variant();
            new (this) variant(a);
        } else {
            auto assignFunc = [&]<typename T>(T const &v) {
                if constexpr (std::is_copy_assignable_v<T>)
                    *reinterpret_cast<T *>(&placeHolder) = v;
                else {
                    VEngine_Log(typeid(T));
                    VENGINE_EXIT;
                }
            };
            a.visit(assignFunc);
        }
        return *this;
    }
    variant &operator=(variant &&a) {
        if (switcher != a.switcher) {
            this->~variant();
            new (this) variant(std::move(a));
        } else {
            auto assignFunc = [&]<typename T>(T &v) {
                if constexpr (std::is_move_assignable_v<T>)
                    *reinterpret_cast<T *>(&placeHolder) = std::move(v);
                else {
                    VEngine_Log(typeid(T));
                    VENGINE_EXIT;
                }
            };
            a.visit(assignFunc);
        }
        return *this;
    }
};

template<typename... T>
struct hash<variant<T...>> {
    size_t operator()(variant<T...> const &v) const {
        return v.visit_or(
            size_t(0),
            [&](auto &&v) {
                const hash<std::remove_cvref_t<decltype(v)>> hs;
                return hs(v);
            });
    }
};
template<typename... T>
struct compare<variant<T...>> {
    int32 operator()(variant<T...> const &a, variant<T...> const &b) const {
        if (a.GetType() == b.GetType()) {
            return a.visit_or(
                int32(0),
                [&](auto &&v) {
                    using TT = decltype(v);
                    using PureT = std::remove_cvref_t<TT>;
                    const compare<PureT> comp;
                    return comp(v, b.template force_get<TT>());
                });
        } else
            return (a.GetType() > b.GetType()) ? 1 : -1;
    }
};
}// namespace vstd<|MERGE_RESOLUTION|>--- conflicted
+++ resolved
@@ -556,7 +556,7 @@
     template<typename Func>
     constexpr static bool LegalCtorFunc =
         std::is_invocable_v<Func, void *> &&
-        IsLegalType<FuncRetType<std::remove_cvref_t<Func>>>;
+            IsLegalType<FuncRetType<std::remove_cvref_t<Func>>>;
     I *operator->() const {
         return ptr;
     }
@@ -567,39 +567,39 @@
 
     template<typename Func>
         requires std::negation_v<std::is_same<SBO, std::remove_cvref_t<Func>>> && LegalCtorFunc<Func>
-    SBO(Func &&func) {
-        using T = std::remove_pointer_t<FuncRetType<std::remove_cvref_t<Func>>>;
-        constexpr size_t sz = sizeof(T);
-        void *originPtr;
-        if constexpr (sz > sboSize) {
-            originPtr = vengine_malloc(sz);
-        } else {
-            originPtr = &buffer;
-        }
-        func(originPtr);
-        ptr = reinterpret_cast<T *>(originPtr);
-        if constexpr (std::is_move_constructible_v<T>) {
-            moveFunc = [](void *src, void *dst) -> void * {
-                if (dst)
-                    return new (dst) T(std::move(*reinterpret_cast<T *>(src)));
-                else {
-                    I *ptr = reinterpret_cast<I *>(src);
-                    T *offsetPtr = static_cast<T *>(ptr);
-                    return offsetPtr;
-                }
-            };
-        } else {
-            moveFunc = [](void *src, void *dst) -> void * {
-                if (dst)
-                    VEngine_Log(typeid(T));
-                else {
-                    I *ptr = reinterpret_cast<I *>(0);
-                    T *offsetPtr = static_cast<T *>(ptr);
-                    return offsetPtr;
-                }
-            };
-        }
-    }
+        SBO(Func &&func) {
+            using T = std::remove_pointer_t<FuncRetType<std::remove_cvref_t<Func>>>;
+            constexpr size_t sz = sizeof(T);
+            void *originPtr;
+            if constexpr (sz > sboSize) {
+                originPtr = vengine_malloc(sz);
+            } else {
+                originPtr = &buffer;
+            }
+            func(originPtr);
+            ptr = reinterpret_cast<T *>(originPtr);
+            if constexpr (std::is_move_constructible_v<T>) {
+                moveFunc = [](void *src, void *dst) -> void * {
+                    if (dst)
+                        return new (dst) T(std::move(*reinterpret_cast<T *>(src)));
+                    else {
+                        I *ptr = reinterpret_cast<I *>(src);
+                        T *offsetPtr = static_cast<T *>(ptr);
+                        return offsetPtr;
+                    }
+                };
+            } else {
+                moveFunc = [](void *src, void *dst) -> void * {
+                    if (dst)
+                        VEngine_Log(typeid(T));
+                    else {
+                        I *ptr = reinterpret_cast<I *>(0);
+                        T *offsetPtr = static_cast<T *>(ptr);
+                        return offsetPtr;
+                    }
+                };
+            }
+        }
     SBO(SBO const &) = delete;
     SBO(SBO &&sbo)
         : moveFunc(sbo.moveFunc) {
@@ -641,12 +641,7 @@
 public:
     IEnumerable<T> *Get() const { return ptr; }
     template<typename Func>
-<<<<<<< HEAD
-        requires((!std::is_same_v<Iterator, std::remove_cvref_t<Func>>)&&PtrType::template LegalCtorFunc<Func>)
-=======
-    requires std::negation_v<std::is_same<Iterator, std::remove_cvref_t<Func>>> &&
-        SBO<IEnumerable<T>>::template LegalCtorFunc<Func>
->>>>>>> 6fd64e83
+        requires((std::negation_v<std::is_same<Iterator, std::remove_cvref_t<Func>>>)&&PtrType::template LegalCtorFunc<Func>)
     Iterator(Func &&func) : ptr(std::forward<Func>(func)) {}
     Iterator(Iterator const &) = delete;
     Iterator(Iterator &&v)
