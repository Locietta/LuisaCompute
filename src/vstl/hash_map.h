#pragma once
#include <vstl/config.h>
#include <core/stl/memory.h>
#include <type_traits>
#include <stdint.h>
#include <vstl/pool.h>
#include <vstl/hash.h>
#include <vstl/meta_lib.h>
#include <vstl/v_allocator.h>
#include <vstl/tree_map_base.h>

namespace vstd {
template<typename A, typename B, bool value>
struct IfType;
template<typename A, typename B>
struct IfType<A, B, true> {
    using Type = A;
};
template<typename A, typename B>
struct IfType<A, B, false> {
    using Type = B;
};
template<typename K, typename V, typename Compare = compare<K>>
class SmallTreeMap {
    inline static const Compare comp;

public:
    using Element = typename decltype(TreeElementType<K, V>())::Type;
    using ConstElement = typename decltype(ConstTreeElementType<K, V>())::Type;
    static decltype(auto) GetFirst(auto &&ele) {
        if constexpr (std::is_same_v<V, void>) {
            return ele;
        } else {
            return ele.first;
        }
    }
    struct Node {
        size_t arrayIndex;
        size_t hashValue;
        Node *parent;// pointer to the parent
        Node *left;  // pointer to left child
        Node *right; // pointer to right child
        bool color;  // 1 -> Red, 0 -> Black
        Element data;// holds the key
        template<typename A, typename... B>
        Node(A &&a, B &&...b)
            : data(std::forward<A>(a), std::forward<B>(b)...) {
        }
    };

    // data structure that represents a node in the tree

private:
    using TreeMapUtility = detail::TreeMapUtility<Node>;

    Node *root;
    template<typename Key>
    Node *searchTreeHelper(Node *node, Key const &key) const {
        if (node == nullptr)
            return nullptr;
        auto compResult = comp(GetFirst(node->data), key);
        static_assert(std::is_same_v<decltype(compResult), int32_t>, "compare result must be int32");
        if (compResult == 0) {
            return node;
        }

        if (compResult > 0) {
            return searchTreeHelper(node->left, key);
        }
        return searchTreeHelper(node->right, key);
    }

    template<typename Key>
    std::pair<Node *, int32> searchClosestTreeHelper(Node *node, Key const &key, Node *lastNode, int32_t lastFlag) const {
        if (node == nullptr) {
            return {lastNode, lastFlag};
        }
        auto compResult = comp(GetFirst(node->data), key);
        static_assert(std::is_same_v<decltype(compResult), int32_t>, "compare result must be int32");
        if (compResult == 0) {
            return {node, 0};
        }

        if (compResult > 0) {
            return searchClosestTreeHelper(node->left, key, node, 1);
        }
        return searchClosestTreeHelper(node->right, key, node, -1);
    }
    template<typename POOL>
    void deleteOneNode(Node *z, POOL &pool) {
        detail::TreeMapUtility<Node>::deleteOneNode(z, root);
        pool.destroy(z);
    }

    template<typename Key, typename POOL>
    bool deleteNodeHelper(Node *node, Key const &key, POOL &pool, size_t &arrayIndex) {
        // find the node containing key
        Node *z = nullptr;
        while (node != nullptr) {
            auto compResult = comp(GetFirst(node->data), key);
            static_assert(std::is_same_v<decltype(compResult), int32_t>, "compare result must be int32");
            if (compResult == 0) {
                z = node;
                break;
            }
            if (compResult <= 0) {
                node = node->right;
            } else {
                node = node->left;
            }
        }

        if (z == nullptr) {
            return false;
        }
        arrayIndex = z->arrayIndex;
        deleteOneNode(z, pool);
        return true;
    }

    void fixInsert(Node *k) {
        detail::TreeMapUtility<Node>::fixInsert(k, root);
    }
    Node *getRoot() {
        return this->root;
    }

public:
    SmallTreeMap() {
        root = nullptr;
    }

    SmallTreeMap(SmallTreeMap const &) = delete;
    SmallTreeMap(SmallTreeMap &&o)
        : root(o.root) {
        o.root = nullptr;
    };
    template<typename Key>
    Node *find(Key const &k) const {
        return searchTreeHelper(this->root, k);
    }
    template<typename POOL, typename Key, typename... Value>
    std::pair<Node *, bool> try_insert(POOL &pool, Key &&key, Value &&...value) {
        // Ordinary Binary Search Insertion
        Node *y = nullptr;
        Node *x = this->root;
        int compResult;
        while (x != nullptr) {
            y = x;
            auto mCompResult = comp(GetFirst(x->data), key);
            static_assert(std::is_same_v<decltype(mCompResult), int32_t>, "compare result must be int32");
            compResult = mCompResult;
            if (compResult > 0) {
                x = x->left;
            } else if (compResult == 0) {
                return {x, false};

            } else {
                x = x->right;
            }
        }
        Node *node = pool.create(std::forward<Key>(key), std::forward<Value>(value)...);
        node->parent = nullptr;
        node->left = nullptr;
        node->right = nullptr;
        node->color = true;// new node must be red
        // y is parent of x
        node->parent = y;
        if (y == nullptr) {
            root = node;
        } else if (compResult > 0) {
            y->left = node;
        } else {
            y->right = node;
        }

        // if new node is a root node, simply return
        if (node->parent == nullptr) {
            node->color = false;
            return {node, true};
        }

        // if the grandparent is null, simply return
        if (node->parent->parent == nullptr) {
            return {node, true};
        }
        // Fix the tree
        fixInsert(node);
        return {node, true};
    }
    template<typename POOL, typename Key, typename... Value>
    std::pair<Node *, bool> insert_or_assign(POOL &pool, Key &&key, Value &&...value) {
        // Ordinary Binary Search Insertion
        Node *y = nullptr;
        Node *x = this->root;
        int compResult;
        while (x != nullptr) {
            y = x;
            auto mCompResult = comp(GetFirst(x->data), key);
            static_assert(std::is_same_v<decltype(mCompResult), int32_t>, "compare result must be int32");
            compResult = mCompResult;
            if (compResult > 0) {
                x = x->left;
            } else if (compResult == 0) {
                if constexpr (!std::is_same_v<V, void>) {
                    if constexpr (std::is_move_constructible_v<V>) {
                        x->data.second.~V();
                        new (&x->data.second) V(std::forward<Value>(value)...);
                    } else {
                        static_assert(AlwaysFalse<Key>, "map value not move constructible!");
                    }
                }
                return {x, false};

            } else {
                x = x->right;
            }
        }
        Node *node = pool.create(std::forward<Key>(key), std::forward<Value>(value)...);
        node->parent = nullptr;
        node->left = nullptr;
        node->right = nullptr;
        node->color = true;// new node must be red
        // y is parent of x
        node->parent = y;
        if (y == nullptr) {
            root = node;
        } else if (compResult > 0) {
            y->left = node;
        } else {
            y->right = node;
        }

        // if new node is a root node, simply return
        if (node->parent == nullptr) {
            node->color = false;
            return {node, true};
        }

        // if the grandparent is null, simply return
        if (node->parent->parent == nullptr) {
            return {node, true};
        }
        // Fix the tree
        fixInsert(node);
        return {node, true};
    }
    template<typename POOL>
    Node *weak_insert(POOL &pool, Node *node) {
        // Ordinary Binary Search Insertion
        Node *y = nullptr;
        Node *x = this->root;
        int compResult;
        while (x != nullptr) {
            y = x;
            auto mCompResult = comp(GetFirst(x->data), GetFirst(node->data));
            static_assert(std::is_same_v<decltype(mCompResult), int32_t>, "compare result must be int32");
            compResult = mCompResult;
            if (compResult > 0) {
                x = x->left;
            } else if (compResult == 0) {
                return x;

            } else {
                x = x->right;
            }
        }
        node->parent = nullptr;
        node->left = nullptr;
        node->right = nullptr;
        node->color = true;// new node must be red
        // y is parent of x
        node->parent = y;
        if (y == nullptr) {
            root = node;
        } else if (compResult > 0) {
            y->left = node;
        } else {
            y->right = node;
        }

        // if new node is a root node, simply return
        if (node->parent == nullptr) {
            node->color = false;
            return node;
        }

        // if the grandparent is null, simply return
        if (node->parent->parent == nullptr) {
            return node;
        }
        // Fix the tree
        fixInsert(node);
        return node;
    }
    template<typename POOL, typename Key>
    bool remove(POOL &pool, Key const &data, size_t &arrayIndex) {
        return deleteNodeHelper(this->root, data, pool, arrayIndex);
    }
    template<typename POOL>
    void remove(POOL &pool, Node *ite) {
        deleteOneNode(ite, pool);
    }
};

template<typename K, typename V, typename Hash,
         typename Compare, VEngine_AllocType allocType>
class HashMap;

namespace hashmap_detail {

template<typename HashMap>
struct HashMapIndex : public HashMap::IndexBase {
    HashMapIndex() {}
    HashMapIndex(const HashMap *map, typename HashMap::LinkNode *node) noexcept
        : HashMap::IndexBase(map, node) {}
    typename HashMap::KeyType const &key() const noexcept {
        using Map = typename HashMap::Map;
        return Map::GetFirst(this->node->data);
    }
    inline typename HashMap::ValueType &value() const noexcept {
        return this->node->data.second;
    }
};

template<typename K, typename... Other>
struct HashMapIndex<HashMap<K, void, Other...>> : public HashMap<K, void, Other...>::IndexBase {

private:
    using HashMapType = HashMap<K, void, Other...>;
    using MapType = typename HashMapType::Map;

public:
    HashMapIndex() {}
    HashMapIndex(const HashMapType *map, typename HashMapType::LinkNode *node) noexcept
        : HashMapType::IndexBase(map, node) {}
    K const &Get() const noexcept {
        return MapType::GetFirst(this->node->data);
    }
    K const *operator->() const noexcept {
        return &MapType::GetFirst(this->node->data);
    }
    K &operator*() const noexcept {
        return MapType::GetFirst(this->node->data);
    }
};

}// namespace hashmap_detail

template<typename K, typename V = void, typename Hash = HashValue, typename Compare = compare<K>, VEngine_AllocType allocType = VEngine_AllocType::VEngine>
class HashMap {

public:
    using KeyType = K;
    using ValueType = V;
    using HashType = Hash;
    using Map = SmallTreeMap<K, V, Compare>;
    using LinkNode = typename Map::Node;
    using NodePair = typename Map::ConstElement;
    using MoveNodePair = typename Map::Element;
    using Allocator = VAllocHandle<allocType>;

    struct Iterator {
        friend class HashMap;

    private:
        LinkNode **ii;

    public:
        Iterator(LinkNode **ii) : ii(ii) {}
        bool operator==(const Iterator &ite) const noexcept {
            return ii == ite.ii;
        }
        void operator++() noexcept {
            ++ii;
        }
        void operator++(int32_t) noexcept {
            ii++;
        }
        NodePair *operator->() const noexcept {
            return reinterpret_cast<NodePair *>(&(*ii)->data);
        }
        NodePair &operator*() const noexcept {
            return reinterpret_cast<NodePair &>((*ii)->data);
        }
    };
    struct MoveIterator {
        friend class HashMap;

    private:
        LinkNode **ii;

    public:
        MoveIterator(LinkNode **ii) : ii(ii) {}
        bool operator==(const MoveIterator &ite) const noexcept {
            return ii == ite.ii;
        }
        void operator++() noexcept {
            ++ii;
        }
        void operator++(int32_t) noexcept {
            ii++;
        }
        MoveNodePair *operator->() const noexcept {
            return &(*ii)->data;
        }
        MoveNodePair &&operator*() const noexcept {
            return std::move((*ii)->data);
        }
    };

public:
    struct IndexBase {
        friend class HashMap;

        template<typename T>
        friend struct hashmap_detail::HashMapIndex;

    private:
        const HashMap *map;
        LinkNode *node;
        IndexBase(const HashMap *map, LinkNode *node) noexcept : map(map), node(node) {}

    public:
        IndexBase() : map(nullptr), node(nullptr) {}
        bool operator==(const IndexBase &a) const noexcept {
            return node == a.node;
        }
        operator bool() const noexcept {
            return node;
        }
        bool operator!() const noexcept {
            return !operator bool();
        }
        bool operator!=(const IndexBase &a) const noexcept {
            return !operator==(a);
        }
    };
    template<bool isKeyVoid>
    struct IndexKV;
    template<>
    struct IndexKV<false> : public IndexBase {
        friend class HashMap;

<<<<<<< HEAD
    private:
        IndexKV(const HashMap *map, LinkNode *node) noexcept : IndexBase(map, node) {}

    public:
        IndexKV() {}
        K const &key() const noexcept {
            return Map::GetFirst(this->node->data);
        }
        inline V &value() const noexcept {
            return this->node->data.second;
        }
    };
    template<>
    struct IndexKV<true> : public IndexBase {
        friend class HashMap;

    private:
        IndexKV(const HashMap *map, LinkNode *node) noexcept : IndexBase(map, node) {}

    public:
        IndexKV() {}
        K const &get() const noexcept {
            return Map::GetFirst(this->node->data);
        }
        K const *operator->() const noexcept {
            return &Map::GetFirst(this->node->data);
        }
        K &operator*() const noexcept {
            return Map::GetFirst(this->node->data);
        }
    };

    using Index = IndexKV<std::is_same_v<V, void>>;
=======
    using Index = hashmap_detail::HashMapIndex<HashMap>;

>>>>>>> b158e88c
    Index get_index(Iterator const &ite) {
        return Index(this, *ite.ii);
    }
    Index get_index(MoveIterator const &ite) {
        return Index(this, *ite.ii);
    }

private:
    LinkNode **nodeArray;
    Pool<LinkNode, true> pool;
    size_t mSize;
    size_t mCapacity;

    inline static const Hash hsFunc;
    LinkNode *GetNewLinkNode(size_t hashValue, LinkNode *newNode) {
        newNode->hashValue = hashValue;
        newNode->arrayIndex = mSize;
        nodeArray[mSize] = newNode;
        mSize++;
        return newNode;
    }
    void DeleteLinkNode(size_t arrayIndex) {
        if (arrayIndex != (mSize - 1)) {
            auto ite = nodeArray + (mSize - 1);
            (*ite)->arrayIndex = arrayIndex;
            nodeArray[arrayIndex] = *ite;
        }
        mSize--;
    }
    static size_t GetPow2Size(size_t capacity) noexcept {
        size_t ssize = 1;
        while (ssize < capacity)
            ssize <<= 1;
        return ssize;
    }
    static size_t GetHash(size_t hash, size_t size) noexcept {
        return hash & (size - 1);
    }
    void Resize(size_t newCapacity) noexcept {
        if (mCapacity >= newCapacity) return;
        LinkNode **newNode = reinterpret_cast<LinkNode **>(Allocator().Malloc(sizeof(LinkNode *) * newCapacity * 2));
        memcpy(newNode, nodeArray, sizeof(LinkNode *) * mSize);
        auto nodeVec = newNode + newCapacity;
        memset(nodeVec, 0, sizeof(LinkNode *) * newCapacity);
        for (auto node : ptr_range(nodeArray, nodeArray + mSize)) {
            size_t hashValue = node->hashValue;
            hashValue = GetHash(hashValue, newCapacity);
            Map *targetTree = reinterpret_cast<Map *>(&nodeVec[hashValue]);
            targetTree->weak_insert(pool, node);
        }
        Allocator().Free(nodeArray);
        nodeArray = newNode;
        mCapacity = newCapacity;
    }
    static Index EmptyIndex() noexcept {
        return Index(nullptr, nullptr);
    }
    void remove(LinkNode *node) {
        size_t hashValue = GetHash(node->hashValue, mCapacity);
        Map *targetTree = reinterpret_cast<Map *>(nodeArray + mCapacity + hashValue);
        auto arrayIndex = node->arrayIndex;
        targetTree->remove(pool, node);
        DeleteLinkNode(arrayIndex);
    }
    void TryResize() {
        size_t targetCapacity = (size_t)((mSize + 1));
        if (targetCapacity < 16) targetCapacity = 16;
        if (targetCapacity > mCapacity) {
            Resize(GetPow2Size(targetCapacity));
        }
    }

public:
    decltype(auto) begin() const & {
        return Iterator(nodeArray);
    }
    decltype(auto) begin() && {
        return MoveIterator(nodeArray);
    }
    decltype(auto) end() const & {
        return Iterator(nodeArray + mSize);
    }
    decltype(auto) end() && {
        return MoveIterator(nodeArray + mSize);
    }
    //////////////////Construct & Destruct
    HashMap(size_t capacity) noexcept : pool(capacity) {
        if (capacity < 2) capacity = 2;
        capacity = GetPow2Size(capacity);
        nodeArray = reinterpret_cast<LinkNode **>(Allocator().Malloc(sizeof(LinkNode *) * capacity * 2));
        memset(nodeArray + capacity, 0, capacity * sizeof(LinkNode *));
        mCapacity = capacity;
        mSize = 0;
    }
    HashMap(HashMap &&map)
        : pool(std::move(map.pool)),
          mSize(map.mSize),
          mCapacity(map.mCapacity),
          nodeArray(map.nodeArray) {
        map.nodeArray = nullptr;
    }
    HashMap(HashMap const &map) = delete;

    HashMap &operator=(HashMap &&map) {
        this->~HashMap();
        new (this) HashMap(std::move(map));
        return *this;
    }
    ~HashMap() noexcept {
        if (!nodeArray) return;
        for (auto i : ptr_range(nodeArray, nodeArray + mSize)) {
            i->~LinkNode();
        }
        Allocator().Free(nodeArray);
    }
    HashMap() noexcept : HashMap(16) {}
    ///////////////////////
    template<typename Key, typename... ARGS>
        requires(std::is_constructible_v<K, Key &&> && detail::MapConstructible<V, ARGS && ...>::value)
    Index force_emplace(Key &&key, ARGS &&...args) {
        TryResize();

        size_t hashOriginValue = hsFunc(std::forward<Key>(key));
        size_t hashValue = GetHash(hashOriginValue, mCapacity);
        auto nodeVec = nodeArray + mCapacity;

        Map *map = reinterpret_cast<Map *>(&nodeVec[hashValue]);
        auto insertResult = map->insert_or_assign(pool, std::forward<Key>(key), std::forward<ARGS>(args)...);
        //Add create
        if (insertResult.second) {
            GetNewLinkNode(hashOriginValue, insertResult.first);
        }
        return Index(this, insertResult.first);
    }

    template<typename Key, typename... ARGS>
        requires(std::is_constructible_v<K, Key &&> && detail::MapConstructible<V, ARGS && ...>::value)
    Index emplace(Key &&key, ARGS &&...args) {
        TryResize();

        size_t hashOriginValue = hsFunc(std::forward<Key>(key));
        size_t hashValue = GetHash(hashOriginValue, mCapacity);
        auto nodeVec = nodeArray + mCapacity;

        Map *map = reinterpret_cast<Map *>(&nodeVec[hashValue]);
        auto insertResult = map->try_insert(pool, std::forward<Key>(key), std::forward<ARGS>(args)...);
        //Add create
        if (insertResult.second) {
            GetNewLinkNode(hashOriginValue, insertResult.first);
        }
        return Index(this, insertResult.first);
    }

    template<typename Key, typename... ARGS>
        requires(std::is_constructible_v<K, Key &&> && detail::MapConstructible<V, ARGS && ...>::value)
    std::pair<Index, bool> try_emplace(Key &&key, ARGS &&...args) {
        TryResize();

        size_t hashOriginValue = hsFunc(std::forward<Key>(key));
        size_t hashValue = GetHash(hashOriginValue, mCapacity);
        auto nodeVec = nodeArray + mCapacity;

        Map *map = reinterpret_cast<Map *>(&nodeVec[hashValue]);
        auto insertResult = map->try_insert(pool, std::forward<Key>(key), std::forward<ARGS>(args)...);
        //Add create
        if (insertResult.second) {
            GetNewLinkNode(hashOriginValue, insertResult.first);
        }
        return {Index(this, insertResult.first), insertResult.second};
    }

    void reserve(size_t capacity) noexcept {
        size_t newCapacity = GetPow2Size(capacity);
        Resize(newCapacity);
    }
    template<typename Key>
    Index find(Key &&key) const noexcept {
        size_t hashOriginValue = hsFunc(std::forward<Key>(key));
        size_t hashValue = GetHash(hashOriginValue, mCapacity);
        Map *map = reinterpret_cast<Map *>(nodeArray + mCapacity + hashValue);
        auto node = map->find(std::forward<Key>(key));
        if (node)
            return {this, node};
        return EmptyIndex();
    }

    template<typename Key>
    void remove(Key &&key) noexcept {
        size_t hashOriginValue = hsFunc(key);
        size_t hashValue = GetHash(hashOriginValue, mCapacity);
        Map *map = reinterpret_cast<Map *>(nodeArray + mCapacity + hashValue);
        size_t arrayIndex;
        if (map->remove(pool, std::forward<Key>(key), arrayIndex)) {
            DeleteLinkNode(arrayIndex);
        }
    }

    void remove(const Index &ite) noexcept {
        remove(ite.node);
    }
    void remove(NodePair const &ite) noexcept {
        remove(const_cast<LinkNode *>(static_cast<LinkNode const *>(&ite)));
    }

    void clear() noexcept {
        if (mSize == 0) return;
        auto nodeVec = nodeArray + mCapacity;
        memset(nodeVec, 0, mCapacity * sizeof(LinkNode *));
        for (auto ite : ptr_range(nodeArray, nodeArray + mSize)) {
            pool.destroy(ite);
        }
        mSize = 0;
    }
    [[nodiscard]] size_t size() const noexcept { return mSize; }
    [[nodiscard]] size_t capacity() const noexcept { return mCapacity; }
};
}// namespace vstd<|MERGE_RESOLUTION|>--- conflicted
+++ resolved
@@ -303,50 +303,6 @@
     }
 };
 
-template<typename K, typename V, typename Hash,
-         typename Compare, VEngine_AllocType allocType>
-class HashMap;
-
-namespace hashmap_detail {
-
-template<typename HashMap>
-struct HashMapIndex : public HashMap::IndexBase {
-    HashMapIndex() {}
-    HashMapIndex(const HashMap *map, typename HashMap::LinkNode *node) noexcept
-        : HashMap::IndexBase(map, node) {}
-    typename HashMap::KeyType const &key() const noexcept {
-        using Map = typename HashMap::Map;
-        return Map::GetFirst(this->node->data);
-    }
-    inline typename HashMap::ValueType &value() const noexcept {
-        return this->node->data.second;
-    }
-};
-
-template<typename K, typename... Other>
-struct HashMapIndex<HashMap<K, void, Other...>> : public HashMap<K, void, Other...>::IndexBase {
-
-private:
-    using HashMapType = HashMap<K, void, Other...>;
-    using MapType = typename HashMapType::Map;
-
-public:
-    HashMapIndex() {}
-    HashMapIndex(const HashMapType *map, typename HashMapType::LinkNode *node) noexcept
-        : HashMapType::IndexBase(map, node) {}
-    K const &Get() const noexcept {
-        return MapType::GetFirst(this->node->data);
-    }
-    K const *operator->() const noexcept {
-        return &MapType::GetFirst(this->node->data);
-    }
-    K &operator*() const noexcept {
-        return MapType::GetFirst(this->node->data);
-    }
-};
-
-}// namespace hashmap_detail
-
 template<typename K, typename V = void, typename Hash = HashValue, typename Compare = compare<K>, VEngine_AllocType allocType = VEngine_AllocType::VEngine>
 class HashMap {
 
@@ -413,9 +369,6 @@
     struct IndexBase {
         friend class HashMap;
 
-        template<typename T>
-        friend struct hashmap_detail::HashMapIndex;
-
     private:
         const HashMap *map;
         LinkNode *node;
@@ -442,7 +395,6 @@
     struct IndexKV<false> : public IndexBase {
         friend class HashMap;
 
-<<<<<<< HEAD
     private:
         IndexKV(const HashMap *map, LinkNode *node) noexcept : IndexBase(map, node) {}
 
@@ -476,10 +428,7 @@
     };
 
     using Index = IndexKV<std::is_same_v<V, void>>;
-=======
-    using Index = hashmap_detail::HashMapIndex<HashMap>;
-
->>>>>>> b158e88c
+
     Index get_index(Iterator const &ite) {
         return Index(this, *ite.ii);
     }
