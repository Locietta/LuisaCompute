//
// Created by Mike Smith on 2020/12/2.
//

#include <core/logging.h>
#include <ast/function_builder.h>

namespace luisa::compute::detail {

luisa::vector<FunctionBuilder *> &FunctionBuilder::_function_stack() noexcept {
    static thread_local luisa::vector<FunctionBuilder *> stack;
    return stack;
}

void FunctionBuilder::push(FunctionBuilder *func) noexcept {
    _function_stack().emplace_back(func);
}

void FunctionBuilder::pop(FunctionBuilder *func) noexcept {
    if (_function_stack().empty()) [[unlikely]] {
        LUISA_ERROR_WITH_LOCATION("Invalid pop on empty function stack.");
    }
    auto f = _function_stack().back();
    _function_stack().pop_back();
    if (func != nullptr && f != func) [[unlikely]] {
        LUISA_ERROR_WITH_LOCATION("Invalid function on stack top.");
    }
    if (f->tag() == Tag::KERNEL &&
        f->_return_type.value_or(nullptr) != nullptr) [[unlikely]] {
        LUISA_ERROR_WITH_LOCATION("Kernels cannot have non-void return types.");
    }
    if (f->tag() != Tag::KERNEL &&
        (!f->shared_variables().empty() ||
         f->propagated_builtin_callables().test(CallOp::SYNCHRONIZE_BLOCK))) {
        LUISA_ERROR_WITH_LOCATION("Shared variables and block synchronization "
                                  "are only allowed in kernels.");
    }
    if (f->_arguments.size() != f->_bound_arguments.size()) {
        LUISA_ERROR_WITH_LOCATION(
            "Arguments and their bindings have different sizes ({} and {}).",
            f->_arguments.size(), f->_bound_arguments.size());
    }

    // hash
    f->_compute_hash();

    // clear temporary data
    for (auto p : f->_temporary_data) {
        luisa::detail::allocator_deallocate(
            p.first, p.second);
    }
    f->_temporary_data.clear();
    f->_temporary_data.shrink_to_fit();
}

FunctionBuilder *FunctionBuilder::current() noexcept {
    LUISA_ASSERT(!_function_stack().empty(), "Empty function stack.");
    return _function_stack().back();
}

void FunctionBuilder::_append(const Statement *statement) noexcept {
    if (_scope_stack.empty()) [[unlikely]] {
        LUISA_ERROR_WITH_LOCATION("Scope stack is empty.");
    }
    _scope_stack.back()->append(statement);
}

void FunctionBuilder::break_() noexcept {
    _create_and_append_statement<BreakStmt>();
}

void FunctionBuilder::continue_() noexcept {
    _create_and_append_statement<ContinueStmt>();
}

void FunctionBuilder::return_(const Expression *expr) noexcept {
    LUISA_ASSERT(_tag != Tag::KERNEL || expr == nullptr,
                 "Kernels cannot return non-void values.");
    if (_return_type) {// multiple return statements, check if they match
        if (*_return_type == nullptr) {
            LUISA_ASSERT(expr != nullptr,
                         "Mismatched return types: {} and previously void.",
                         expr->type()->description());
        } else {
            LUISA_ASSERT(expr != nullptr && *_return_type.value() == *expr->type(),
                         "Mismatched return types: {} and previously {}.",
                         expr == nullptr ? "void" : expr->type()->description(),
                         _return_type.value()->description());
        }
    }
    if (expr == nullptr) {// returning void
        static thread_local ReturnStmt null_return{nullptr};
        _append(&null_return);
    } else {// returning a non-void value
        _return_type.emplace(expr->type());
        _create_and_append_statement<ReturnStmt>(expr);
    }
}

IfStmt *FunctionBuilder::if_(const Expression *cond) noexcept {
    return _create_and_append_statement<IfStmt>(cond);
}

LoopStmt *FunctionBuilder::loop_() noexcept {
    return _create_and_append_statement<LoopStmt>();
}

void FunctionBuilder::_void_expr(const Expression *expr) noexcept {
    if (expr != nullptr) { _create_and_append_statement<ExprStmt>(expr); }
}

SwitchStmt *FunctionBuilder::switch_(const Expression *expr) noexcept {
    return _create_and_append_statement<SwitchStmt>(expr);
}

SwitchCaseStmt *FunctionBuilder::case_(const Expression *expr) noexcept {
    return _create_and_append_statement<SwitchCaseStmt>(expr);
}

SwitchDefaultStmt *FunctionBuilder::default_() noexcept {
    return _create_and_append_statement<SwitchDefaultStmt>();
}

void FunctionBuilder::assign(const Expression *lhs, const Expression *rhs) noexcept {
    _create_and_append_statement<AssignStmt>(lhs, rhs);
}

const LiteralExpr *FunctionBuilder::literal(const Type *type, LiteralExpr::Value value) noexcept {
    value = luisa::visit([type](auto x) noexcept -> LiteralExpr::Value {
        if constexpr (luisa::is_scalar_v<decltype(x)>) {
            switch (type->tag()) {
                case Type::Tag::BOOL: return bool(x);
                case Type::Tag::FLOAT32: return float(x);
                case Type::Tag::INT32: return int(x);
                case Type::Tag::UINT32: return uint(x);
                default: LUISA_ERROR_WITH_LOCATION("Invalid type for LiteralExpr: {}", type->description());
            }
        } else {
            return x;
        }
    },
                         value);
    return _create_expression<LiteralExpr>(type, value);
}

const RefExpr *FunctionBuilder::local(const Type *type) noexcept {
    Variable v{type, Variable::Tag::LOCAL, _next_variable_uid()};
    _local_variables.emplace_back(v);
    return _ref(v);
}

const RefExpr *FunctionBuilder::shared(const Type *type) noexcept {
    Variable sv{type, Variable::Tag::SHARED, _next_variable_uid()};
    _shared_variables.emplace_back(sv);
    return _ref(sv);
}

uint32_t FunctionBuilder::_next_variable_uid() noexcept {
    auto uid = static_cast<uint32_t>(_variable_usages.size());
    _variable_usages.emplace_back(Usage::NONE);
    return uid;
}

const RefExpr *FunctionBuilder::thread_id() noexcept { return _builtin(Variable::Tag::THREAD_ID); }
const RefExpr *FunctionBuilder::block_id() noexcept { return _builtin(Variable::Tag::BLOCK_ID); }
const RefExpr *FunctionBuilder::dispatch_id() noexcept { return _builtin(Variable::Tag::DISPATCH_ID); }
const RefExpr *FunctionBuilder::dispatch_size() noexcept { return _builtin(Variable::Tag::DISPATCH_SIZE); }
const RefExpr *FunctionBuilder::kernel_id() noexcept { return _builtin(Variable::Tag::KERNEL_ID); }
const RefExpr *FunctionBuilder::object_id() noexcept { return _builtin(Variable::Tag::OBJECT_ID); }

inline const RefExpr *FunctionBuilder::_builtin(Variable::Tag tag) noexcept {
    if (auto iter = std::find_if(
            _builtin_variables.cbegin(), _builtin_variables.cend(),
            [tag](auto &&v) noexcept { return v.tag() == tag; });
        iter != _builtin_variables.cend()) {
        return _ref(*iter);
    }
    Variable v{Type::of<uint3>(), tag, _next_variable_uid()};
    _builtin_variables.emplace_back(v);
    // for callables, builtin variables are treated like arguments
    if (_tag != Function::Tag::KERNEL) [[unlikely]] {
        _arguments.emplace_back(v);
        _bound_arguments.emplace_back();
    }
    return _ref(v);
}

const RefExpr *FunctionBuilder::argument(const Type *type) noexcept {
    Variable v{type, Variable::Tag::LOCAL, _next_variable_uid()};
    _arguments.emplace_back(v);
    _bound_arguments.emplace_back();
    return _ref(v);
}

const RefExpr *FunctionBuilder::buffer(const Type *type) noexcept {
    Variable v{type, Variable::Tag::BUFFER, _next_variable_uid()};
    _arguments.emplace_back(v);
    _bound_arguments.emplace_back();
    return _ref(v);
}

const RefExpr *FunctionBuilder::buffer_binding(const Type *type, uint64_t handle, size_t offset_bytes, size_t size_bytes) noexcept {
    // find if already bound
    for (auto i = 0u; i < _arguments.size(); i++) {
        if (luisa::visit(
                [&]<typename T>(T binding) noexcept {
                    if constexpr (std::is_same_v<T, Function::BufferBinding>) {
                        return *_arguments[i].type() == *type &&
                               binding.handle == handle &&
                               binding.offset == offset_bytes;
                    } else {
                        return false;
                    }
                },
                _bound_arguments[i])) {
            auto &binding = luisa::get<Function::BufferBinding>(_bound_arguments[i]);
            binding.size = std::max(binding.size, size_bytes);
            return _ref(_arguments[i]);
        }
    }
    Variable v{type, Variable::Tag::BUFFER, _next_variable_uid()};
    _arguments.emplace_back(v);
    _bound_arguments.emplace_back(Function::BufferBinding{handle, offset_bytes, size_bytes});
    return _ref(v);
}

const UnaryExpr *FunctionBuilder::unary(const Type *type, UnaryOp op, const Expression *expr) noexcept {
    return _create_expression<UnaryExpr>(type, op, expr);
}

const BinaryExpr *FunctionBuilder::binary(const Type *type, BinaryOp op, const Expression *lhs, const Expression *rhs) noexcept {
    return _create_expression<BinaryExpr>(type, op, lhs, rhs);
}

const MemberExpr *FunctionBuilder::member(const Type *type, const Expression *self, size_t member_index) noexcept {
    return _create_expression<MemberExpr>(type, self, member_index);
}

const Expression *FunctionBuilder::swizzle(const Type *type, const Expression *self, size_t swizzle_size, uint64_t swizzle_code) noexcept {
    // special handling for literal swizzles
    if (self->tag() == Expression::Tag::LITERAL) {
        auto element = luisa::visit(
            [&](auto &&v) noexcept -> const Expression * {
                using TVec = std::decay_t<decltype(v)>;
                if constexpr (is_vector_v<TVec>) {
                    using TElem = vector_element_t<TVec>;
                    if (swizzle_size == 1u) {
                        auto i = swizzle_code & 0b11u;
                        return literal(Type::of<TElem>(), v[i]);
                    } else if (swizzle_size == 2u) {
                        auto i = (swizzle_code >> 0u) & 0b11u;
                        auto j = (swizzle_code >> 4u) & 0b11u;
                        return literal(Type::of<TVec>(),
                                       Vector<TElem, 2u>{v[i], v[j]});
                    } else if (swizzle_size == 3u) {
                        auto i = (swizzle_code >> 0u) & 0b11u;
                        auto j = (swizzle_code >> 4u) & 0b11u;
                        auto k = (swizzle_code >> 8u) & 0b11u;
                        return literal(Type::of<TVec>(),
                                       Vector<TElem, 3u>{v[i], v[j], v[k]});
                    } else if (swizzle_size == 4u) {
                        auto i = (swizzle_code >> 0u) & 0b11u;
                        auto j = (swizzle_code >> 4u) & 0b11u;
                        auto k = (swizzle_code >> 8u) & 0b11u;
                        auto l = (swizzle_code >> 12u) & 0b11u;
                        return literal(Type::of<TVec>(),
                                       Vector<TElem, 4u>{v[i], v[j], v[k], v[l]});
                    }
                    LUISA_ERROR_WITH_LOCATION("Invalid swizzle size.");
                } else {
                    LUISA_ERROR_WITH_LOCATION("Swizzle must be a vector but got '{}'.",
                                              self->type()->description());
                }
            },
            static_cast<const LiteralExpr *>(self)->value());
        return element;
    }
    return _create_expression<MemberExpr>(type, self, swizzle_size, swizzle_code);
}

const AccessExpr *FunctionBuilder::access(const Type *type, const Expression *range, const Expression *index) noexcept {
    if (range->tag() == Expression::Tag::LITERAL) {
        auto v = local(range->type());
        assign(v, range);
        range = v;
    }
    return _create_expression<AccessExpr>(type, range, index);
}

const CastExpr *FunctionBuilder::cast(const Type *type, CastOp op, const Expression *expr) noexcept {
    return _create_expression<CastExpr>(type, op, expr);
}

const RefExpr *FunctionBuilder::_ref(Variable v) noexcept {
    return _create_expression<RefExpr>(v);
}

const ConstantExpr *FunctionBuilder::constant(const Type *type, ConstantData data) noexcept {
    LUISA_ASSERT(type->is_array(),
                 "Constant must be array but got '{}'.",
                 type->description());
    if (auto iter = std::find_if(
            _captured_constants.begin(), _captured_constants.end(),
            [data](auto &&c) noexcept { return c.data.hash() == data.hash(); });
        iter == _captured_constants.end()) {
        _captured_constants.emplace_back(Constant{type, data});
    }
    return _create_expression<ConstantExpr>(type, data);
}

const Statement *FunctionBuilder::pop_stmt() noexcept {
    return _scope_stack.back()->pop();
}

void FunctionBuilder::push_scope(ScopeStmt *s) noexcept {
    _scope_stack.emplace_back(s);
}

void FunctionBuilder::pop_scope(const ScopeStmt *s) noexcept {
    if (_scope_stack.empty() ||
        (s != nullptr && _scope_stack.back() != s)) [[unlikely]] {
        LUISA_ERROR_WITH_LOCATION("Invalid scope stack pop.");
    }
    _scope_stack.pop_back();
}

ForStmt *FunctionBuilder::for_(const Expression *var, const Expression *condition, const Expression *update) noexcept {
    return _create_and_append_statement<ForStmt>(var, condition, update);
}

void FunctionBuilder::mark_variable_usage(uint32_t uid, Usage usage) noexcept {
    auto old_usage = to_underlying(_variable_usages[uid]);
    auto u = static_cast<Usage>(old_usage | to_underlying(usage));
    _variable_usages[uid] = u;
}

FunctionBuilder::~FunctionBuilder() noexcept {
    LUISA_VERBOSE("FunctionBuilder destructor called");
}
FunctionBuilder::FunctionBuilder(FunctionBuilder::Tag tag) noexcept
    : _hash{0ul}, _tag{tag} {
    LUISA_VERBOSE("FunctionBuilder constructor called");
}

const RefExpr *FunctionBuilder::texture(const Type *type) noexcept {
    Variable v{type, Variable::Tag::TEXTURE, _next_variable_uid()};
    _arguments.emplace_back(v);
    _bound_arguments.emplace_back();
    return _ref(v);
}

const RefExpr *FunctionBuilder::texture_binding(const Type *type, uint64_t handle, uint32_t level) noexcept {
    for (auto i = 0u; i < _arguments.size(); i++) {
        if (luisa::visit(
                [&]<typename T>(T binding) noexcept {
                    if constexpr (std::is_same_v<T, Function::TextureBinding>) {
                        return *_arguments[i].type() == *type &&
                               binding.handle == handle &&
                               binding.level == level;
                    } else {
                        return false;
                    }
                },
                _bound_arguments[i])) {
            return _ref(_arguments[i]);
        }
    }
    Variable v{
        type,
        Variable::Tag::TEXTURE,
        _next_variable_uid(),
    };
    _arguments.emplace_back(v);
    _bound_arguments.emplace_back(Function::TextureBinding{handle, level});
    return _ref(v);
}

const CallExpr *FunctionBuilder::call(const Type *type, CallOp call_op, std::initializer_list<const Expression *> args) noexcept {
    luisa::vector<const Expression *> arg_list{args};
    return call(type, call_op, arg_list);
}

const CallExpr *FunctionBuilder::call(const Type *type, Function custom, std::initializer_list<const Expression *> args) noexcept {
    luisa::vector<const Expression *> arg_list{args};
    return call(type, custom, arg_list);
}

void FunctionBuilder::call(CallOp call_op, std::initializer_list<const Expression *> args) noexcept {
    static_cast<void>(call(nullptr, call_op, args));
}

void FunctionBuilder::call(Function custom, std::initializer_list<const Expression *> args) noexcept {
    static_cast<void>(call(nullptr, custom, args));
}

void FunctionBuilder::_compute_hash() noexcept {
    using namespace std::string_view_literals;
    static auto seed = hash_value("__hash_function"sv);
    luisa::vector<uint64_t> hashes;
    hashes.reserve(2u /* body and tag */ +
                   1u /* return type */ +
                   _arguments.size() +
                   _captured_constants.size() +
                   1u /* block size */);
    hashes.emplace_back(hash_value(_tag));
    hashes.emplace_back(_body.hash());
    hashes.emplace_back(_return_type ? hash_value(*_return_type.value()) : hash_value("void"sv));
    for (auto &&arg : _arguments) { hashes.emplace_back(hash_value(arg)); }
    for (auto &&c : _captured_constants) { hashes.emplace_back(hash_value(c)); }
    hashes.emplace_back(hash_value(_block_size));
    _hash = hash64(hashes.data(), hashes.size() * sizeof(uint64_t), seed);
}

const RefExpr *FunctionBuilder::bindless_array_binding(uint64_t handle) noexcept {
    for (auto i = 0u; i < _arguments.size(); i++) {
        if (luisa::visit(
                [&]<typename T>(T binding) noexcept {
                    if constexpr (std::is_same_v<T, Function::BindlessArrayBinding>) {
                        return binding.handle == handle;
                    } else {
                        return false;
                    }
                },
                _bound_arguments[i])) {
            return _ref(_arguments[i]);
        }
    }
    Variable v{Type::of<BindlessArray>(), Variable::Tag::BINDLESS_ARRAY, _next_variable_uid()};
    _arguments.emplace_back(v);
    _bound_arguments.emplace_back(Function::BindlessArrayBinding{handle});
    return _ref(v);
}

const RefExpr *FunctionBuilder::bindless_array() noexcept {
    Variable v{Type::of<BindlessArray>(), Variable::Tag::BINDLESS_ARRAY, _next_variable_uid()};
    _arguments.emplace_back(v);
    _bound_arguments.emplace_back();
    return _ref(v);
}

const RefExpr *FunctionBuilder::accel_binding(uint64_t handle) noexcept {
    for (auto i = 0u; i < _arguments.size(); i++) {
        if (luisa::visit(
                [&]<typename T>(T binding) noexcept {
                    if constexpr (std::is_same_v<T, Function::AccelBinding>) {
                        return binding.handle == handle;
                    } else {
                        return false;
                    }
                },
                _bound_arguments[i])) {
            return _ref(_arguments[i]);
        }
    }
    Variable v{Type::of<Accel>(), Variable::Tag::ACCEL, _next_variable_uid()};
    _arguments.emplace_back(v);
    _bound_arguments.emplace_back(Function::AccelBinding{handle});
    return _ref(v);
}

const RefExpr *FunctionBuilder::accel() noexcept {
    Variable v{Type::of<Accel>(), Variable::Tag::ACCEL, _next_variable_uid()};
    _arguments.emplace_back(v);
    _bound_arguments.emplace_back();
    return _ref(v);
}

// call builtin functions
const CallExpr *FunctionBuilder::call(const Type *type, CallOp call_op, luisa::span<const Expression *const> args) noexcept {
    if (call_op == CallOp::CUSTOM) [[unlikely]] {
        LUISA_ERROR_WITH_LOCATION(
            "Custom functions are not allowed to "
            "be called with enum CallOp.");
    }
    _direct_builtin_callables.mark(call_op);
    _propagated_builtin_callables.mark(call_op);
    if (is_atomic_operation(call_op)) {
        LUISA_ASSERT(!args.empty(), "Atomic operation requires at least one argument.");
        if (args.front()->type()->element()->is_float32()) {
            _requires_atomic_float = true;
        }
    }
    auto expr = _create_expression<CallExpr>(
        type, call_op, CallExpr::ArgumentList{args.begin(), args.end()});
    if (type == nullptr) {
        _void_expr(expr);
        return nullptr;
    }
    return expr;
}

// call custom functions
const CallExpr *FunctionBuilder::call(const Type *type, Function custom, luisa::span<const Expression *const> args) noexcept {
    if (custom.tag() != Function::Tag::CALLABLE) {
        LUISA_ERROR_WITH_LOCATION(
            "Calling non-callable function in device code.");
    }
    auto f = custom.builder();
    CallExpr::ArgumentList call_args(f->_arguments.size(), nullptr);
    auto in_iter = args.begin();
    for (auto i = 0u; i < f->_arguments.size(); i++) {
        if (auto arg = f->_arguments[i]; arg.is_builtin()) {
            call_args[i] = _builtin(arg.tag());
        } else {
            call_args[i] = luisa::visit(
                [&]<typename T>(T binding) noexcept -> const Expression * {
                    if constexpr (std::is_same_v<T, Function::BufferBinding>) {
                        return buffer_binding(f->_arguments[i].type(), binding.handle, binding.offset, binding.size);
                    } else if constexpr (std::is_same_v<T, Function::TextureBinding>) {
                        return texture_binding(f->_arguments[i].type(), binding.handle, binding.level);
                    } else if constexpr (std::is_same_v<T, Function::BindlessArrayBinding>) {
                        return bindless_array_binding(binding.handle);
                    } else if constexpr (std::is_same_v<T, Function::AccelBinding>) {
                        return accel_binding(binding.handle);
                    } else {
                        return *(in_iter++);
                    }
                },
                f->_bound_arguments[i]);
        }
    }
    if (in_iter != args.end()) [[unlikely]] {
        LUISA_ERROR_WITH_LOCATION(
            "Invalid call arguments for custom callable #{:016x}.",
            custom.hash());
    }
    auto expr = _create_expression<CallExpr>(type, custom, std::move(call_args));
    if (auto iter = std::find_if(
            _used_custom_callables.cbegin(), _used_custom_callables.cend(),
            [&](auto &&p) noexcept { return f == p.get(); });
        iter == _used_custom_callables.cend()) {
        _used_custom_callables.emplace_back(custom.shared_builder());
        // propagate used builtin/custom callables and constants
        _propagated_builtin_callables.propagate(f->_propagated_builtin_callables);
        _requires_atomic_float |= f->_requires_atomic_float;
    }
    if (type == nullptr) {
        _void_expr(expr);
        return nullptr;
    }
    return expr;
}

void FunctionBuilder::call(CallOp call_op, luisa::span<const Expression *const> args) noexcept {
    _void_expr(call(nullptr, call_op, args));
}

void FunctionBuilder::call(Function custom, luisa::span<const Expression *const> args) noexcept {
    _void_expr(call(nullptr, custom, args));
}

const RefExpr *FunctionBuilder::reference(const Type *type) noexcept {
    Variable v{type, Variable::Tag::REFERENCE, _next_variable_uid()};
    _arguments.emplace_back(v);
    _bound_arguments.emplace_back();
    return _ref(v);
}

void FunctionBuilder::comment_(luisa::string comment) noexcept {
    _create_and_append_statement<CommentStmt>(std::move(comment));
}

void FunctionBuilder::set_block_size(uint3 size) noexcept {
    if (_tag == Tag::KERNEL) {
        auto kernel_size = size.x * size.y * size.z;
        if (kernel_size == 0 || kernel_size > 1024) [[unlikely]] {
            LUISA_ERROR("Function block size must be in range [1, 1024], Current block size is: {}.",
            kernel_size);
        }
        _block_size = size;
    } else {
        LUISA_WARNING_WITH_LOCATION(
            "Setting block size is not valid in Callables. "
            "Ignoring the `set_block_size({}, {}, {})` call.",
            size.x, size.y, size.z);
    }
}

bool FunctionBuilder::requires_raytracing() const noexcept {
    return _propagated_builtin_callables.uses_raytracing();
}

bool FunctionBuilder::requires_atomic() const noexcept {
    return _propagated_builtin_callables.uses_atomic();
}

bool FunctionBuilder::requires_atomic_float() const noexcept {
    return _requires_atomic_float;
}
<<<<<<< HEAD
void FunctionBuilder::sort_bindings() noexcept {
=======

void FunctionBuilder::reorder_capture() noexcept {
>>>>>>> e9d1c96d
    luisa::vector<Variable> new_args;
    luisa::vector<Binding> new_bindings;
    new_args.reserve(_arguments.size());
    new_bindings.reserve(_bound_arguments.size());
    // get capture first
    for (size_t i = 0; i < _arguments.size(); ++i) {
        auto &bind = _bound_arguments[i];
        if (!holds_alternative<monostate>(bind)) {
            new_args.emplace_back(_arguments[i]);
            new_bindings.emplace_back(bind);
        }
    }
    for (size_t i = 0; i < _arguments.size(); ++i) {
        auto &bind = _bound_arguments[i];
        if (holds_alternative<monostate>(bind)) {
            new_args.emplace_back(_arguments[i]);
        }
    }
    _arguments = std::move(new_args);
    _bound_arguments = std::move(new_bindings);
}

}// namespace luisa::compute::detail<|MERGE_RESOLUTION|>--- conflicted
+++ resolved
@@ -587,12 +587,8 @@
 bool FunctionBuilder::requires_atomic_float() const noexcept {
     return _requires_atomic_float;
 }
-<<<<<<< HEAD
+
 void FunctionBuilder::sort_bindings() noexcept {
-=======
-
-void FunctionBuilder::reorder_capture() noexcept {
->>>>>>> e9d1c96d
     luisa::vector<Variable> new_args;
     luisa::vector<Binding> new_bindings;
     new_args.reserve(_arguments.size());
