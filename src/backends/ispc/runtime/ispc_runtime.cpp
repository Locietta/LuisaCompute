#pragma vengine_package ispc_vsproject

#include "ispc_runtime.h"
#include "ispc_codegen.h"
#include "ispc_accel.h"
#include "ispc_mesh.h"

namespace lc::ispc {
void CommandExecutor::visit(BufferUploadCommand const *cmd) noexcept {
    AddTask(*cmd);
}
void CommandExecutor::visit(BufferDownloadCommand const *cmd) noexcept {
    AddTask(*cmd);
}
void CommandExecutor::visit(BufferCopyCommand const *cmd) noexcept {
    AddTask(*cmd);
}
struct ShaderDispatcher {
    Function func;
    Shader::ArgVector &vec;
    Shader *sd;
    void operator()(uint, ShaderDispatchCommand::BufferArgument const &arg) {
        Shader::PackArg<float *>(vec, reinterpret_cast<float *>(arg.handle));
    }
    void operator()(uint, ShaderDispatchCommand::TextureArgument const &arg) {
        Shader::PackArg<float *>(vec, reinterpret_cast<float *>(arg.handle));
    }
    void operator()(uint var_id, luisa::span<std::byte const> arg) {
        Shader::PackArr(vec, arg.data(), arg.size(), CodegenUtility::GetTypeAlign(*func.arguments()[sd->GetArgIndex(var_id)].type()));
    }
    void operator()(uint, ShaderDispatchCommand::BindlessArrayArgument const &arg) {}
    void operator()(uint, ShaderDispatchCommand::AccelArgument const &arg) {
        Shader::PackArg<RTCScene>(vec, reinterpret_cast<ISPCAccel*>(arg.handle)->getScene());
    }
};
void CommandExecutor::visit(ShaderDispatchCommand const *cmd) noexcept {
    Shader::ArgVector vec;
    auto sd = reinterpret_cast<Shader *>(cmd->handle());
    ShaderDispatcher disp{cmd->kernel(), vec, sd};
    cmd->decode(disp);
    auto handle = sd->dispatch(
        tPool,
        cmd->dispatch_size(),
        std::move(vec));
    AddTask(std::move(handle));
}
<<<<<<< HEAD
void CommandExecutor::visit(TextureUploadCommand const *cmd) noexcept {
    AddTask(*cmd);
}
void CommandExecutor::visit(TextureDownloadCommand const *cmd) noexcept {
    AddTask(*cmd);
}
void CommandExecutor::visit(TextureCopyCommand const *cmd) noexcept {}
void CommandExecutor::visit(TextureToBufferCopyCommand const *cmd) noexcept {}
void CommandExecutor::visit(AccelUpdateCommand const *cmd) noexcept {
    auto accel = reinterpret_cast<ISPCAccel*>(cmd->handle());
    auto handle = tPool->GetTask([accel](){ accel->update(); }, true);
    AddTask(std::move(handle));
}
void CommandExecutor::visit(AccelBuildCommand const *cmd) noexcept {
    auto accel = reinterpret_cast<ISPCAccel*>(cmd->handle());
    auto handle = tPool->GetTask([accel](){ accel->build(); }, true);
    AddTask(std::move(handle));
}
void CommandExecutor::visit(MeshUpdateCommand const *cmd) noexcept {
    auto mesh = reinterpret_cast<ISPCMesh*>(cmd->handle());
    auto handle = tPool->GetTask([mesh](){ mesh->update(); }, true);
    AddTask(std::move(handle));
}
void CommandExecutor::visit(MeshBuildCommand const *cmd) noexcept {
    auto mesh = reinterpret_cast<ISPCMesh*>(cmd->handle());
    auto handle = tPool->GetTask([mesh](){ mesh->build(); }, true);
    AddTask(std::move(handle));
}
=======
void CommandExecutor::visit(TextureUploadCommand const *cmd) noexcept { AddTask(*cmd); }
void CommandExecutor::visit(TextureDownloadCommand const *cmd) noexcept { AddTask(*cmd); }
void CommandExecutor::visit(TextureCopyCommand const *cmd) noexcept { AddTask(*cmd); }
void CommandExecutor::visit(TextureToBufferCopyCommand const *cmd) noexcept { AddTask(*cmd); }
void CommandExecutor::visit(BufferToTextureCopyCommand const *cmd) noexcept { AddTask(*cmd); }

void CommandExecutor::visit(AccelUpdateCommand const *cmd) noexcept {}
void CommandExecutor::visit(AccelBuildCommand const *cmd) noexcept {}
void CommandExecutor::visit(MeshUpdateCommand const *cmd) noexcept {}
void CommandExecutor::visit(MeshBuildCommand const *cmd) noexcept {}
>>>>>>> 3313158d
void CommandExecutor::visit(BindlessArrayUpdateCommand const *cmd) noexcept {}
CommandExecutor::CommandExecutor(ThreadPool *tPool)
    : tPool(tPool),
      dispatchThread([&] {
          while (enabled)
              ThreadExecute();
      }) {}
void CommandExecutor::ThreadExecute() {
    auto check_texture_boundary = [](Texture2D* tex, uint level, uint3 size, uint3 offset)
    {
        if (offset.z != 0 || size.z!=1)
            throw "TextureDownloadCommand: unimplemented";
        // debug: check boundary
        if (level >= tex->lodLevel)
            throw "TextureDownloadCommand: lod out of bound";
        if (size.x + offset.x > max(tex->width>>level,1u))
            throw "TextureDownloadCommand: out of bound";
        if (size.y + offset.y > max(tex->height>>level,1u))
            throw "TextureDownloadCommand: out of bound";
    };
    while (auto job = syncTasks.Pop()) {
        job->multi_visit(
            [&](ThreadTaskHandle const &handle) { handle.Complete(); },
            [&](BufferUploadCommand const &cmd) {
                uint8_t *ptr = reinterpret_cast<uint8_t *>(cmd.handle());
                memcpy(ptr + cmd.offset(), cmd.data(), cmd.size());
            },
            [&](BufferDownloadCommand const &cmd) {
                uint8_t const *ptr = reinterpret_cast<uint8_t const *>(cmd.handle());
                memcpy(cmd.data(), ptr + cmd.offset(), cmd.size());
            },
            [&](BufferCopyCommand const &cmd) {
                uint8_t const *src = reinterpret_cast<uint8_t const *>(cmd.src_handle());
                uint8_t *dst = reinterpret_cast<uint8_t *>(cmd.dst_handle());
                memcpy(dst + cmd.dst_offset(), src + cmd.src_offset(), cmd.size());
            },
            [&](TextureUploadCommand const &cmd) {
                Texture2D* tex = reinterpret_cast<Texture2D*>(cmd.handle());
                check_texture_boundary(tex, cmd.level(), cmd.size(), cmd.offset());
                // copy data
                // data is void*; tex->lods is float* for now
                int target_stride = cmd.size().x * 4*sizeof(float); // TODO support for other data type
                int tex_stride = max(tex->width>>cmd.level(), 1u) * 4; // TODO support for other data type
                for (int i=0; i<cmd.size().y; ++i)
                    memcpy(tex->lods[cmd.level()] + (i+cmd.offset().y) * tex_stride + cmd.offset().x*4, (unsigned char*)cmd.data() + i*target_stride, cmd.size().x * 4*sizeof(float)); 
            },
            [&](TextureDownloadCommand const &cmd) {
                Texture2D* tex = reinterpret_cast<Texture2D*>(cmd.handle());
                check_texture_boundary(tex, cmd.level(), cmd.size(), cmd.offset());
                // copy data
                // data is void*; tex->lods is float* for now
                int target_stride = cmd.size().x * 4*sizeof(float); // TODO support for other data type
                int tex_stride = max(tex->width>>cmd.level(), 1u) * 4; // TODO support for other data type
                for (int i=0; i<cmd.size().y; ++i)
                    memcpy((unsigned char*)cmd.data() + i*target_stride, tex->lods[cmd.level()] + (i+cmd.offset().y) * tex_stride + cmd.offset().x*4, cmd.size().x * 4*sizeof(float)); 
            },
            [&](TextureCopyCommand const &cmd) {
                Texture2D* src_tex = reinterpret_cast<Texture2D*>(cmd.src_handle());
                Texture2D* dst_tex = reinterpret_cast<Texture2D*>(cmd.dst_handle());
                check_texture_boundary(src_tex, cmd.src_level(), cmd.size(), cmd.src_offset());
                check_texture_boundary(dst_tex, cmd.dst_level(), cmd.size(), cmd.dst_offset());
                // copy data
                int src_stride = max(src_tex->width>>cmd.src_level(), 1u) * 4; // TODO support for other data type
                int dst_stride = max(dst_tex->width>>cmd.dst_level(), 1u) * 4; // TODO support for other data type
                for (int i=0; i<cmd.size().y; ++i) {
                    memcpy(dst_tex->lods[cmd.dst_level()] + dst_stride * (i+cmd.dst_offset().y) + cmd.dst_offset().x*4,
                           src_tex->lods[cmd.src_level()] + src_stride * (i+cmd.src_offset().y) + cmd.src_offset().x*4,
                           cmd.size().x * 4*sizeof(float));
                }
            },
            [&](TextureToBufferCopyCommand const &cmd) {
                Texture2D* tex = reinterpret_cast<Texture2D*>(cmd.texture());
                check_texture_boundary(tex, cmd.level(), cmd.size(), cmd.offset());
                // copy data
                // data is void*; tex->lods is float* for now
                int target_stride = cmd.size().x * 4*sizeof(float); // TODO support for other data type
                int tex_stride = max(tex->width>>cmd.level(), 1u) * 4; // TODO support for other data type
                for (int i=0; i<cmd.size().y; ++i)
                    memcpy((unsigned char*)cmd.buffer() + cmd.buffer_offset() + i*target_stride, tex->lods[cmd.level()] + (i+cmd.offset().y) * tex_stride + cmd.offset().x*4, cmd.size().x * 4*sizeof(float)); 
            },
            [&](BufferToTextureCopyCommand const &cmd) {
                Texture2D* tex = reinterpret_cast<Texture2D*>(cmd.texture());
                check_texture_boundary(tex, cmd.level(), cmd.size(), cmd.offset());
                // copy data
                // data is void*; tex->lods is float* for now
                int target_stride = cmd.size().x * 4*sizeof(float); // TODO support for other data type
                int tex_stride = max(tex->width>>cmd.level(), 1u) * 4; // TODO support for other data type
                for (int i=0; i<cmd.size().y; ++i)
                    memcpy(tex->lods[cmd.level()] + (i+cmd.offset().y) * tex_stride + cmd.offset().x*4, (unsigned char*)cmd.buffer() + cmd.buffer_offset() + i*target_stride, cmd.size().x * 4*sizeof(float)); 

            },
            [&](Signal const &cmd) {
                std::lock_guard lck(cmd.evt->mtx);
                cmd.evt->targetFence--;
                cmd.evt->cv.notify_all();
            },
            [&](Wait const &cmd) {
                cmd.evt->Sync();
            });
        executedTask++;
        if (executedTask >= taskCount)
            break;
    }
    std::unique_lock lck(dispMtx);
    while (executedTask >= taskCount) {
        mainThdCv.notify_all();
        dispThdCv.wait(lck);
    }
}
void CommandExecutor::WaitThread() {
    std::unique_lock lck(dispMtx);
    if (executedTask < taskCount) {
        mainThdCv.wait(lck);
    }
}
void CommandExecutor::ExecuteDispatch() {
    {
        std::unique_lock lck(dispMtx);
        taskCount += outsideTaskCount;
        dispThdCv.notify_all();
    }
    outsideTaskCount = 0;
}

CommandExecutor::~CommandExecutor() {
    {
        std::lock_guard lck(dispMtx);
        enabled = false;
        executedTask = 0;
        taskCount = 1;
        dispThdCv.notify_all();
    }
    dispatchThread.join();
}
}// namespace lc::ispc<|MERGE_RESOLUTION|>--- conflicted
+++ resolved
@@ -44,15 +44,6 @@
         std::move(vec));
     AddTask(std::move(handle));
 }
-<<<<<<< HEAD
-void CommandExecutor::visit(TextureUploadCommand const *cmd) noexcept {
-    AddTask(*cmd);
-}
-void CommandExecutor::visit(TextureDownloadCommand const *cmd) noexcept {
-    AddTask(*cmd);
-}
-void CommandExecutor::visit(TextureCopyCommand const *cmd) noexcept {}
-void CommandExecutor::visit(TextureToBufferCopyCommand const *cmd) noexcept {}
 void CommandExecutor::visit(AccelUpdateCommand const *cmd) noexcept {
     auto accel = reinterpret_cast<ISPCAccel*>(cmd->handle());
     auto handle = tPool->GetTask([accel](){ accel->update(); }, true);
@@ -73,18 +64,11 @@
     auto handle = tPool->GetTask([mesh](){ mesh->build(); }, true);
     AddTask(std::move(handle));
 }
-=======
 void CommandExecutor::visit(TextureUploadCommand const *cmd) noexcept { AddTask(*cmd); }
 void CommandExecutor::visit(TextureDownloadCommand const *cmd) noexcept { AddTask(*cmd); }
 void CommandExecutor::visit(TextureCopyCommand const *cmd) noexcept { AddTask(*cmd); }
 void CommandExecutor::visit(TextureToBufferCopyCommand const *cmd) noexcept { AddTask(*cmd); }
 void CommandExecutor::visit(BufferToTextureCopyCommand const *cmd) noexcept { AddTask(*cmd); }
-
-void CommandExecutor::visit(AccelUpdateCommand const *cmd) noexcept {}
-void CommandExecutor::visit(AccelBuildCommand const *cmd) noexcept {}
-void CommandExecutor::visit(MeshUpdateCommand const *cmd) noexcept {}
-void CommandExecutor::visit(MeshBuildCommand const *cmd) noexcept {}
->>>>>>> 3313158d
 void CommandExecutor::visit(BindlessArrayUpdateCommand const *cmd) noexcept {}
 CommandExecutor::CommandExecutor(ThreadPool *tPool)
     : tPool(tPool),
