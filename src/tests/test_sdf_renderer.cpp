//
// Created by Mike Smith on 2021/6/25.
//

#include <atomic>
#include <numbers>
#include <numeric>
#include <algorithm>

#include <opencv2/opencv.hpp>

#include <runtime/context.h>
#include <runtime/device.h>
#include <runtime/stream.h>
#include <runtime/event.h>
#include <meta/property.h>
#include <dsl/sugar.h>
#include <tests/fake_device.h>

//#define ENABLE_DISPLAY

using namespace luisa;
using namespace luisa::compute;

// Credit: https://github.com/taichi-dev/taichi/blob/master/examples/rendering/sdf_renderer.py
int main(int argc, char *argv[]) {

    static constexpr auto max_ray_depth = 6;
    static constexpr auto eps = 1e-4f;
    static constexpr auto inf = 1e10f;
    static constexpr auto fov = 0.23f;
    static constexpr auto dist_limit = 100.0f;
    static constexpr auto camera_pos = make_float3(0.0f, 0.32f, 3.7f);
    static constexpr auto light_pos = make_float3(-1.5f, 0.6f, 0.3f);
    static constexpr auto light_normal = make_float3(1.0f, 0.0f, 0.0f);
    static constexpr auto light_radius = 2.0f;

    Clock clock;

    Callable intersect_light = [](Float3 pos, Float3 d) noexcept {
        auto cos_w = dot(-d, light_normal);
        auto dist = dot(d, light_pos - pos);
        auto D = dist / cos_w;
        auto dist_to_center = distance_squared(light_pos, pos + D * d);
        auto valid = cos_w > 0.0f & dist > 0.0f & dist_to_center < light_radius * light_radius;
        return ite(valid, D, inf);
    };

    Callable tea = [](UInt v0, UInt v1) noexcept {
        Var s0 = 0u;
        for (auto n = 0u; n < 4u; n++) {
            s0 += 0x9e3779b9u;
            v0 += ((v1 << 4) + 0xa341316cu) ^ (v1 + s0) ^ ((v1 >> 5u) + 0xc8013ea4u);
            v1 += ((v0 << 4) + 0xad90777du) ^ (v0 + s0) ^ ((v0 >> 5u) + 0x7e95761eu);
        }
        return v0;
    };

    Callable rand = [](UInt &state) noexcept {
        constexpr auto lcg_a = 1664525u;
        constexpr auto lcg_c = 1013904223u;
        state = lcg_a * state + lcg_c;
        return cast<float>(state & 0x00ffffffu) * (1.0f / static_cast<float>(0x01000000u));
    };

    Callable out_dir = [&rand](Float3 n, UInt &seed) noexcept {
        auto u = ite(
            abs(n.y) < 1.0f - eps,
            normalize(cross(n, make_float3(0.0f, 1.0f, 0.0f))),
            make_float3(1.f, 0.f, 0.f));
        auto v = cross(n, u);
        auto phi = 2.0f * std::numbers::pi_v<float> * rand(seed);
        auto ay = sqrt(rand(seed));
        auto ax = sqrt(1.0f - ay * ay);
        return ax * (cos(phi) * u + sin(phi) * v) + ay * n;
    };

    Callable make_nested = [](Float f) noexcept {
        static constexpr auto freq = 40.0f;
        f *= freq;
        f = ite(f < 0.f, ite(cast<int>(f) % 2 == 0, 1.f - fract(f), fract(f)), f);
        return (f - 0.2f) * (1.0f / freq);
    };

    Callable sdf = [&make_nested](Float3 o) noexcept {
        auto wall = min(o.y + 0.1f, o.z + 0.4f);
        auto sphere = distance(o, make_float3(0.0f, 0.35f, 0.0f)) - 0.36f;
        auto q = abs(o - make_float3(0.8f, 0.3f, 0.0f)) - 0.3f;
        auto box = length(max(q, 0.0f)) + min(max(max(q.x, q.y), q.z), 0.0f);
        auto O = o - make_float3(-0.8f, 0.3f, 0.0f);
        auto d = make_float2(length(make_float2(O.x, O.z)) - 0.3f, abs(O.y) - 0.3f);
        auto cylinder = min(max(d.x, d.y), 0.0f) + length(max(d, 0.0f));
        auto geometry = make_nested(min(min(sphere, box), cylinder));
        auto g = max(geometry, -(0.32f - (o.y * 0.6f + o.z * 0.8f)));
        return min(wall, g);
    };

    Callable ray_march = [&sdf](Float3 p, Float3 d) noexcept {
        auto dist = def(0.0f);
        $for(j, 100) {
            auto s = sdf(p + dist * d);
            $if(s <= 1e-6f | dist >= inf) { $break; };
            dist += s;
        };
        return min(dist, inf);
    };

    Callable sdf_normal = [&sdf](Float3 p) noexcept {
        static constexpr auto d = 1e-3f;
        auto n = def<float3>();
        auto sdf_center = sdf(p);
        for (auto i = 0; i < 3; i++) {
            auto inc = p;
            inc[i] += d;
            n[i] = (1.0f / d) * (sdf(inc) - sdf_center);
        }
        return normalize(n);
    };

    Callable next_hit = [&ray_march, &sdf_normal](Float &closest, Float3 &normal, Float3 &c, Float3 pos, Float3 d) noexcept {
        closest = inf;
        normal = make_float3();
        c = make_float3();
        auto ray_march_dist = ray_march(pos, d);
        $if(ray_march_dist < min(dist_limit, closest)) {
            closest = ray_march_dist;
            auto hit_pos = pos + d * closest;
            normal = sdf_normal(hit_pos);
            auto t = cast<int>((hit_pos.x + 10.0f) * 1.1f + 0.5f) % 3;
            c = make_float3(0.4f) + make_float3(0.3f, 0.2f, 0.3f) * ite(t == make_int3(0, 1, 2), 1.0f, 0.0f);
        };
    };

    Kernel2D render_kernel = [&](BufferUInt seed_image, BufferFloat4 accum_image, UInt frame_index) noexcept {
        set_block_size(16u, 8u, 1u);

        auto resolution = make_float2(dispatch_size().xy());
        auto coord = dispatch_id().xy();
        auto global_id = coord.x + coord.y * dispatch_size_x();

        $meta(meta::supports_custom_block_size, "hello") {
            $if(frame_index == 0u) {
                $meta("nested") { $comment("good\nbad\n"); };
                seed_image.write(global_id, tea(coord.x, coord.y));
                accum_image.write(global_id, make_float4(make_float3(0.0f), 1.0f));
            };
        };

        auto aspect_ratio = resolution.x / resolution.y;
        auto pos = def(camera_pos);
        auto seed = seed_image.read(global_id);
        //        auto seed = frame_index + 1u;
        auto ux = rand(seed);
        auto uy = rand(seed);
        auto uv = make_float2(dispatch_id().x + ux, dispatch_size().y - 1u - dispatch_id().y + uy);
        auto d = make_float3(
            2.0f * fov * uv / resolution.y - fov * make_float2(aspect_ratio, 1.0f) - 1e-5f, -1.0f);
        d = normalize(d);
        auto throughput = def<float3>(1.0f, 1.0f, 1.0f);
        auto hit_light = def(0.0f);
        $for(depth, max_ray_depth) {
            auto closest = def(0.0f);
            auto normal = def<float3>();
            auto c = def<float3>();
            next_hit(closest, normal, c, pos, d);
            auto dist_to_light = intersect_light(pos, d);
            $if(dist_to_light < closest) {
                hit_light = 1.0f;
                $break;
            };
            $if(length_squared(normal) == 0.0f) { $break; };
            auto hit_pos = pos + closest * d;
            d = out_dir(normal, seed);
            pos = hit_pos + 1e-4f * d;
            throughput *= c;
        };
        auto accum_color = accum_image.read(global_id).xyz() + throughput.zyx() * hit_light;
        accum_image.write(global_id, make_float4(accum_color, 1.0f));
        seed_image.write(global_id, seed);
    };

    LUISA_INFO("Recorded AST in {} ms.", clock.toc());

    Context context{argv[0]};
<<<<<<< HEAD
    auto device = context.create_device("cuda");
=======
#if defined(LUISA_BACKEND_CUDA_ENABLED)
    auto device = context.create_device("cuda");
#elif defined(LUISA_BACKEND_METAL_ENABLED)
    auto device = context.create_device("metal");
#elif defined(LUISA_BACKEND_ISPC_ENABLED)
    auto device = context.create_device("ispc");
#elif defined(LUISA_BACKEND_DX_ENABLED)
    auto device = context.create_device("dx");
#else
    auto device = FakeDevice::create(context);
#endif
>>>>>>> e5652769

    static constexpr auto width = 1280u;
    static constexpr auto height = 720u;
    auto seed_image = device.create_buffer<uint>(width * height);
    auto accum_image = device.create_buffer<float4>(width * height);
    auto render = device.compile(render_kernel);
    auto stream = device.create_stream();
    auto copy_event = device.create_event();

    cv::Mat cv_image{height, width, CV_32FC4, cv::Scalar::all(1.0)};
    cv::Mat cv_back_image{height, width, CV_32FC4, cv::Scalar::all(1.0)};

    static constexpr auto interval = 64u;

#ifdef ENABLE_DISPLAY
    static constexpr auto total_spp = 500000u;
#else
    static constexpr auto total_spp = 4096u;
#endif

    auto t0 = clock.toc();
    auto last_t = t0;
    auto spp_count = 0u;
    for (auto spp = 0u; spp < total_spp; spp += interval) {

#ifdef ENABLE_DISPLAY
        // swap buffers
        copy_event.synchronize();
        std::swap(cv_image, cv_back_image);
#endif

        // render
        auto command_buffer = stream.command_buffer();
        for (auto frame = spp; frame < spp + interval && frame < total_spp; frame++) {
            command_buffer << render(seed_image, accum_image, frame).dispatch(width, height);
            spp_count++;
        }
        command_buffer << commit();

#ifdef ENABLE_DISPLAY
        command_buffer << accum_image.copy_to(cv_back_image.data)
                       << copy_event.signal();

        // display
        cv_image *= 1.0 / std::max(spp, 1u);
        auto mean = std::max(cv::mean(cv::mean(cv_image))[0], 1e-3);
        cv::sqrt(cv_image * (0.24 / mean), cv_image);
        cv::imshow("Display", cv_image);
        if (auto key = cv::waitKey(1); key == 'q' || key == 27) { break; }
        auto t = clock.toc();
        LUISA_INFO(
            "{:.2f} samples/s [{}/{}]",
            interval * 1000.0 / (t - last_t),
            spp + interval, total_spp);
        last_t = t;
#endif
    }
    stream << accum_image.copy_to(cv_back_image.data) << synchronize();
    LUISA_INFO("{} samples/s", spp_count / (clock.toc() - t0) * 1000);
}<|MERGE_RESOLUTION|>--- conflicted
+++ resolved
@@ -17,7 +17,7 @@
 #include <dsl/sugar.h>
 #include <tests/fake_device.h>
 
-//#define ENABLE_DISPLAY
+#define ENABLE_DISPLAY
 
 using namespace luisa;
 using namespace luisa::compute;
@@ -182,21 +182,7 @@
     LUISA_INFO("Recorded AST in {} ms.", clock.toc());
 
     Context context{argv[0]};
-<<<<<<< HEAD
-    auto device = context.create_device("cuda");
-=======
-#if defined(LUISA_BACKEND_CUDA_ENABLED)
-    auto device = context.create_device("cuda");
-#elif defined(LUISA_BACKEND_METAL_ENABLED)
-    auto device = context.create_device("metal");
-#elif defined(LUISA_BACKEND_ISPC_ENABLED)
-    auto device = context.create_device("ispc");
-#elif defined(LUISA_BACKEND_DX_ENABLED)
     auto device = context.create_device("dx");
-#else
-    auto device = FakeDevice::create(context);
-#endif
->>>>>>> e5652769
 
     static constexpr auto width = 1280u;
     static constexpr auto height = 720u;
