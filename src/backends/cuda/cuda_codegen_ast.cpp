--- conflicted
+++ resolved
@@ -1654,11 +1654,7 @@
             break;
         }
         case Variable::Tag::REFERENCE:
-<<<<<<< HEAD
-            if(force_const || readonly) {
-=======
             if (readonly || force_const) {
->>>>>>> e93b3ada
                 _scratch << "const ";
                 _emit_type_name(v.type());
                 _scratch << " &";
