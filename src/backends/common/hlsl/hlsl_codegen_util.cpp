#include "hlsl_codegen.h"
#include <luisa/vstl/string_utility.h>
#include "variant_util.h"
#include <luisa/ast/constant_data.h>
#include <luisa/ast/type_registry.h>
#include <luisa/ast/function_builder.h>
#include "struct_generator.h"
#include "codegen_stack_data.h"
#include <luisa/vstl/pdqsort.h>
#include <luisa/core/dynamic_module.h>
#include <luisa/core/logging.h>
#include <luisa/ast/external_function.h>
static bool shown_buffer_warning = false;
namespace lc::hlsl {
static std::atomic_bool rootsig_exceed_warned = false;
#ifdef LUISA_ENABLE_IR
static void glob_variables_with_grad(Function f, vstd::unordered_set<Variable> &gradient_variables) noexcept {
    if (f.requires_autodiff())
        traverse_expressions<true>(
            f.body(),
            [&](auto expr) noexcept {
                if (expr->tag() == Expression::Tag::CALL) {
                    if (auto call = static_cast<const CallExpr *>(expr);
                        call->op() == CallOp::GRADIENT ||
                        call->op() == CallOp::GRADIENT_MARKER ||
                        call->op() == CallOp::REQUIRES_GRADIENT) {
                        LUISA_ASSERT(!call->arguments().empty() &&
                                         call->arguments().front()->tag() == Expression::Tag::REF,
                                     "Invalid gradient function call.");
                        auto v = static_cast<const RefExpr *>(call->arguments().front())->variable();
                        gradient_variables.emplace(v);
                    }
                }
            },
            [](auto) noexcept {},
            [](auto) noexcept {});
}
#endif
struct RegisterIndexer {
    virtual void init() = 0;
    virtual uint &get(uint idx) = 0;
};
struct DXILRegisterIndexer : public RegisterIndexer {
    std::array<uint, 3> values;
    void init() override {
        values = {1, 0, 0};
    }
    uint &get(uint idx) override {
        return values[idx];
    }
};
struct SpirVRegisterIndexer : public RegisterIndexer {
    uint count;
    void init() override {
        count = 2;
    }
    uint &get(uint idx) override {
        return count;
    }
};
vstd::string_view CodegenUtility::ReadInternalHLSLFile(vstd::string_view name, luisa::BinaryIO const *ctx) {
    static DynamicModule dyna_module = DynamicModule::load("lc-hlsl-builtin");
    auto get_name = vstd::string{"get_"}.append(name);
    auto get_func = dyna_module.function<char *()>(get_name);
    get_name += "_size"sv;
    auto get_size_func = dyna_module.function<int()>(get_name);
    return {get_func(), static_cast<size_t>(get_size_func())};
}
namespace detail {
static size_t AddHeader(CallOpSet const &ops, luisa::BinaryIO const *internalDataPath, vstd::StringBuilder &builder, bool isRaster) {
    builder << CodegenUtility::ReadInternalHLSLFile("hlsl_header", internalDataPath);
    size_t immutable_size = builder.size();
    if (ops.uses_raytracing()) {
        builder << CodegenUtility::ReadInternalHLSLFile("raytracing_header", internalDataPath);
    }
    if (ops.test(CallOp::DETERMINANT)) {
        builder << CodegenUtility::ReadInternalHLSLFile("determinant", internalDataPath);
    }
    if (ops.test(CallOp::INVERSE)) {
        builder << CodegenUtility::ReadInternalHLSLFile("inverse", internalDataPath);
    }
    if (ops.test(CallOp::INDIRECT_SET_DISPATCH_KERNEL) || ops.test(CallOp::INDIRECT_SET_DISPATCH_COUNT)) {
        builder << CodegenUtility::ReadInternalHLSLFile("indirect", internalDataPath);
    }
    if (ops.test(CallOp::BUFFER_SIZE) || ops.test(CallOp::TEXTURE_SIZE) || ops.test(CallOp::BYTE_BUFFER_SIZE)) {
        builder << CodegenUtility::ReadInternalHLSLFile("resource_size", internalDataPath);
    }
    bool useBindless = false;
    for (auto i : vstd::range(
             luisa::to_underlying(CallOp::BINDLESS_TEXTURE2D_SAMPLE),
             luisa::to_underlying(CallOp::BINDLESS_BUFFER_TYPE) + 1)) {
        if (ops.test(static_cast<CallOp>(i))) {
            useBindless = true;
            break;
        }
    }
    if (useBindless) {
        builder << CodegenUtility::ReadInternalHLSLFile("bindless_common", internalDataPath);
    }
    if (ops.test(CallOp::RAY_TRACING_INSTANCE_TRANSFORM) ||
        ops.test(CallOp::RAY_TRACING_INSTANCE_USER_ID) ||
        ops.test(CallOp::RAY_TRACING_INSTANCE_VISIBILITY_MASK) ||
        ops.test(CallOp::RAY_TRACING_SET_INSTANCE_TRANSFORM) ||
        ops.test(CallOp::RAY_TRACING_SET_INSTANCE_OPACITY) ||
        ops.test(CallOp::RAY_TRACING_SET_INSTANCE_USER_ID) ||
        ops.test(CallOp::RAY_TRACING_SET_INSTANCE_VISIBILITY)) {
        builder << CodegenUtility::ReadInternalHLSLFile("accel_header", internalDataPath);
    }
    if (ops.test(CallOp::COPYSIGN)) {
        builder << CodegenUtility::ReadInternalHLSLFile("copy_sign", internalDataPath);
    }
    if (!isRaster && (ops.test(CallOp::DDX) || ops.test(CallOp::DDY))) {
        builder << CodegenUtility::ReadInternalHLSLFile("compute_quad", internalDataPath);
    }
    if (ops.test(CallOp::GRADIENT) ||
        ops.test(CallOp::ACCUMULATE_GRADIENT) ||
        ops.test(CallOp::REQUIRES_GRADIENT) ||
        ops.test(CallOp::GRADIENT_MARKER) ||
        ops.test(CallOp::DETACH)) {
        builder << CodegenUtility::ReadInternalHLSLFile("auto_diff", internalDataPath);
    }
    if (ops.test(CallOp::REDUCE_MAX) ||
        ops.test(CallOp::REDUCE_MIN) ||
        ops.test(CallOp::REDUCE_PRODUCT) ||
        ops.test(CallOp::REDUCE_SUM) ||
        ops.test(CallOp::OUTER_PRODUCT) ||
        ops.test(CallOp::MATRIX_COMPONENT_WISE_MULTIPLICATION)) {
        builder << CodegenUtility::ReadInternalHLSLFile("reduce", internalDataPath);
    }
    return immutable_size;
}
}// namespace detail
// static thread_local vstd::unique_ptr<CodegenStackData> opt;
#ifdef USE_SPIRV
CodegenStackData *CodegenUtility::StackData() { return opt.get(); }
#endif
uint CodegenUtility::IsBool(Type const &type) {
    if (type.tag() == Type::Tag::BOOL) {
        return 1;
    } else if (type.tag() == Type::Tag::VECTOR && type.element()->tag() == Type::Tag::BOOL) {
        return type.dimension();
    }
    return 0;
};
vstd::StringBuilder CodegenUtility::GetNewTempVarName() {
    vstd::StringBuilder name;
    name << "tmp"sv;
    vstd::to_string(opt->tempCount, name);
    opt->tempCount++;
    return name;
}
void CodegenUtility::RegistStructType(Type const *type) {
    if (type->is_structure() || type->is_array())
        opt->structTypes.try_emplace(type, opt->count++);
    else if (type->is_buffer()) {
        if (type->element())
            RegistStructType(type->element());
    }
}

void CodegenUtility::GetVariableName(Variable::Tag type, uint id, vstd::StringBuilder &str) {
    switch (type) {
        case Variable::Tag::BLOCK_ID:
            str << "grpId"sv;
            break;
        case Variable::Tag::DISPATCH_ID:
            str << "dspId"sv;
            break;
        case Variable::Tag::THREAD_ID:
            str << "thdId"sv;
            break;
        case Variable::Tag::DISPATCH_SIZE:
            if (opt->funcType == CodegenStackData::FuncType::Kernel) {
                str << "dsp_c.xyz"sv;
            } else {
                str << "dsp_c"sv;
            }
            break;
        case Variable::Tag::KERNEL_ID:
            if (opt->funcType == CodegenStackData::FuncType::Kernel) {
                str << "dsp_c.w"sv;
            } else {
                str << "ker"sv;
            }
            break;
        case Variable::Tag::OBJECT_ID:
            LUISA_ASSERT(opt->isRaster, "object id only allowed in raster shader");
            str << "obj_id"sv;
            break;
        case Variable::Tag::WARP_LANE_COUNT:
            if (opt->funcType == CodegenStackData::FuncType::Callable) {
                str << "_wrpct"sv;
            } else {
                str << "WaveGetLaneCount()"sv;
            }
            break;
        case Variable::Tag::WARP_LANE_ID:
            if (opt->funcType == CodegenStackData::FuncType::Callable) {
                str << "_wrpid"sv;
            } else {
                str << "WaveGetLaneIndex()"sv;
            }
            break;
        case Variable::Tag::LOCAL:
            switch (opt->funcType) {
                case CodegenStackData::FuncType::Kernel:
                case CodegenStackData::FuncType::Vert:
                    if (id == opt->appdataId) {
                        str << "vv"sv;
                    } else {
                        if (opt->arguments.find(id) != opt->arguments.end()) {
                            id += opt->argOffset;
                            str << "a.l"sv;
                        } else {
                            str << 'l';
                        }
                        vstd::to_string(id, str);
                    }
                    break;
                case CodegenStackData::FuncType::Pixel: {
                    auto ite = opt->arguments.find(id);
                    if (ite == opt->arguments.end()) {
                        str << 'l';
                        vstd::to_string(id, str);
                    } else {
                        if (ite->second == 0) {
                            if (opt->pixelFirstArgIsStruct) {
                                str << 'p';
                            } else {
                                str << "p.v0"sv;
                            }
                        } else {
                            id += opt->argOffset;
                            str << "a.l"sv;
                            vstd::to_string(id, str);
                        }
                    }
                } break;
                default: {
                    str << 'l';
                    vstd::to_string(id, str);
                }
            }
            break;
        case Variable::Tag::SHARED:
            str << "_s"sv;
            vstd::to_string(id, str);
            break;
        case Variable::Tag::REFERENCE:
            str << 'r';
            vstd::to_string(id, str);
            break;
        case Variable::Tag::BUFFER:
            str << "_b"sv;
            vstd::to_string(id, str);
            break;
        case Variable::Tag::TEXTURE:
            str << "_t"sv;
            vstd::to_string(id, str);
            break;
        case Variable::Tag::BINDLESS_ARRAY:
            str << "_ba"sv;
            vstd::to_string(id, str);
            break;
        case Variable::Tag::ACCEL:
            str << "_ac"sv;
            vstd::to_string(id, str);
            break;
        default:
            str << 'v';
            vstd::to_string(id, str);
            break;
    }
}

void CodegenUtility::GetVariableName(Variable const &type, vstd::StringBuilder &str) {
    GetVariableName(type.tag(), type.uid(), str);
}

bool CodegenUtility::GetConstName(uint64 hash, ConstantData const &data, vstd::StringBuilder &str) {
    auto constCount = opt->GetConstCount(hash);
    str << "c";
    vstd::to_string((constCount.first), str);
    return constCount.second;
}

void CodegenUtility::GetTypeName(Type const &type, vstd::StringBuilder &str, Usage usage, bool local_var) {
    switch (type.tag()) {
        case Type::Tag::BOOL:
            str << "bool"sv;
            return;
        case Type::Tag::FLOAT32:
            str << "float"sv;
            return;
        case Type::Tag::INT32:
            str << "int"sv;
            return;
        case Type::Tag::UINT32:
            str << "uint"sv;
            return;
        case Type::Tag::FLOAT16:
            str << "float16_t"sv;
            return;
        case Type::Tag::FLOAT64:
            str << "float64_t"sv;
            return;
        case Type::Tag::INT16:
            str << "int16_t"sv;
            return;
        case Type::Tag::UINT16:
            str << "uint16_t"sv;
            return;
        case Type::Tag::INT64:
            str << "int64_t"sv;
            return;
        case Type::Tag::UINT64:
            str << "uint64_t"sv;
            return;
        case Type::Tag::MATRIX: {
            GetTypeName(*type.element(), str, usage);
            vstd::to_string(type.dimension(), str);
            str << 'x';
            vstd::to_string((type.dimension() == 3) ? 4 : type.dimension(), str);
        }
            return;
        case Type::Tag::VECTOR: {
            if (type.dimension() != 3 || local_var) {
                GetTypeName(*type.element(), str, usage);
                vstd::to_string((type.dimension()), str);
            } else {
                str << "_w"sv;
                GetTypeName(*type.element(), str, usage);
                vstd::to_string(3, str);
            }
        }
            return;
        case Type::Tag::STRUCTURE:
        case Type::Tag::ARRAY: {
            auto customType = opt->CreateStruct(&type);
            str << customType;
        }
            return;
        case Type::Tag::BUFFER: {
            if ((static_cast<uint>(usage) & static_cast<uint>(Usage::WRITE)) != 0)
                str << "RW"sv;
            auto ele = type.element();
            // StructuredBuffer
            if (ele != nullptr) {
                str << "StructuredBuffer<"sv;
                if (ele->is_matrix()) {
                    auto n = vstd::to_string(ele->dimension());
                    str << "_WrappedFloat"sv << n << 'x' << n;
                } else {
                    vstd::StringBuilder typeName;
                    if (ele->is_vector() && ele->dimension() == 3) {
                        GetTypeName(*ele->element(), typeName, usage);
                        typeName << '4';
                    } else {
                        GetTypeName(*ele, typeName, usage);
                    }
                    auto ite = opt->structReplaceName.find(typeName);
                    if (ite != opt->structReplaceName.end()) {
                        str << ite->second;
                    } else {
                        str << typeName;
                    }
                }
                str << '>';
            }
            // ByteAddressBuffer
            else {
                str << "ByteAddressBuffer"sv;
            }
        } break;
        case Type::Tag::TEXTURE: {
            if ((static_cast<uint>(usage) & static_cast<uint>(Usage::WRITE)) != 0)
                str << "RW"sv;
            str << "Texture"sv;
            vstd::to_string((type.dimension()), str);
            str << "D<"sv;
            GetTypeName(*type.element(), str, usage);
            if (type.tag() != Type::Tag::VECTOR) {
                str << '4';
            }
            str << '>';
            break;
        }
        case Type::Tag::BINDLESS_ARRAY: {
            str << "StructuredBuffer<uint>"sv;
        } break;
        case Type::Tag::ACCEL: {
            str << "RaytracingAccelerationStructure"sv;
        } break;
        case Type::Tag::CUSTOM: {
            str << '_' << type.description();
        } break;
        default:
            LUISA_ERROR_WITH_LOCATION("Bad.");
            break;
    }
}

void CodegenUtility::GetFunctionDecl(Function func, vstd::StringBuilder &funcDecl) {
    vstd::StringBuilder data;
    uint64 tempIdx = 0;
    auto GetTemplateName = [&] {
        data << 'T';
        vstd::to_string(tempIdx, data);
        tempIdx++;
    };
    auto GetTypeName = [&](Type const *t, Usage usage) {
        if (t->is_texture() || t->is_buffer())
            GetTemplateName();
        else
            CodegenUtility::GetTypeName(*t, data, usage);
    };
    if (func.return_type()) {
        CodegenUtility::GetTypeName(*func.return_type(), data, Usage::READ);
    } else {
        data += "void"sv;
    }
    {
        data += " custom_"sv;
        vstd::to_string((opt->GetFuncCount(func)), data);
        if (func.arguments().empty()) {
            data += "()"sv;
        } else {
            data += '(';
            for (auto &&i : func.arguments()) {
                Usage usage = func.variable_usage(i.uid());
                if (i.tag() == Variable::Tag::REFERENCE) {
                    if ((static_cast<uint32_t>(usage) & static_cast<uint32_t>(Usage::WRITE)) != 0) {
                        data += "inout "sv;
                    }
                }
                RegistStructType(i.type());

                vstd::StringBuilder varName;
                CodegenUtility::GetVariableName(i, varName);
                if (i.type()->is_accel()) {
                    if ((to_underlying(usage) & to_underlying(Usage::WRITE)) == 0) {
                        CodegenUtility::GetTypeName(*i.type(), data, usage);
                        data << ' ' << varName << ',';
                    }
                    GetTemplateName();
                    data << ' ' << varName << "Inst,"sv;
                } else {
                    GetTypeName(i.type(), usage);
                    data << ' ';
                    data << varName << ',';
                }
            }
            data[data.size() - 1] = ')';
        }
    }
    if (tempIdx > 0) {
        funcDecl << "template<"sv;
        for (auto i : vstd::range(tempIdx)) {
            funcDecl << "typename T"sv;
            vstd::to_string(i, funcDecl);
            funcDecl << ',';
        }
        *(funcDecl.end() - 1) = '>';
    }
    funcDecl << '\n'
             << data;
}
void CodegenUtility::GetFunctionName(Function callable, vstd::StringBuilder &result) {
    result << "custom_"sv << vstd::to_string((opt->GetFuncCount(callable)));
}
void CodegenUtility::GetFunctionName(CallExpr const *expr, vstd::StringBuilder &str, StringStateVisitor &vis) {
    auto args = expr->arguments();
    auto IsNumVec3 = [&](Type const &t) {
        if (t.tag() != Type::Tag::VECTOR || t.dimension() != 3) return false;
        auto &&ele = *t.element();
        return ele.is_scalar();
    };
    auto PrintArgs = [&](size_t offset = 0) {
        if (args.empty()) return;
        auto last = args.size() - 1;
        for (auto i : vstd::range(offset, last)) {
            args[i]->accept(vis);
            str << ',';
        }
        args.back()->accept(vis);
    };
    switch (expr->op()) {
        case CallOp::CUSTOM:
            str << "custom_"sv << vstd::to_string((opt->GetFuncCount(expr->custom())));
            str << '(';
            {
                uint64 sz = 0;
                for (auto &&i : args) {
                    if (i->type()->is_accel()) {
                        if ((static_cast<uint>(expr->custom().variable_usage(expr->custom().arguments()[sz].uid())) & static_cast<uint>(Usage::WRITE)) == 0) {
                            i->accept(vis);
                            str << ',';
                        }
                        i->accept(vis);
                        str << "Inst"sv;
                    } else {
                        i->accept(vis);
                    }
                    ++sz;
                    if (sz != args.size()) {
                        str << ',';
                    }
                }
            }
            str << ')';
            return;
        case CallOp::EXTERNAL:
            str << expr->external()->name();
            break;
        case CallOp::ALL:
            str << "all"sv;
            break;
        case CallOp::ANY:
            str << "any"sv;
            break;
        case CallOp::SELECT:
            str << "select"sv;
            str << '(';
            args[2]->accept(vis);
            str << ',';
            args[1]->accept(vis);
            str << ',';
            args[0]->accept(vis);
            str << ')';
            return;
        case CallOp::CLAMP:
            str << "clamp"sv;
            break;
        case CallOp::SATURATE:
            str << "saturate"sv;
            break;
        case CallOp::LERP:
            str << "lerp"sv;
            break;
        case CallOp::STEP:
            str << "step"sv;
            break;
        case CallOp::SMOOTHSTEP:
            str << "smoothstep"sv;
            break;
        case CallOp::ABS:
            str << "abs"sv;
            break;
        case CallOp::MAX:
            str << "max"sv;
            break;
        case CallOp::MIN:
            str << "min"sv;
            break;
        case CallOp::POW:
            str << "pow"sv;
            break;
        case CallOp::CLZ:
            str << "firstbithigh"sv;
            break;
        case CallOp::CTZ:
            str << "firstbitlow"sv;
            break;
        case CallOp::POPCOUNT:
            str << "countbits"sv;
            break;
        case CallOp::REVERSE:
            str << "reversebits"sv;
            break;
        case CallOp::ISINF:
            str << "isinf"sv;
            break;
        case CallOp::ISNAN:
            str << "isnan"sv;
            break;
        case CallOp::ACOS:
            str << "acos"sv;
            break;
        case CallOp::ACOSH:
            str << "_acosh"sv;
            break;
        case CallOp::ASIN:
            str << "asin"sv;
            break;
        case CallOp::ASINH:
            str << "_asinh"sv;
            break;
        case CallOp::ATAN:
            str << "atan"sv;
            break;
        case CallOp::ATAN2:
            str << "atan2"sv;
            break;
        case CallOp::ATANH:
            str << "_atanh"sv;
            break;
        case CallOp::COS:
            str << "cos"sv;
            break;
        case CallOp::COSH:
            str << "cosh"sv;
            break;
        case CallOp::SIN:
            str << "sin"sv;
            break;
        case CallOp::SINH:
            str << "sinh"sv;
            break;
        case CallOp::TAN:
            str << "tan"sv;
            break;
        case CallOp::TANH:
            str << "tanh"sv;
            break;
        case CallOp::EXP:
            str << "exp"sv;
            break;
        case CallOp::EXP2:
            str << "exp2"sv;
            break;
        case CallOp::EXP10:
            str << "_exp10"sv;
            break;
        case CallOp::LOG:
            str << "log"sv;
            break;
        case CallOp::LOG2:
            str << "log2"sv;
            break;
        case CallOp::LOG10:
            str << "log10"sv;
            break;
        case CallOp::SQRT:
            str << "sqrt"sv;
            break;
        case CallOp::RSQRT:
            str << "rsqrt"sv;
            break;
        case CallOp::CEIL:
            str << "ceil"sv;
            break;
        case CallOp::FLOOR:
            str << "floor"sv;
            break;
        case CallOp::FRACT:
            str << "_fract"sv;
            break;
        case CallOp::TRUNC:
            str << "trunc"sv;
            break;
        case CallOp::ROUND:
            str << "round"sv;
            break;
        case CallOp::FMA:
            str << "_fma"sv;
            break;
        case CallOp::COPYSIGN:
            str << "_copysign"sv;
            break;
        case CallOp::CROSS:
            str << "cross"sv;
            break;
        case CallOp::DOT:
            str << "dot"sv;
            break;
        case CallOp::LENGTH:
            str << "length"sv;
            break;
        case CallOp::LENGTH_SQUARED:
            str << "_length_sqr"sv;
            break;
        case CallOp::NORMALIZE:
            str << "normalize"sv;
            break;
        case CallOp::FACEFORWARD:
            str << "faceforward"sv;
            break;
        case CallOp::REFLECT:
            str << "reflect"sv;
            break;
        case CallOp::DETERMINANT:
            str << "_determinant"sv;
            break;
        case CallOp::TRANSPOSE:
            str << "_transpose"sv;
            break;
        case CallOp::INVERSE:
            str << "_inverse"sv;
            break;
        case CallOp::ATOMIC_EXCHANGE:
        case CallOp::ATOMIC_COMPARE_EXCHANGE:
        case CallOp::ATOMIC_FETCH_ADD:
        case CallOp::ATOMIC_FETCH_SUB:
        case CallOp::ATOMIC_FETCH_AND:
        case CallOp::ATOMIC_FETCH_OR:
        case CallOp::ATOMIC_FETCH_XOR:
        case CallOp::ATOMIC_FETCH_MIN:
        case CallOp::ATOMIC_FETCH_MAX: {
            auto rootVar = static_cast<RefExpr const *>(args[0]);
            auto &chain = opt->GetAtomicFunc(expr->op(), rootVar->variable(), expr->type(), args);
            chain.call_this_func(args, str, vis);
            return;
        }
        case CallOp::TEXTURE_READ:
            str << "_Smptx";
            break;
        case CallOp::TEXTURE_WRITE:
            str << "_Writetx";
            break;
        case CallOp::MAKE_LONG2:
        case CallOp::MAKE_LONG3:
        case CallOp::MAKE_LONG4:
        case CallOp::MAKE_ULONG2:
        case CallOp::MAKE_ULONG3:
        case CallOp::MAKE_ULONG4:
        case CallOp::MAKE_BOOL2:
        case CallOp::MAKE_BOOL3:
        case CallOp::MAKE_BOOL4:
        case CallOp::MAKE_UINT2:
        case CallOp::MAKE_UINT3:
        case CallOp::MAKE_UINT4:
        case CallOp::MAKE_INT2:
        case CallOp::MAKE_INT3:
        case CallOp::MAKE_INT4:
        case CallOp::MAKE_FLOAT2:
        case CallOp::MAKE_FLOAT3:
        case CallOp::MAKE_FLOAT4:
        case CallOp::MAKE_SHORT2:
        case CallOp::MAKE_SHORT3:
        case CallOp::MAKE_SHORT4:
        case CallOp::MAKE_USHORT2:
        case CallOp::MAKE_USHORT3:
        case CallOp::MAKE_USHORT4:
        case CallOp::MAKE_HALF2:
        case CallOp::MAKE_HALF3:
        case CallOp::MAKE_HALF4:
        case CallOp::MAKE_DOUBLE2:
        case CallOp::MAKE_DOUBLE3:
        case CallOp::MAKE_DOUBLE4: {
            if (args.size() == 1 && (args[0]->type() == expr->type())) {
                args[0]->accept(vis);
            } else {
                if (args.size() == 1) {//  && args[0]->type()->is_scalar()
                    str << "(("sv;
                    GetTypeName(*expr->type(), str, Usage::READ);
                    str << ")("sv;
                    args[0]->accept(vis);
                    str << "))"sv;
                } else {
                    GetTypeName(*expr->type(), str, Usage::READ);
                    str << '(';
                    for (auto &&i : args) {
                        i->accept(vis);
                        str << ',';
                    }
                    *(str.end() - 1) = ')';
                }
            }
            return;
        }
        case CallOp::MAKE_FLOAT2X2:
        case CallOp::MAKE_FLOAT4X4:
        case CallOp::MAKE_FLOAT3X3: {
            auto dim = expr->type()->dimension();
            if (args.size() == 1 && (args[0]->type() == expr->type())) {
                args[0]->accept(vis);
                return;
            } else {
                auto n = vstd::to_string(dim);
                str << "_float"sv << n << 'x' << n;
            }
        } break;
        case CallOp::BUFFER_READ: {
            str << "_bfread"sv;
            auto elem = args[0]->type()->element();
            if (IsNumVec3(*elem)) {
                str << "Vec3"sv;
            } else if (elem->is_matrix()) {
                str << "Mat";
            }
        } break;
        case CallOp::BUFFER_WRITE: {
            str << "_bfwrite"sv;
            auto elem = args[0]->type()->element();
            if (IsNumVec3(*elem)) {
                str << "Vec3("sv;
                PrintArgs();
                str << ',';
                GetTypeName(*elem->element(), str, Usage::NONE);
                str << ')';
                return;
            } else if (elem->is_matrix()) {
                str << "Mat";
            }
        } break;
        case CallOp::BUFFER_SIZE: {
            if (!shown_buffer_warning) {
                LUISA_WARNING_WITH_LOCATION("CallOp::BUFFER_SIZE is broken on dx!"sv);
                shown_buffer_warning = true;
            }
            str << "_bfsize"sv;
        } break;
        case CallOp::BYTE_BUFFER_READ: {
            str << "_bytebfread"sv;
            auto elem = expr->type();
            if (IsNumVec3(*elem)) {
                str << "Vec3("sv;
                args[0]->accept(vis);
                str << ',';
                GetTypeName(*elem->element(), str, Usage::NONE);
                str << ',';
                args[1]->accept(vis);
                str << ')';

            } else if (elem->is_matrix()) {
                str << "Mat(";
                args[0]->accept(vis);
                str << ',';
                switch (elem->dimension()) {
                    case 2:
                        str << "_WrappedFloat2x2"sv;
                        break;
                    case 3:
                        str << "_WrappedFloat3x3"sv;
                        break;
                    case 4:
                        str << "_WrappedFloat4x4"sv;
                        break;
                }
                str << ',';
                args[1]->accept(vis);
                str << ')';
            } else {
                str << '(';
                args[0]->accept(vis);
                str << ',';
                GetTypeName(*elem, str, Usage::NONE);
                str << ',';
                args[1]->accept(vis);
                str << ')';
            }
            return;
        }
        case CallOp::BYTE_BUFFER_WRITE: {
            str << "_bytebfwrite"sv;
            auto elem = args[2]->type();
            if (elem == Type::of<float3>()) {
                str << "Vec3("sv;
                args[0]->accept(vis);
                str << ',';
                GetTypeName(*elem->element(), str, Usage::NONE);
                str << ',';
                args[1]->accept(vis);
                str << ',';
                args[2]->accept(vis);
                str << ')';
                return;
            } else if (elem->is_matrix()) {
                str << "Mat(";
                args[0]->accept(vis);
                str << ',';
                switch (elem->dimension()) {
                    case 2:
                        str << "_WrappedFloat2x2"sv;
                        break;
                    case 3:
                        str << "_WrappedFloat3x3"sv;
                        break;
                    case 4:
                        str << "_WrappedFloat4x4"sv;
                        break;
                }
                str << ',';
                args[1]->accept(vis);
                str << ',';
                args[2]->accept(vis);
                str << ')';
                return;
            }
        } break;
        case CallOp::BYTE_BUFFER_SIZE: {
            str << "_bytebfsize"sv;
        } break;
        case CallOp::TEXTURE_SIZE: {
            str << "_texsize"sv;
        } break;
        case CallOp::RAY_TRACING_TRACE_CLOSEST:
            str << "_TraceClosest"sv;
            break;
        case CallOp::RAY_TRACING_TRACE_ANY:
            str << "_TraceAny"sv;
            break;
        case CallOp::RAY_TRACING_QUERY_ALL:
            str << "_QueryAll"sv;
            break;
        case CallOp::RAY_TRACING_QUERY_ANY:
            str << "_QueryAny"sv;
            break;
        case CallOp::BINDLESS_BUFFER_SIZE: {
            str << "_bdlsBfSize"sv;
            opt->useBufferBindless = true;
            str << '(';
            for (auto &&i : args) {
                i->accept(vis);
                str << ',';
            }
            str << "bdls)"sv;
            return;
        }
        case CallOp::BINDLESS_BUFFER_READ: {
            str << "_READ_BUFFER"sv;
            opt->useBufferBindless = true;
            str << '(';
            for (auto &&i : args) {
                i->accept(vis);
                str << ',';
            }
            vstd::to_string(expr->type()->size(), str);
            str << ',';
            GetTypeName(*expr->type(), str, Usage::READ, true);
            str << ",bdls)"sv;
            return;
        }
        case CallOp::BINDLESS_BYTE_BUFFER_READ: {
            str << "_READ_BUFFER_BYTES"sv;
            opt->useBufferBindless = true;
            str << '(';
            for (auto &&i : args) {
                i->accept(vis);
                str << ',';
            }
            GetTypeName(*expr->type(), str, Usage::READ, true);
            str << ",bdls)"sv;
            return;
        }
        case CallOp::ASSERT:
        case CallOp::ASSUME:
            return;
        case CallOp::UNREACHABLE: {
            if (auto t = expr->type()) {
                str << "("sv;
                GetTypeName(*t, str, Usage::READ, true);
                str << ")0"sv;
            }
            return;
        }
        case CallOp::BINDLESS_TEXTURE2D_SAMPLE:
            opt->useTex2DBindless = true;
            if (opt->isPixelShader) {
                str << "_SampleTex2DPixel"sv;
            } else {
                str << "_SampleTex2D"sv;
            }
            break;

        case CallOp::BINDLESS_TEXTURE2D_SAMPLE_LEVEL:
            opt->useTex2DBindless = true;
            str << "_SampleTex2DLevel"sv;
            break;
        case CallOp::BINDLESS_TEXTURE2D_SAMPLE_GRAD:
            opt->useTex2DBindless = true;
            str << "_SampleTex2DGrad"sv;
            break;
        case CallOp::BINDLESS_TEXTURE2D_SAMPLE_GRAD_LEVEL:
            opt->useTex2DBindless = true;
            str << "_SampleTex2DGradLevel"sv;
            break;
        case CallOp::BINDLESS_TEXTURE3D_SAMPLE:
            opt->useTex3DBindless = true;
            str << "_SampleTex3D"sv;
            break;
        case CallOp::BINDLESS_TEXTURE3D_SAMPLE_LEVEL:
            opt->useTex3DBindless = true;
            str << "_SampleTex3DLevel"sv;
            break;
        case CallOp::BINDLESS_TEXTURE3D_SAMPLE_GRAD:
            opt->useTex3DBindless = true;
            str << "_SampleTex3DGrad"sv;
            break;
        case CallOp::BINDLESS_TEXTURE3D_SAMPLE_GRAD_LEVEL:
            opt->useTex3DBindless = true;
            str << "_SampleTex3DGradLevel"sv;
            break;
        case CallOp::BINDLESS_TEXTURE2D_READ:
            opt->useTex2DBindless = true;
            str << "_ReadTex2D"sv;
            break;
        case CallOp::BINDLESS_TEXTURE2D_READ_LEVEL:
            opt->useTex2DBindless = true;
            str << "_ReadTex2DLevel"sv;
            break;
        case CallOp::BINDLESS_TEXTURE3D_READ:
            opt->useTex3DBindless = true;
            str << "_ReadTex3D"sv;
            break;
        case CallOp::BINDLESS_TEXTURE3D_READ_LEVEL:
            opt->useTex3DBindless = true;
            str << "_ReadTex3DLevel"sv;
            break;
        case CallOp::BINDLESS_TEXTURE2D_SIZE:
            opt->useTex2DBindless = true;
            str << "_Tex2DSize"sv;
            break;
        case CallOp::BINDLESS_TEXTURE2D_SIZE_LEVEL:
            opt->useTex2DBindless = true;
            str << "_Tex2DSizeLevel"sv;
            break;
        case CallOp::BINDLESS_TEXTURE3D_SIZE:
            opt->useTex3DBindless = true;
            str << "_Tex3DSize"sv;
            break;
        case CallOp::BINDLESS_TEXTURE3D_SIZE_LEVEL:
            opt->useTex3DBindless = true;
            str << "_Tex3DSizeLevel"sv;
            break;
        case CallOp::SYNCHRONIZE_BLOCK:
            str << "GroupMemoryBarrierWithGroupSync()"sv;
            return;
        case CallOp::RASTER_DISCARD:
            LUISA_ASSERT(opt->funcType == CodegenStackData::FuncType::Pixel, "Raster-Discard can only be used in pixel shader");
            str << "discard";
            return;
        case CallOp::DDX: {
            if (opt->isRaster) {
                LUISA_ASSERT(opt->funcType == CodegenStackData::FuncType::Pixel, "ddx can only be used in pixel shader");
                str << "ddx"sv;
            } else {
                str << "_ddx"sv;
            }
        } break;
        case CallOp::DDY: {
            if (opt->isRaster) {
                LUISA_ASSERT(opt->funcType == CodegenStackData::FuncType::Pixel, "ddy can only be used in pixel shader");
                str << "ddy"sv;
            } else {
                str << "_ddy"sv;
            }
        } break;
        case CallOp::RAY_TRACING_INSTANCE_TRANSFORM: {
            str << "_InstMatrix("sv;
            args[0]->accept(vis);
            str << "Inst,"sv;
            args[1]->accept(vis);
            str << ')';
            return;
        }
        case CallOp::RAY_TRACING_INSTANCE_USER_ID: {
            str << "_InstId("sv;
            args[0]->accept(vis);
            str << "Inst,"sv;
            args[1]->accept(vis);
            str << ')';
            return;
        }
        case CallOp::RAY_TRACING_INSTANCE_VISIBILITY_MASK: {
            str << "_InstVis("sv;
            args[0]->accept(vis);
            str << "Inst,"sv;
            args[1]->accept(vis);
            str << ')';
            return;
        }
        case CallOp::RAY_TRACING_SET_INSTANCE_TRANSFORM: {
            str << "_SetAccelTransform("sv;
            args[0]->accept(vis);
            str << "Inst,"sv;
            PrintArgs(1);
            str << ')';
            return;
        }
        case CallOp::RAY_TRACING_SET_INSTANCE_VISIBILITY: {
            str << "_SetAccelVis("sv;
            args[0]->accept(vis);
            str << "Inst,"sv;
            PrintArgs(1);
            str << ')';
            return;
        }
        case CallOp::RAY_TRACING_SET_INSTANCE_OPACITY: {
            str << "_SetAccelOpaque("sv;
            args[0]->accept(vis);
            str << "Inst,"sv;
            PrintArgs(1);
            str << ')';
            return;
        }
        case CallOp::RAY_TRACING_SET_INSTANCE_USER_ID: {
            str << "_SetUserId("sv;
            args[0]->accept(vis);
            str << "Inst,"sv;
            PrintArgs(1);
            str << ')';
            return;
        }
        case CallOp::INDIRECT_SET_DISPATCH_COUNT: {
            str << "_SetDispCount"sv;
        } break;
        case CallOp::INDIRECT_SET_DISPATCH_KERNEL: {
            str << "_SetDispInd"sv;
        } break;
        case CallOp::RAY_QUERY_WORLD_SPACE_RAY:
            str << "_RayQueryGetWorldRay<"sv;
            GetTypeName(*expr->type(), str, Usage::NONE, false);
            str << ',';
            GetTypeName(*args[0]->type(), str, Usage::NONE, false);
            str << '>';
            break;
        case CallOp::RAY_QUERY_TRIANGLE_CANDIDATE_HIT:
            str << "_GetTriangleCandidateHit"sv;
            break;
        case CallOp::RAY_QUERY_PROCEDURAL_CANDIDATE_HIT:
            str << "_GetProceduralCandidateHit"sv;
            break;
        case CallOp::RAY_QUERY_COMMITTED_HIT:
            str << "_GetCommitedHit"sv;
            break;
        case CallOp::RAY_QUERY_COMMIT_TRIANGLE:
            args[0]->accept(vis);
            str << ".CommitNonOpaqueTriangleHit()"sv;
            return;
        case CallOp::RAY_QUERY_COMMIT_PROCEDURAL:
            str << "_CommitProcedural"sv;
            break;
        case CallOp::RAY_QUERY_TERMINATE:
            args[0]->accept(vis);
            str << ".Abort()"sv;
            return;
        case CallOp::ZERO: {
            str << "_zero("sv;
            GetTypeName(*expr->type(), str, Usage::READ, true);
            str << ')';
            return;
        }
        case CallOp::ONE: {
            str << "_one("sv;
            GetTypeName(*expr->type(), str, Usage::READ, true);
            str << ')';
            return;
        }
        case CallOp::REQUIRES_GRADIENT: {
            str << "_REQUIRES_GRAD("sv;
            for (auto &&i : args) {
                i->accept(vis);
                str << ',';
            }
            GetTypeName(*args[0]->type(), str, Usage::READ, true);
            str << ')';
            return;
        }
        case CallOp::GRADIENT:
            str << "_GRAD";
            break;
        case CallOp::GRADIENT_MARKER:
            str << "_MARK_GRAD";
            break;
        case CallOp::ACCUMULATE_GRADIENT:
            LUISA_ASSERT(args.size() == 2, "accumulate_gradient must have 2 arguments");
            str << "_accum_grad";
            if (args[0]->type()->is_structure() || args[0]->type()->is_array()) {
                str << luisa::format("_{:016X}", args[0]->type()->hash());
            }
            break;
        case CallOp::DETACH:
            str << "_detach";
            break;
        case CallOp::REDUCE_SUM: str << "_reduce_sum"; break;
        case CallOp::REDUCE_PRODUCT: str << "_reduce_prod"; break;
        case CallOp::REDUCE_MIN: str << "_reduce_min"; break;
        case CallOp::REDUCE_MAX: str << "_reduce_max"; break;
        case CallOp::OUTER_PRODUCT: str << "_outer_product"; break;
        case CallOp::MATRIX_COMPONENT_WISE_MULTIPLICATION: str << "_mat_comp_mul"; break;
        case CallOp::BINDLESS_BUFFER_TYPE: LUISA_NOT_IMPLEMENTED(); break;
        case CallOp::WARP_IS_FIRST_ACTIVE_LANE:
            str << "WaveIsFirstLane"sv;
            break;
        case CallOp::WARP_ACTIVE_ALL_EQUAL:
            str << "WaveActiveAllEqual"sv;
            break;
        case CallOp::WARP_ACTIVE_BIT_AND:
            str << "WaveActiveBitAnd"sv;
            break;
        case CallOp::WARP_ACTIVE_BIT_OR:
            str << "WaveActiveBitOr"sv;
            break;
        case CallOp::WARP_ACTIVE_BIT_XOR:
            str << "WaveActiveBitXor"sv;
            break;
        case CallOp::WARP_ACTIVE_COUNT_BITS:
            str << "WaveActiveCountBits"sv;
            break;
        case CallOp::WARP_PREFIX_COUNT_BITS:
            str << "WavePrefixCountBits"sv;
            break;
        case CallOp::WARP_ACTIVE_MAX:
            str << "WaveActiveMax"sv;
            break;
        case CallOp::WARP_ACTIVE_MIN:
            str << "WaveActiveMin"sv;
            break;
        case CallOp::WARP_PREFIX_PRODUCT:
            str << "WavePrefixProduct"sv;
            break;
        case CallOp::WARP_ACTIVE_PRODUCT:
            str << "WaveActiveProduct"sv;
            break;
        case CallOp::WARP_PREFIX_SUM:
            str << "WavePrefixProduct"sv;
            break;
        case CallOp::WARP_ACTIVE_SUM:
            str << "WaveActiveSum"sv;
            break;
        case CallOp::WARP_ACTIVE_ALL:
            str << "WaveActiveAllTrue"sv;
            break;
        case CallOp::WARP_ACTIVE_ANY:
            str << "WaveActiveAnyTrue"sv;
            break;
        case CallOp::WARP_ACTIVE_BIT_MASK:
            str << "WaveActiveBallot"sv;
            break;
        case CallOp::WARP_READ_LANE:
            str << "WaveReadLaneAt"sv;
            break;
        case CallOp::WARP_READ_FIRST_ACTIVE_LANE:
            str << "WaveReadLaneFirst"sv;
            break;
        case CallOp::BACKWARD:
            LUISA_ERROR_WITH_LOCATION("`backward()` should not be called directly.");
            break;
            // TODO: save save hlsl
        case CallOp::PACK: LUISA_NOT_IMPLEMENTED();
        case CallOp::UNPACK: LUISA_NOT_IMPLEMENTED();
        case CallOp::BINDLESS_BUFFER_WRITE: LUISA_NOT_IMPLEMENTED();
        case CallOp::WARP_FIRST_ACTIVE_LANE: LUISA_NOT_IMPLEMENTED();
        case CallOp::SHADER_EXECUTION_REORDER:
            str << "(void)";
            break;
    }
    str << '(';
    PrintArgs();
    str << ')';
}

template<typename T>
struct TypeNameStruct {
    void operator()(vstd::StringBuilder &str) {
        if constexpr (std::is_same_v<bool, T>) {
            str << "bool";
        } else if constexpr (std::is_same_v<int, T>) {
            str << "int";
        } else if constexpr (std::is_same_v<uint, T>) {
            str << "uint";
        } else if constexpr (std::is_same_v<float, T>) {
            str << "float";
        } else {
            static_assert(vstd::AlwaysFalse<T>, "illegal type");
        }
    }
};
template<typename T, size_t t>
struct TypeNameStruct<luisa::Vector<T, t>> {
    void operator()(vstd::StringBuilder &str) {
        TypeNameStruct<T>()(str);
        size_t n = (t == 3) ? 4 : t;
        str += ('0' + n);
    }
};
template<size_t t>
struct TypeNameStruct<luisa::Matrix<t>> {
    void operator()(vstd::StringBuilder &str) {
        TypeNameStruct<float>()(str);
        if constexpr (t == 2) {
            str << "2x2";
        } else if constexpr (t == 3) {
            str << "4x3";
        } else if constexpr (t == 4) {
            str << "4x4";
        } else {
            static_assert(vstd::AlwaysFalse<luisa::Matrix<t>>, "illegal type");
        }
    }
};

class CodegenConstantPrinter final : public ConstantDecoder {

private:
    vstd::StringBuilder &_str;

public:
    CodegenConstantPrinter(CodegenUtility &codegen,
                           vstd::StringBuilder &str) noexcept
        : _str{str} {}

protected:
    void _decode_bool(bool x) noexcept override {
        PrintValue<bool>{}(x, _str);
    }
    void _decode_short(short x) noexcept override {
        LUISA_NOT_IMPLEMENTED();
    }
    void _decode_ushort(ushort x) noexcept override {
        LUISA_NOT_IMPLEMENTED();
    }
    void _decode_int(int x) noexcept override {
        PrintValue<int>{}(x, _str);
    }
    void _decode_uint(uint x) noexcept override {
        PrintValue<uint>{}(x, _str);
    }
    void _decode_long(slong x) noexcept override {
        LUISA_NOT_IMPLEMENTED();
    }
    void _decode_ulong(ulong x) noexcept override {
        LUISA_NOT_IMPLEMENTED();
    }
    void _decode_half(half x) noexcept override {
        LUISA_NOT_IMPLEMENTED();
    }
    void _decode_float(float x) noexcept override {
        PrintValue<float>{}(x, _str);
    }
    void _decode_double(double x) noexcept override {
        LUISA_NOT_IMPLEMENTED();
    }
    void _vector_separator(const Type *type, uint index) noexcept override {
        LUISA_ERROR_WITH_LOCATION("Should not be called.");
    }
    void _matrix_separator(const Type *type, uint index) noexcept override {
        LUISA_ERROR_WITH_LOCATION("Should not be called.");
    }
    void _decode_vector(const Type *type, const std::byte *data) noexcept override {
#define LUISA_HLSL_DECODE_CONST_VEC(T, N)                   \
    do {                                                    \
        if (type == Type::of<T##N>()) {                     \
            auto x = *reinterpret_cast<const T##N *>(data); \
            if constexpr (N == 3) { _str << "{"sv; }        \
            PrintValue<T##N>{}(x, _str);                    \
            if constexpr (N == 3) { _str << ",0}"sv; }      \
            return;                                         \
        }                                                   \
    } while (false)
#define LUISA_HLSL_DECODE_CONST(T)     \
    LUISA_HLSL_DECODE_CONST_VEC(T, 2); \
    LUISA_HLSL_DECODE_CONST_VEC(T, 3); \
    LUISA_HLSL_DECODE_CONST_VEC(T, 4)
        LUISA_HLSL_DECODE_CONST(bool);
        LUISA_HLSL_DECODE_CONST(int);
        LUISA_HLSL_DECODE_CONST(uint);
        LUISA_HLSL_DECODE_CONST(float);
        LUISA_ERROR_WITH_LOCATION(
            "Constant type '{}' is not supported yet.",
            type->description());
#undef LUISA_HLSL_DECODE_CONST_VEC
#undef LUISA_HLSL_DECODE_CONST
    }
    void _decode_matrix(const Type *type, const std::byte *data) noexcept override {
#define LUISA_HLSL_DECODE_CONST_MAT(N)                               \
    do {                                                             \
        using M = float##N##x##N;                                    \
        if (type == Type::of<M>()) {                                 \
            auto x = *reinterpret_cast<const M *>(data);             \
            _str << "float" << #N "x" << (N == 3 ? "4" : #N) << "("; \
            for (auto i = 0; i < N; i++) {                           \
                _str << "float" << (N == 3 ? "4" : #N) << "(";       \
                for (auto j = 0; j < 3; j++) {                       \
                    PrintValue<float>{}(x[i][j], _str);              \
                    if (j != N - 1) { _str << ","; }                 \
                }                                                    \
                if (N == 3) { _str << ",0"; }                        \
                _str << ")";                                         \
                if (i != N - 1) { _str << ","; }                     \
            }                                                        \
            _str << ")";                                             \
            return;                                                  \
        }                                                            \
    } while (false)
        LUISA_HLSL_DECODE_CONST_MAT(2);
        LUISA_HLSL_DECODE_CONST_MAT(3);
        LUISA_HLSL_DECODE_CONST_MAT(4);
        LUISA_ERROR_WITH_LOCATION(
            "Constant type '{}' is not supported yet.",
            type->description());
#undef LUISA_HLSL_DECODE_CONST_MAT
    }
    void _struct_separator(const Type *type, uint index) noexcept override {
        auto n = type->members().size();
        if (index == 0u) {
            _str << "{"sv;
        } else if (index == n) {
            _str << "}"sv;
        } else {
            _str << ',';
        }
    }
    void _array_separator(const Type *type, uint index) noexcept override {
        auto n = type->dimension();
        if (index == 0u) {
            _str << "{{"sv;
        } else if (index == n) {
            _str << "}}"sv;
        } else {
            _str << ',';
        }
    }
};

void CodegenUtility::CodegenFunction(Function func, vstd::StringBuilder &result, bool cbufferNonEmpty) {
    auto codegenOneFunc = [&](Function func) {
        auto constants = func.constants();
        for (auto &&i : constants) {
            vstd::StringBuilder constValueName;
            if (!GetConstName(i.hash(), i, constValueName)) continue;
            result << "static const "sv;
            GetTypeName(*i.type(), result, Usage::READ);
            result << ' ' << constValueName << " = "sv;
            CodegenConstantPrinter printer{*this, result};
            i.decode(printer);
            result << ";\n"sv;
        }
#ifdef LUISA_ENABLE_IR
        vstd::unordered_set<Variable> grad_vars;
        glob_variables_with_grad(func, grad_vars);
#endif
        if (func.tag() == Function::Tag::KERNEL) {
            opt->funcType = CodegenStackData::FuncType::Kernel;
            result << "[numthreads("
                   << vstd::to_string(func.block_size().x)
                   << ','
                   << vstd::to_string(func.block_size().y)
                   << ','
                   << vstd::to_string(func.block_size().z)
                   << R"()]
void main(uint3 thdId:SV_GroupThreadId,uint3 dspId:SV_DispatchThreadID,uint3 grpId:SV_GroupId){
)"sv;
            auto blockSize = func.block_size();
            vstd::fixed_vector<char, 3> swizzle;
            //  result << "if(any(dspId >= dsp_c.xyz)) return;\n"sv;
            if (blockSize.x > 1) {
                swizzle.emplace_back('x');
            }
            if (blockSize.y > 1) {
                swizzle.emplace_back('y');
            }
            if (blockSize.z > 1) {
                swizzle.emplace_back('z');
            }
            if (!swizzle.empty()) {
                if (swizzle.size() == 1) {
                    result << "if(dspId."sv << swizzle[0] << ">=dsp_c."sv << swizzle[0] << ") return;\n"sv;
                } else {
                    vstd::string_view strv(swizzle.data(), swizzle.size());
                    result << "if(any(dspId."sv << strv << ">=dsp_c."sv << strv << ")) return;\n"sv;
                }
            }
            if (cbufferNonEmpty) {
                result << "_Args a = _Global[0];\n"sv;
            }
            opt->arguments.clear();
            opt->arguments.reserve(func.arguments().size());
            size_t idx = 0;
            for (auto &&i : func.arguments()) {
                opt->arguments.try_emplace(i.uid(), idx);
                ++idx;
            }
        } else {
            opt->funcType = CodegenStackData::FuncType::Callable;
            GetFunctionDecl(func, result);
            result << "{\n"sv;
        }
        {

            StringStateVisitor vis(func, result, this);
            vis.sharedVariables = &opt->sharedVariable;
            vis.VisitFunction(
#ifdef LUISA_ENABLE_IR
                grad_vars,
#endif
                func);
        }
        result << "}\n"sv;
    };
    vstd::unordered_set<uint64_t> callableMap;
    auto callable = [&](auto &&callable, Function func) -> void {
        for (auto &&i : func.custom_callables()) {
            if (callableMap.emplace(i->hash()).second) {
                callable(callable, i->function());
            }
        }
        codegenOneFunc(func);
    };
    callable(callable, func);
}
void CodegenUtility::CodegenVertex(Function vert, vstd::StringBuilder &result, bool cBufferNonEmpty, bool isDX, vstd::function<void(vstd::StringBuilder &)> const &bindVertex) {
    vstd::unordered_set<void const *> callableMap;
    auto gen = [&](auto &callable, Function func) -> void {
        for (auto &&i : func.custom_callables()) {
            if (callableMap.emplace(i.get()).second) {
                Function f(i.get());
                callable(callable, f);
            }
        }
    };
    auto callable = [&](auto &callable, Function func) -> void {
        gen(callable, func);
        CodegenFunction(func, result, cBufferNonEmpty);
    };
    auto args = vert.arguments();
    gen(callable, vert);
    vstd::StringBuilder retName;
    auto retType = vert.return_type();
    GetTypeName(*retType, retName, Usage::READ);
    result << "template<typename T>\n"sv << retName << " vert(T vt){\n"sv;
    if (cBufferNonEmpty) {
        result << "_Args a = _Global[0];\n"sv;
    }
    GetTypeName(*args[0].type(), result, Usage::NONE);
    result << " vv;\n"sv;
    bindVertex(result);
    opt->funcType = CodegenStackData::FuncType::Vert;
    opt->arguments.clear();
    opt->arguments.reserve(args.size() - 1);
    size_t idx = 0;
    for (auto &&i : vstd::ite_range(args.begin() + 1, args.end())) {
        opt->arguments.try_emplace(i.uid(), idx);
        ++idx;
    }
#ifdef LUISA_ENABLE_IR
    vstd::unordered_set<Variable> grad_vars;
    glob_variables_with_grad(vert, grad_vars);
#endif
    {
        StringStateVisitor vis(vert, result, this);
        vis.sharedVariables = &opt->sharedVariable;
        vis.VisitFunction(
#ifdef LUISA_ENABLE_IR
            grad_vars,
#endif
            vert);
    }
    result << R"(
}
v2p main(vertex vt){
v2p o;
)"sv;

    if (retType->is_vector()) {
        result << "o.v0=vert(vt);\n"sv;
    } else {
        result << retName
               << " r=vert(vt);\n"sv;
        for (auto i : vstd::range(retType->members().size())) {
            auto member = retType->members()[i];
            auto num = vstd::to_string(i);
            result << "o.v"sv << num << "=r.v"sv << num;
            result << ";\n"sv;
        }
    }
    if (isDX) {
        result << "o.v0.y*=-1.0;\n"sv;
    }
    result << R"(return o;
}
)"sv;
}
void CodegenUtility::CodegenPixel(Function pixel, vstd::StringBuilder &result, bool cBufferNonEmpty) {
    opt->isPixelShader = true;
    auto resetPixelShaderKey = vstd::scope_exit([&] { opt->isPixelShader = false; });
    vstd::unordered_set<void const *> callableMap;
    auto gen = [&](auto &callable, Function func) -> void {
        for (auto &&i : func.custom_callables()) {
            if (callableMap.emplace(i.get()).second) {
                Function f(i.get());
                callable(callable, f);
            }
        }
    };
    auto callable = [&](auto &callable, Function func) -> void {
        gen(callable, func);
        CodegenFunction(func, result, cBufferNonEmpty);
    };
    gen(callable, pixel);
    vstd::StringBuilder retName;
    auto retType = pixel.return_type();
    GetTypeName(*retType, retName, Usage::READ);
    result << retName << " pixel(v2p p){\n"sv;
    if (cBufferNonEmpty) {
        result << "_Args a = _Global[0];\n"sv;
    }
    opt->funcType = CodegenStackData::FuncType::Pixel;
    opt->pixelFirstArgIsStruct = pixel.arguments()[0].type()->is_structure();
    opt->arguments.clear();
    opt->arguments.reserve(pixel.arguments().size());
    size_t idx = 0;
    for (auto &&i : pixel.arguments()) {
        opt->arguments.try_emplace(i.uid(), idx);
        ++idx;
    }
#ifdef LUISA_ENABLE_IR
    vstd::unordered_set<Variable> grad_vars;
    glob_variables_with_grad(pixel, grad_vars);
#endif
    {
        StringStateVisitor vis(pixel, result, this);
        vis.sharedVariables = &opt->sharedVariable;
        vis.VisitFunction(
#ifdef LUISA_ENABLE_IR
            grad_vars,
#endif
            pixel);
    }
    result << R"(
}
void main(v2p p)"sv;
    if (retType->is_scalar() || retType->is_vector()) {
        result << ",out "sv;
        GetTypeName(*retType, result, Usage::READ);
        result << R"( o0:SV_TARGET0){
o0=pixel(p);
}
)"sv;
    } else if (retType->is_structure()) {
        size_t idx = 0;
        for (auto &&i : retType->members()) {
            result << ",out "sv;
            GetTypeName(*i, result, Usage::READ);
            auto num = vstd::to_string(idx);
            result << " o"sv << num << ":SV_TARGET"sv << num;
            ++idx;
        }
        result << "){\n"sv;
        GetTypeName(*retType, result, Usage::READ);
        result << " o=pixel(p);\n"sv;
        for (auto i : vstd::range(retType->members().size())) {
            auto num = vstd::to_string(i);
            result << 'o' << num << "=o.v"sv << num << ";\n"sv;
        }
        result << "}\n"sv;
    } else {
        LUISA_ERROR("Illegal pixel shader return type!");
    }

    // TODO
    // pixel return value
    // value assignment
}
namespace detail {
static bool IsCBuffer(Variable::Tag t) {
    switch (t) {
        case Variable::Tag::BUFFER:
        case Variable::Tag::TEXTURE:
        case Variable::Tag::BINDLESS_ARRAY:
        case Variable::Tag::ACCEL:
        case Variable::Tag::THREAD_ID:
        case Variable::Tag::BLOCK_ID:
        case Variable::Tag::DISPATCH_ID:
        case Variable::Tag::DISPATCH_SIZE:
        case Variable::Tag::KERNEL_ID:
        case Variable::Tag::OBJECT_ID:
            return false;
        default:
            return true;
    }
}
}// namespace detail
bool CodegenUtility::IsCBufferNonEmpty(std::initializer_list<vstd::IRange<Variable> *> fs) {
    for (auto &&f : fs) {
        for (auto &&i : *f) {
            if (detail::IsCBuffer(i.tag())) {
                return true;
            }
        }
    }
    return false;
}
bool CodegenUtility::IsCBufferNonEmpty(Function f) {
    for (auto &&i : f.arguments()) {
        if (detail::IsCBuffer(i.tag())) {
            return true;
        }
    }
    return false;
}
void CodegenUtility::GenerateCBuffer(
    std::initializer_list<vstd::IRange<Variable> *> fs,
    vstd::StringBuilder &result,
    uint &bind_count) {
    result << "struct _Args{\n"sv;
    size_t align = 0;
    size_t size = 0;
    for (auto &&f : fs) {
        size_t size_cache = 0;
        for (auto &&i : *f) {
            if (!detail::IsCBuffer(i.tag())) continue;
            size_cache++;
            GetTypeName(*i.type(), result, Usage::READ, true);
            // vec3 need extra alignment
            result << " l" << vstd::to_string(i.uid() + size) << ";\n"sv;
            if (i.type()->is_vector() && i.type()->dimension() == 3) {
                GetTypeName(*i.type()->element(), result, Usage::READ, true);
                result << " _a"sv;
                vstd::to_string(align, result);
                result << ";\n"sv;
                ++align;
            }
        }
        size += size_cache;
    }
    result << R"(};
StructuredBuffer<_Args> _Global:register(t0);
)"sv;
    bind_count += 2;
}
void CodegenUtility::GenerateBindless(
    CodegenResult::Properties &properties,
    vstd::StringBuilder &str,
    luisa::BinaryIO const *internalDataPath,
    bool isSpirV,
    uint &bind_count) {
    uint table_idx = isSpirV ? 2 : 1;
    auto add_prop = [&](ShaderVariableType svt) {
        properties.emplace_back(
            Property{
                svt,
                table_idx,
                0u, std::numeric_limits<uint>::max()});
    };

    if (opt->useBufferBindless) {
        str << "ByteAddressBuffer bdls[]:register(t0,space"sv << vstd::to_string(table_idx) << ");\n"sv;
        add_prop(ShaderVariableType::SRVBufferHeap);
        table_idx++;
        bind_count += 1;
    }
    if (opt->useTex2DBindless) {
        str << "Texture2D<float4> _BindlessTex[]:register(t0,space"sv << vstd::to_string(table_idx) << ");"sv;
        add_prop(ShaderVariableType::SRVTextureHeap);
        table_idx++;
        str << CodegenUtility::ReadInternalHLSLFile("tex2d_bindless", internalDataPath);
        bind_count += 1;
    }
    if (opt->useTex3DBindless) {
        str << "Texture3D<float4> _BindlessTex3D[]:register(t0,space"sv << vstd::to_string(table_idx) << ");"sv;
        add_prop(ShaderVariableType::SRVTextureHeap);
        table_idx++;
        str << CodegenUtility::ReadInternalHLSLFile("tex3d_bindless", internalDataPath);
        bind_count += 1;
    }
}

void CodegenUtility::PreprocessCodegenProperties(
    CodegenResult::Properties &properties,
    vstd::StringBuilder &varData,
    RegisterIndexer &registerCount,
    luisa::BinaryIO const *internalDataPath,
    bool cbufferNonEmpty,
    bool isRaster, bool isSpirv, uint &bind_count) {
    // 1,0,0
    registerCount.init();
    if (isSpirv) {
        properties.emplace_back(
            Property{
                ShaderVariableType::ConstantValue,
                0,
                1,
                1});
    } else {
        if (!isRaster) {
            properties.emplace_back(
                Property{
                    ShaderVariableType::ConstantValue,
                    4,
                    0,
                    1});
        }
    }
    properties.emplace_back(
        Property{
            ShaderVariableType::SamplerHeap,
            1u,
            0u,
            16u});
    if (cbufferNonEmpty) {
        registerCount.get(2)++;
        properties.emplace_back(
            Property{
                ShaderVariableType::StructuredBuffer,
                0,
                0,
                1});
    }
    GenerateBindless(properties, varData, internalDataPath, isSpirv, bind_count);
}

namespace detail {
[[nodiscard]] static auto can_accum_grad(const Type *t) noexcept {
    auto tt = t->tag();
    if (tt == Type::Tag::FLOAT16 ||
        tt == Type::Tag::FLOAT32 ||
        tt == Type::Tag::FLOAT64 ||
        tt == Type::Tag::STRUCTURE) {
        return true;
    }
    if (tt == Type::Tag::ARRAY ||
        tt == Type::Tag::VECTOR ||
        tt == Type::Tag::MATRIX) {
        return can_accum_grad(t->element());
    }
    return false;
}
}// namespace detail

void CodegenUtility::PostprocessCodegenProperties(vstd::StringBuilder &finalResult) {
    if (!opt->customStruct.empty()) {
        vstd::fixed_vector<StructGenerator *, 16> customStructVector;
        customStructVector.reserve(opt->customStruct.size());
        for (auto &&i : opt->customStruct) {
            customStructVector.emplace_back(i.second.get());
        }
        pdqsort(customStructVector.begin(), customStructVector.end(), [](auto lhs, auto rhs) noexcept {
            return lhs->GetType()->index() < rhs->GetType()->index();
        });
        for (auto v : customStructVector) {
            finalResult << "struct " << v->GetStructName() << "{\n"
                        << v->GetStructDesc() << "};\n";
            finalResult << "#ifdef _GRAD\n";
            auto accum_grad = [&s = finalResult](luisa::string_view access, const Type *t) noexcept {
                if (t->is_structure() || t->is_array()) {
                    s << luisa::format("_accum_grad_{:016X}(x_grad{}, dx{});\n", t->hash(), access, access);
                } else {
                    s << luisa::format("_accum_grad(x_grad{}, dx{});\n", access, access);
                }
            };
            if (auto t = v->GetType(); t->is_structure() || t->is_array()) {
                finalResult << luisa::format("void _accum_grad_{:016X}(inout {} x_grad, {} dx){{\n",
                                             t->hash(), v->GetStructName(), v->GetStructName());
                if (t->is_structure()) {
                    for (auto i = 0u; i < t->members().size(); i++) {
                        if (auto m = t->members()[i]; detail::can_accum_grad(m)) {
                            accum_grad(luisa::format(".v{}", i), m);
                        }
                    }
                } else if (detail::can_accum_grad(t->element())) {
                    finalResult << luisa::format("for(uint i=0;i<{};++i){{", t->dimension());
                    accum_grad(luisa::format(".v[i]"), t->element());
                    finalResult << "}\n";
                }
                finalResult << "}\n";
            }
            finalResult << "#endif\n";
        }
    }
    for (auto &&kv : opt->sharedVariable) {
        auto &&i = kv.second;
        finalResult << "groupshared "sv;
        GetTypeName(*i.type()->element(), finalResult, Usage::READ, false);
        finalResult << ' ';
        GetVariableName(i, finalResult);
        finalResult << '[';
        vstd::to_string(i.type()->dimension(), finalResult);
        finalResult << "];\n"sv;
    }
}
void CodegenUtility::CodegenProperties(
    CodegenResult::Properties &properties,
    vstd::StringBuilder &varData,
    Function kernel,
    uint offset,
    RegisterIndexer &registerCount,
    uint &bind_count) {
    enum class RegisterType : uint8_t {
        CBV,
        UAV,
        SRV
    };
    auto Writable = [&](Variable const &v) {
        return (static_cast<uint>(kernel.variable_usage(v.uid())) & static_cast<uint>(Usage::WRITE)) != 0;
    };
    auto args = kernel.arguments();
    size_t uavArgCount = 0;
    for (auto &&i : vstd::ptr_range(args.data() + offset, args.size() - offset)) {
        auto print = [&] {
            GetTypeName(*i.type(), varData, kernel.variable_usage(i.uid()));
            varData << ' ';
            GetVariableName(i, varData);
        };
        auto printInstBuffer = [&]<bool writable>() {
            if constexpr (writable)
                varData << "RWStructuredBuffer<_MeshInst> "sv;
            else
                varData << "StructuredBuffer<_MeshInst> "sv;
            GetVariableName(i, varData);
            varData << "Inst"sv;
        };
        auto genArg = [&]<RegisterType regisT, bool rtBuffer = false, bool writable = false>(ShaderVariableType sT, char v) {
            if constexpr (regisT == RegisterType::UAV) {
                uavArgCount += 1;
            }
            auto &&r = registerCount.get((uint8_t)regisT);
            Property prop = {
                .type = sT,
                .space_index = 0,
                .register_index = r,
                .array_size = 1};
            if constexpr (rtBuffer) {
                printInstBuffer.operator()<writable>();
                properties.emplace_back(prop);
            } else {
                print();
                properties.emplace_back(prop);
            }
            varData << ":register("sv << v;
            vstd::to_string(r, varData);
            varData << ");\n"sv;
            r++;
            switch (sT) {
                case ShaderVariableType::ConstantBuffer:
                case ShaderVariableType::StructuredBuffer:
                case ShaderVariableType::RWStructuredBuffer:
                case ShaderVariableType::ConstantValue:
                case ShaderVariableType::SamplerHeap:
                    bind_count += 2;
                    break;
                case ShaderVariableType::SRVTextureHeap:
                case ShaderVariableType::UAVTextureHeap:
                case ShaderVariableType::SRVBufferHeap:
                case ShaderVariableType::UAVBufferHeap:
                case ShaderVariableType::CBVBufferHeap:
                    bind_count += 1;
                    break;
            }
        };
        switch (i.type()->tag()) {
            case Type::Tag::TEXTURE:
                if (Writable(i)) {
                    genArg.operator()<RegisterType::UAV>(ShaderVariableType::UAVTextureHeap, 'u');
                } else {
                    genArg.operator()<RegisterType::SRV>(ShaderVariableType::SRVTextureHeap, 't');
                }
                break;
            case Type::Tag::BUFFER: {
                if (Writable(i)) {
                    genArg.operator()<RegisterType::UAV>(ShaderVariableType::RWStructuredBuffer, 'u');
                } else {
                    genArg.operator()<RegisterType::SRV>(ShaderVariableType::StructuredBuffer, 't');
                }
            } break;
            case Type::Tag::BINDLESS_ARRAY:
                genArg.operator()<RegisterType::SRV>(ShaderVariableType::StructuredBuffer, 't');
                break;
            case Type::Tag::ACCEL:
                if (Writable(i)) {
                    genArg.operator()<RegisterType::UAV, true, true>(ShaderVariableType::RWStructuredBuffer, 'u');
                } else {
                    genArg.operator()<RegisterType::SRV>(ShaderVariableType::StructuredBuffer, 't');
                    genArg.operator()<RegisterType::SRV, true>(ShaderVariableType::StructuredBuffer, 't');
                }
                break;
            case Type::Tag::CUSTOM: {
                if (i.type()->description() == "LC_IndirectDispatchBuffer"sv) {
                    genArg.operator()<RegisterType::UAV>(ShaderVariableType::RWStructuredBuffer, 'u');
                }
            } break;
            default: break;
        }
    }
    if (uavArgCount > 64) [[unlikely]] {
        LUISA_WARNING("Writable resources' count greater than 8 may cause crash.");
    } else if (uavArgCount > 64) [[unlikely]] {
        LUISA_ERROR("Writable resources' count must be less than 64.");
    }
}
vstd::MD5 CodegenUtility::GetTypeMD5(vstd::span<Type const *const> types) {
    vstd::vector<uint64_t> typeDescs;
    typeDescs.reserve(types.size());
    for (auto &&i : types) {
        typeDescs.emplace_back(i->hash());
    }
    return {vstd::span<uint8_t const>(reinterpret_cast<uint8_t const *>(typeDescs.data()), typeDescs.size_bytes())};
}
vstd::MD5 CodegenUtility::GetTypeMD5(std::initializer_list<vstd::IRange<Variable> *> f) {
    vstd::vector<uint64_t> typeDescs;
    for (auto &&rg : f) {
        for (auto &&i : *rg) {
            typeDescs.emplace_back(i.type()->hash());
        }
    }
    return {vstd::span<uint8_t const>(reinterpret_cast<uint8_t const *>(typeDescs.data()), typeDescs.size_bytes())};
}
vstd::MD5 CodegenUtility::GetTypeMD5(Function func) {
    vstd::vector<uint64_t> typeDescs;
    auto args = func.arguments();
    typeDescs.reserve(args.size());
    for (auto &&i : args) {
        typeDescs.emplace_back(i.type()->hash());
    }
    return {vstd::span<uint8_t const>(reinterpret_cast<uint8_t const *>(typeDescs.data()), typeDescs.size_bytes())};
}
CodegenUtility::CodegenUtility() {}
CodegenUtility::~CodegenUtility() {}

CodegenResult CodegenUtility::Codegen(
    Function kernel, luisa::BinaryIO const *internalDataPath, luisa::string_view native_code, uint custom_mask, bool isSpirV) {
    opt = CodegenStackData::Allocate(this);
    auto disposeOpt = vstd::scope_exit([&] {
        CodegenStackData::DeAllocate(std::move(opt));
    });
    // CodegenStackData::ThreadLocalSpirv() = false;
    opt->kernel = kernel;
    bool nonEmptyCbuffer = IsCBufferNonEmpty(kernel);

    vstd::StringBuilder codegenData;
    vstd::StringBuilder varData;
    vstd::StringBuilder incrementalFunc;
    vstd::StringBuilder finalResult;
    opt->incrementalFunc = &incrementalFunc;
    finalResult.reserve(65500);
    uint64 immutableHeaderSize = detail::AddHeader(kernel.propagated_builtin_callables(), internalDataPath, finalResult, false);
    finalResult << native_code << "\n//"sv;
    static_cast<void>(vstd::to_string(custom_mask));
    finalResult << '\n';
    CodegenFunction(kernel, codegenData, nonEmptyCbuffer);

    opt->funcType = CodegenStackData::FuncType::Callable;
    auto argRange = vstd::range_impl(vstd::cache_end_range(kernel.arguments()) | vstd::value_range());
    uint bind_count = 2;
    if (nonEmptyCbuffer) {
        GenerateCBuffer({static_cast<vstd::IRange<Variable> *>(&argRange)}, varData, bind_count);
    }
    if (isSpirV) {
        varData << R"(cbuffer CB:register(b1){
uint4 dsp_c;
}
)"sv;
        bind_count += 2;
    } else {
        varData << "uint4 dsp_c:register(b0);\n"sv;
        bind_count += 2;
    }
    CodegenResult::Properties properties;
    DXILRegisterIndexer dxilRegisters;
    SpirVRegisterIndexer spvRegisters;
    RegisterIndexer &indexer = isSpirV ? static_cast<RegisterIndexer &>(spvRegisters) : static_cast<RegisterIndexer &>(dxilRegisters);
    PreprocessCodegenProperties(properties, varData, indexer, internalDataPath, nonEmptyCbuffer, false, isSpirV, bind_count);
    CodegenProperties(properties, varData, kernel, 0, indexer, bind_count);
    PostprocessCodegenProperties(finalResult);
    finalResult << varData << incrementalFunc << codegenData;
    if (bind_count >= 64) [[unlikely]] {
        LUISA_ERROR("Arguments binding size: {} exceeds 64 32-bit units not supported by hardware device. Try to use bindless instead.", bind_count);
    } else if (bind_count > 16) [[unlikely]] {
<<<<<<< HEAD
        LUISA_WARNING("Arguments binding size: {} exceeds 16 32-bit units (max 63 allowed), this may cause extra performance cost, try to use bindless instead.", bind_count);
=======
        if (!rootsig_exceed_warned.exchange(true)) {
            LUISA_WARNING("Arguments binding size exceeds 16 32-bit unit (max 64 allowed). This may cause extra performance cost, try to use bindless instead.");
        }
>>>>>>> c95e37cd
    }
    return {
        std::move(finalResult),
        std::move(properties),
        opt->useTex2DBindless,
        opt->useTex3DBindless,
        opt->useBufferBindless,
        immutableHeaderSize,
        GetTypeMD5(kernel)};
}
CodegenResult CodegenUtility::RasterCodegen(
    MeshFormat const &meshFormat,
    Function vertFunc,
    Function pixelFunc,
    luisa::BinaryIO const *internalDataPath,
    luisa::string_view native_code,
    uint custom_mask,
    bool isSpirV) {
    opt = CodegenStackData::Allocate(this);
    // CodegenStackData::ThreadLocalSpirv() = false;
    opt->kernel = vertFunc;
    opt->isRaster = true;
    auto disposeOpt = vstd::scope_exit([&] {
        opt->isRaster = false;
        CodegenStackData::DeAllocate(std::move(opt));
    });
    vstd::StringBuilder codegenData;
    vstd::StringBuilder varData;
    vstd::StringBuilder finalResult;
    vstd::StringBuilder incrementalFunc;
    opt->incrementalFunc = &incrementalFunc;
    finalResult.reserve(65500);
    auto opSet = vertFunc.propagated_builtin_callables();
    opSet.propagate(pixelFunc.propagated_builtin_callables());
    uint64 immutableHeaderSize = detail::AddHeader(opSet, internalDataPath, finalResult, true);
    finalResult << native_code << "\n//"sv;
    static_cast<void>(vstd::to_string(custom_mask));
    finalResult << '\n';
    // Vertex
    codegenData << "struct v2p{\n"sv;
    auto v2pType = vertFunc.return_type();
    if (v2pType->is_structure()) {
        size_t memberIdx = 0;
        for (auto &&i : v2pType->members()) {
            if (v2pType->is_vector() && v2pType->dimension() == 3) [[unlikely]] {
                LUISA_ERROR("Vector3 in vertex-to-pixel struct is not allowed.");
            }
            GetTypeName(*i, codegenData, Usage::READ, false);
            codegenData << " v"sv << vstd::to_string(memberIdx);
            if (memberIdx == 0) {
                codegenData << ":SV_POSITION;\n"sv;
            } else {
                codegenData << ":TEXCOORD"sv << vstd::to_string(memberIdx - 1) << ";\n"sv;
            }
            ++memberIdx;
        }
    } else if (v2pType->is_vector() && v2pType->dimension() == 4) {
        codegenData << "float4 v0:SV_POSITION;\n"sv;
    } else {
        LUISA_ERROR("Illegal vertex return type!");
    }
    uint bind_count = 2;
    if (isSpirV) {
        codegenData << R"(};
cbuffer CB:register(b1){
uint obj_id;
)"sv;
        bind_count += 2;
    } else {
        codegenData << R"(};
uint obj_id:register(b0);
)"sv;
        bind_count += 2;
    }
    codegenData << "#ifdef VS\n";
    std::bitset<kVertexAttributeCount> bits;
    bits.reset();
    auto vertexAttriName = {
        "position"sv,
        "normal"sv,
        "tangent"sv,
        "color"sv,
        "uv0"sv,
        "uv1"sv,
        "uv2"sv,
        "uv3"sv};
    auto semanticName = {
        "POSITION"sv,
        "NORMAL"sv,
        "TANGENT"sv,
        "COLOR"sv,
        "UV0"sv,
        "UV1"sv,
        "UV2"sv,
        "UV3"sv};
    auto semanticType = {
        "float3"sv,
        "float3"sv,
        "float4"sv,
        "float4"sv,
        "float2"sv,
        "float2"sv,
        "float2"sv,
        "float2"sv};
    auto PrintSetValue = [&](vstd::StringBuilder &d) {
        for (auto i : vstd::range(meshFormat.vertex_stream_count())) {
            for (auto &&j : meshFormat.attributes(i)) {
                auto type = j.type;
                auto idx = static_cast<size_t>(type);
                LUISA_ASSERT(!bits[idx], "Internal error.");
                bits[idx] = true;
                auto name = vertexAttriName.begin()[idx];
                if (idx >= 4) {
                    d << "vv.v4.v["sv << vstd::to_string(idx - 4) << "]=vt."sv << name << ";\n"sv;
                } else {
                    d << "vv.v"sv << vstd::to_string(idx);
                    if (idx < 2) {
                        d << ".v"sv;
                    }
                    d << "=vt."sv << name << ";\n"sv;
                }
            }
        }
        for (auto i : vstd::range(bits.size())) {
            if (bits[i]) continue;
            if (i >= 4) {
                d << "vv.v4.v["sv << vstd::to_string(i - 4) << "]=0;\n"sv;
            } else {
                d << "vv.v"sv << vstd::to_string(i);
                if (i < 2) {
                    d << ".v"sv;
                }
                d << "=0;\n"sv;
            }
        }
        d << "vv.v5=vt.vid;\nvv.v6=vt.iid;\n"sv;
    };

    codegenData << "struct vertex{\n"sv;
    for (auto i : vstd::range(meshFormat.vertex_stream_count())) {
        for (auto &&j : meshFormat.attributes(i)) {
            auto type = j.type;
            auto idx = static_cast<size_t>(type);
            codegenData << semanticType.begin()[idx] << ' ' << vertexAttriName.begin()[idx] << ':' << semanticName.begin()[idx] << ";\n"sv;
        }
    }
    codegenData << R"(uint vid:SV_VERTEXID;
uint iid:SV_INSTANCEID;
};
)"sv;
    auto vertRange = vstd::range_impl(vstd::cache_end_range(vstd::ite_range(vertFunc.arguments().begin() + 1, vertFunc.arguments().end())) | vstd::value_range());
    auto pixelRange = vstd::range_impl(vstd::ite_range(pixelFunc.arguments().begin() + 1, pixelFunc.arguments().end()) | vstd::value_range());
    std::initializer_list<vstd::IRange<Variable> *> funcs = {&vertRange, &pixelRange};

    bool nonEmptyCbuffer = IsCBufferNonEmpty(funcs);
    opt->appdataId = vertFunc.arguments()[0].uid();
    CodegenVertex(vertFunc, codegenData, nonEmptyCbuffer, !isSpirV, PrintSetValue);
    opt->appdataId = -1;
    // TODO: gen vertex data
    codegenData << "#elif defined(PS)\n"sv;
    opt->argOffset = vertFunc.arguments().size() - 1;
    // TODO: gen pixel data
    CodegenPixel(pixelFunc, codegenData, nonEmptyCbuffer);
    codegenData << "#endif\n"sv;

    opt->funcType = CodegenStackData::FuncType::Callable;
    if (nonEmptyCbuffer) {
        GenerateCBuffer(funcs, varData, bind_count);
    }
    CodegenResult::Properties properties;
    DXILRegisterIndexer dxilRegisters;
    SpirVRegisterIndexer spvRegisters;
    RegisterIndexer &indexer = isSpirV ? static_cast<RegisterIndexer &>(spvRegisters) : static_cast<RegisterIndexer &>(dxilRegisters);
    PreprocessCodegenProperties(properties, varData, indexer, internalDataPath, nonEmptyCbuffer, true, isSpirV, bind_count);
    CodegenProperties(properties, varData, vertFunc, 1, indexer, bind_count);
    CodegenProperties(properties, varData, pixelFunc, 1, indexer, bind_count);
    PostprocessCodegenProperties(finalResult);
    finalResult << varData << incrementalFunc << codegenData;
    if (bind_count >= 64) [[unlikely]] {
        LUISA_ERROR("Arguments binding size: {} exceeds 64 32-bit units not supported by hardware device. Try to use bindless instead.", bind_count);
    } else if (bind_count > 16) [[unlikely]] {
        if (!rootsig_exceed_warned.exchange(true)) {
            LUISA_WARNING("Arguments binding size exceeds 16 32-bit unit (max 64 allowed). This may cause extra performance cost, try to use bindless instead.");
        }
    }
    return {
        std::move(finalResult),
        std::move(properties),
        opt->useTex2DBindless,
        opt->useTex3DBindless,
        opt->useBufferBindless,
        immutableHeaderSize,
        GetTypeMD5(funcs)};
}
}// namespace lc::hlsl<|MERGE_RESOLUTION|>--- conflicted
+++ resolved
@@ -2047,13 +2047,9 @@
     if (bind_count >= 64) [[unlikely]] {
         LUISA_ERROR("Arguments binding size: {} exceeds 64 32-bit units not supported by hardware device. Try to use bindless instead.", bind_count);
     } else if (bind_count > 16) [[unlikely]] {
-<<<<<<< HEAD
-        LUISA_WARNING("Arguments binding size: {} exceeds 16 32-bit units (max 63 allowed), this may cause extra performance cost, try to use bindless instead.", bind_count);
-=======
         if (!rootsig_exceed_warned.exchange(true)) {
             LUISA_WARNING("Arguments binding size exceeds 16 32-bit unit (max 64 allowed). This may cause extra performance cost, try to use bindless instead.");
         }
->>>>>>> c95e37cd
     }
     return {
         std::move(finalResult),
