--- conflicted
+++ resolved
@@ -2,12 +2,13 @@
     dummy.cpp # to make msvc happy
     var.h
     expr.h
-<<<<<<< HEAD
-    syntax.h func.h buffer.h shared.h constant.h texture.h argument.h)
-=======
     syntax.h
-    func.h)
->>>>>>> 77114cbb
+    func.h
+    buffer.h
+    shared.h
+    constant.h
+    texture.h
+    argument.h)
 
 add_library(luisa-compute-dsl SHARED ${LUISA_COMPUTE_DSL_SOURCES})
 target_link_libraries(luisa-compute-dsl PUBLIC luisa-compute-ast)
