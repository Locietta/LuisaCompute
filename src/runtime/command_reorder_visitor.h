#pragma once

<<<<<<< HEAD
#include "runtime/command.h"
#include <core/hash.h>
#include <runtime/device.h>
=======
#include <cstdint>

#include <core/hash.h>
#include <core/stl.h>
#include <runtime/command.h>
#include <runtime/device.h>

>>>>>>> c8bd22c3
namespace luisa::compute {

class CommandReorderVisitor : public CommandVisitor {
public:
    enum class ResourceRW : uint8_t {
        Read,
        Write
    };
    enum class ResourceType : uint8_t {
        Texture,
        Buffer,
        Mesh,
        Bindless,
        Accel
    };
    struct Range {
        int64_t min;
        int64_t max;
        Range() {
            min = std::numeric_limits<int64_t>::min();
            max = std::numeric_limits<int64_t>::max();
        }
        Range(int64_t value) {
            min = value;
            max = value + 1;
        }
        Range(int64_t min, int64_t size)
            : min(min), max(size + min) {}
        bool collide(Range const &r) const;
        bool operator==(Range const &r) const;
        bool operator!=(Range const &r) const { return !operator==(r); }
    };
    struct RangeHash {
        uint64_t operator()(Range const &r) const {
            return absl::container_internal::hash_default_hash<int64_t>()(r.min ^ r.max);
        }
    };
    struct ResourceView {
        int64_t readLayer = -1;
        int64_t writeLayer = -1;
    };
    struct ResourceHandle {
        uint64_t handle;
        ResourceType type;
    };
    struct RangeHandle : public ResourceHandle {
        luisa::unordered_map<Range, ResourceView, RangeHash> views;
    };
    struct NoRangeHandle : public ResourceHandle {
        ResourceView view;
    };
    struct BindlessHandle : public ResourceHandle {
        ResourceView view;
    };

private:
    Pool<RangeHandle, false> rangePool;
    Pool<NoRangeHandle, false> noRangePool;
    Pool<BindlessHandle, false> bindlessHandlePool;
    luisa::unordered_map<uint64_t, RangeHandle *> resMap;
    luisa::unordered_map<uint64_t, NoRangeHandle *> noRangeResMap;
    luisa::unordered_map<uint64_t, BindlessHandle *> bindlessMap;
    int64_t bindlessMaxLayer = -1;
    int64_t maxMeshLevel = -1;
    int64_t maxAccelReadLevel = -1;
    int64_t maxAccelWriteLevel = -1;
    luisa::vector<CommandList> commandLists;
    size_t layerCount = 0;
    bool useBindlessInPass;
    bool useAccelInPass;
    ResourceHandle *GetHandle(
        uint64_t target_handle,
        ResourceType target_type);
    size_t GetLastLayerWrite(RangeHandle *handle, Range range);
    size_t GetLastLayerWrite(NoRangeHandle *handle);
    size_t GetLastLayerWrite(BindlessHandle *handle);
    size_t GetLastLayerRead(RangeHandle *handle, Range range);
    size_t GetLastLayerRead(NoRangeHandle *handle);
    size_t GetLastLayerRead(BindlessHandle *handle);
    void AddCommand(Command const *cmd, size_t layer);
    size_t SetRead(
        uint64_t handle,
        Range range,
        ResourceType type);
    size_t SetRead(
        ResourceHandle *handle,
        Range range);
    size_t SetWrite(
        ResourceHandle *handle,
        Range range);
    size_t SetWrite(
        uint64_t handle,
        Range range,
        ResourceType type);
    size_t SetRW(
        uint64_t read_handle,
        Range read_range,
        ResourceType read_type,
        uint64_t write_handle,
        Range write_range,
        ResourceType write_type);
    size_t SetMesh(
        uint64_t handle,
        uint64_t vb,
        Range vb_range,
        uint64_t ib,
        Range ib_range);

    void SetReadLayer(
        ResourceHandle *handle,
        Range range,
        int64_t layer);
    void SetWriteLayer(
        ResourceHandle *handle,
        Range range,
        int64_t layer);
    luisa::vector<std::pair<Range, ResourceHandle *>> dispatchReadHandle;
    luisa::vector<std::pair<Range, ResourceHandle *>> dispatchWriteHandle;
    Variable const *arg;
    Function f;
    size_t dispatchLayer;
    void AddDispatchHandle(
        uint64_t handle,
        ResourceType type,
        Range range,
        bool isWrite);
    Device::Interface *device = nullptr;

public:
    explicit CommandReorderVisitor(Device::Interface *device) noexcept;
    ~CommandReorderVisitor() noexcept = default;
    void clear() noexcept;
    [[nodiscard]] auto command_lists() const noexcept {
        return luisa::span{commandLists.data(), layerCount};
    }

    // Buffer : resource
    void visit(const BufferUploadCommand *command) noexcept override;
    void visit(const BufferDownloadCommand *command) noexcept override;
    void visit(const BufferCopyCommand *command) noexcept override;
    void visit(const BufferToTextureCopyCommand *command) noexcept override;

    // Shader : function, read/write multi resources
    void visit(const ShaderDispatchCommand *command) noexcept override;

    // Texture : resource
    void visit(const TextureUploadCommand *command) noexcept override;
    void visit(const TextureDownloadCommand *command) noexcept override;
    void visit(const TextureCopyCommand *command) noexcept override;
    void visit(const TextureToBufferCopyCommand *command) noexcept override;

    // BindlessArray : read multi resources
    void visit(const BindlessArrayUpdateCommand *command) noexcept override;

    // Accel : conclude meshes and their buffer
    void visit(const AccelBuildCommand *command) noexcept override;

    // Mesh : conclude vertex and triangle buffers
    void visit(const MeshBuildCommand *command) noexcept override;

    void operator()(ShaderDispatchCommand::BufferArgument const &bf);
    void operator()(ShaderDispatchCommand::TextureArgument const &bf);
    void operator()(ShaderDispatchCommand::BindlessArrayArgument const &bf);
    void operator()(ShaderDispatchCommand::UniformArgument const &bf);
    void operator()(ShaderDispatchCommand::AccelArgument const &bf);
};

}// namespace luisa::compute<|MERGE_RESOLUTION|>--- conflicted
+++ resolved
@@ -1,10 +1,5 @@
 #pragma once
 
-<<<<<<< HEAD
-#include "runtime/command.h"
-#include <core/hash.h>
-#include <runtime/device.h>
-=======
 #include <cstdint>
 
 #include <core/hash.h>
@@ -12,7 +7,6 @@
 #include <runtime/command.h>
 #include <runtime/device.h>
 
->>>>>>> c8bd22c3
 namespace luisa::compute {
 
 class CommandReorderVisitor : public CommandVisitor {
