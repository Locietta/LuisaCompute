set(LUISA_COMPUTE_RUNTIME_SOURCES
        bindless_array.cpp bindless_array.h
        buffer.h
        command.cpp command.h
        command_buffer.cpp command_buffer.h
        command_list.cpp command_list.h
        command_reorder_visitor.cpp command_reorder_visitor.h
        command_scheduler.cpp command_scheduler.h
        context.cpp context.h
        device.h
        event.cpp event.h
        image.h
<<<<<<< HEAD
        volume.h
        bindless_array.cpp bindless_array.h
        shader.cpp shader.h
        sampler.h
        resource.cpp resource.h
        mipmap.h
        command_scheduler.h command_scheduler.cpp
        swap_chain.h swap_chain.cpp
        resource_tracker.cpp resource_tracker.h)
=======
        mipmap.h
        pixel.h
        resource.cpp resource.h
        resource_tracker.cpp resource_tracker.h
        sampler.h
        shader.h
        stream.cpp stream.h
        swap_chain.cpp swap_chain.h
        volume.h)
>>>>>>> a34d8557

add_library(luisa-compute-runtime SHARED ${LUISA_COMPUTE_RUNTIME_SOURCES})
target_link_libraries(luisa-compute-runtime PUBLIC luisa-compute-ast luisa-compute-ir-api)
target_compile_definitions(luisa-compute-runtime PRIVATE LC_RUNTIME_EXPORT_DLL=1)
set_target_properties(luisa-compute-runtime PROPERTIES
        WINDOWS_EXPORT_ALL_SYMBOLS ON
        UNITY_BUILD ${LUISA_COMPUTE_ENABLE_UNITY_BUILD})

luisa_compute_install(runtime SOURCES ${LUISA_COMPUTE_RUNTIME_SOURCES})<|MERGE_RESOLUTION|>--- conflicted
+++ resolved
@@ -4,33 +4,20 @@
         command.cpp command.h
         command_buffer.cpp command_buffer.h
         command_list.cpp command_list.h
-        command_reorder_visitor.cpp command_reorder_visitor.h
         command_scheduler.cpp command_scheduler.h
         context.cpp context.h
         device.h
         event.cpp event.h
         image.h
-<<<<<<< HEAD
-        volume.h
-        bindless_array.cpp bindless_array.h
-        shader.cpp shader.h
-        sampler.h
-        resource.cpp resource.h
-        mipmap.h
-        command_scheduler.h command_scheduler.cpp
-        swap_chain.h swap_chain.cpp
-        resource_tracker.cpp resource_tracker.h)
-=======
         mipmap.h
         pixel.h
         resource.cpp resource.h
         resource_tracker.cpp resource_tracker.h
         sampler.h
-        shader.h
+        shader.cpp shader.h
         stream.cpp stream.h
         swap_chain.cpp swap_chain.h
         volume.h)
->>>>>>> a34d8557
 
 add_library(luisa-compute-runtime SHARED ${LUISA_COMPUTE_RUNTIME_SOURCES})
 target_link_libraries(luisa-compute-runtime PUBLIC luisa-compute-ast luisa-compute-ir-api)
