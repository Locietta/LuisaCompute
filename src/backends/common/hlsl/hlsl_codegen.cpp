--- conflicted
+++ resolved
@@ -356,13 +356,7 @@
     str << "}\n"sv;
 }
 void StringStateVisitor::visit(const CommentStmt *state) {
-<<<<<<< HEAD
     str << "/* " << state->comment() << " */\n";
-=======
-#ifndef NDEBUG
-    str << "/* " << state->comment() << " */\n";
-#endif
->>>>>>> 48663c36
 }
 void StringStateVisitor::visit(const IfStmt *state) {
     str << "if(";
