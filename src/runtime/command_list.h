--- conflicted
+++ resolved
@@ -4,13 +4,7 @@
 
 #pragma once
 
-<<<<<<< HEAD
-#include <vector>
-
-#include <functional>
-=======
-#include <iterator>
->>>>>>> 8667ad1b
+#include <core/stl.h>
 #include <runtime/command.h>
 
 namespace luisa::compute {
