local enable_gui = get_config("enable_gui")
target("stb-image")
	set_basename("lc-ext-stb-image")
	_config_project({
		project_kind = "shared"
	})
	add_headerfiles("../ext/stb/**.h")
	add_files("../ext/stb/stb.c")
	add_includedirs("../ext/stb", {
		public = true
	})
target_end()

-- TEST MAIN with doctest
------------------------------------
<<<<<<< HEAD

=======
>>>>>>> 6307021b
local function lc_add_app(appname, folder, name, options) 
	target(appname)
	_config_project({
		project_kind = "binary"
	})
	add_files("common/test_main.cpp")
<<<<<<< HEAD
=======
	add_files("common/test_math_util.cpp")
>>>>>>> 6307021b
	add_includedirs("./", {
		public = true
	})

<<<<<<< HEAD
	local match_str = path.join(name, "*.cpp")
	if name == "all" then
		match_str = "**.cpp"
	end

	add_files(path.join("next", folder, match_str))

=======
	local match_str = path.join(name, "**.cpp")
	if name == "all" then
		match_str = "**.cpp"
	end
	add_files(path.join("next", folder, match_str))
>>>>>>> 6307021b
	add_deps("lc-runtime", "lc-dsl", "lc-vstl", "stb-image", "lc-backends-dummy")
	if get_config("enable_ir") then
		add_deps("lc-ir")
		add_deps("lc-rust")
	end
	if get_config("enable_gui") then
		add_deps("lc-gui")
	end
	target_end()
end 

<<<<<<< HEAD
-- single test suite for development
lc_add_app("test_feat", "test", "feat")
if get_config("enable_gui") then
	lc_add_app("test_gui", "test", "gui")
end
-- lc_add_app("test_io", "test", "io")

-- all test suites for release
lc_add_app("test_all", "test", "all")

-- example app 
lc_add_app("example", "example", "all")

=======
-- temp test suites
lc_add_app("test_feat", "test", "feat")

-- for common features

if get_config("enable_gui") then
	add_defines("ENABLE_DISPLAY")
	-- all test suites for release
	lc_add_app("test_all", "test", "all")
	-- example app 
	lc_add_app("gallary", "example", "gallary")
end
-- lc_add_app("test_io", "test", "io")
>>>>>>> 6307021b
------------------------------------
-- TEST MAIN end

-- OLD TESTS

local function test_proj(name, gui_dep, callable)
	if gui_dep and not enable_gui then
		return
	end
	target(name)
	_config_project({
		project_kind = "binary"
	})
	add_files(name .. ".cpp")
	add_deps("lc-runtime", "lc-dsl", "lc-vstl", "stb-image", "lc-backends-dummy")
	if get_config("enable_ir") then
		add_deps("lc-ir")
		add_deps("lc-rust")
	end
	if get_config("enable_gui") then
		add_deps("lc-gui")
	end
	if callable then
		callable()
	end
	target_end()
end

-- FIXME: @Maxwell please use the doctest framework
test_proj("test_helloworld")
if get_config("enable_ir") then
	test_proj('test_autodiff')
end
test_proj("test_ast")
test_proj("test_atomic")
test_proj("test_bindless", true)
test_proj("test_callable")
-- test_proj("test_dsl")
test_proj("test_dsl_multithread")
test_proj("test_dsl_sugar")
test_proj("test_game_of_life", true)
test_proj("test_mpm3d", true)
test_proj("test_mpm88", true)
test_proj("test_normal_encoding")
test_proj("test_path_tracing", true)
test_proj("test_path_tracing_camera", true)
test_proj("test_path_tracing_cutout", true)
test_proj("test_photon_mapping", true)
test_proj("test_printer")
test_proj("test_procedural")
test_proj("test_rtx")
test_proj("test_runtime", true)
test_proj("test_sampler")
test_proj("test_denoiser", true)
test_proj("test_sdf_renderer", true, function()
	add_defines("ENABLE_DISPLAY")
end)
test_proj("test_shader_toy", true)
test_proj("test_shader_visuals_present", true)
test_proj("test_texture_io")
test_proj("test_thread_pool")
test_proj("test_type")
test_proj("test_raster", true)
test_proj("test_texture_compress")
test_proj("test_swapchain", true)
test_proj("test_swapchain_static", true)
test_proj("test_select_device", true)
test_proj("test_dstorage", true)
test_proj("test_indirect", true)
test_proj("test_texture3d", true)
test_proj("test_atomic_queue", true)
test_proj("test_shared_memory", true)
test_proj("test_native_include", true)
test_proj("test_sparse_texture", true)
test_proj("test_dml")

if get_config("cuda_ext_lcub") then 
	test_proj("test_cuda_lcub", false, function ()
		add_deps("lc-backend-cuda-ext-lcub")
	end)
end

local enable_fsr2
local enable_xess
-- Super-sampling example
-- For FSR2, you need to clone https://github.com/GPUOpen-Effects/FidelityFX-FSR2 into this directory and compile
-- For XeSS, you need to clone https://github.com/intel/xess release package into this directory
-- enable_fsr2 = true
-- enable_xess = true
if get_config("dx_backend") and (enable_fsr2 or enable_xess) then
	test_proj("test_dx_supersampling", true, function()
		if enable_fsr2 then
			set_values("option", 1)
		else
			set_values("option", 2)
		end
		on_load(function(target)
			local function rela(p)
				return path.relative(path.absolute(p, os.scriptdir()), os.projectdir())
			end
			local option = target:values("option")
			if option == 1 then
				target:add("linkdirs", rela("FidelityFX-FSR2/bin/ffx_fsr2_api"))
				target:add("syslinks", "Advapi32", "User32")
				if is_mode("debug") then
					target:add("links", "ffx_fsr2_api_dx12_x64d", "ffx_fsr2_api_x64d")
				else
					target:add("links", "ffx_fsr2_api_dx12_x64", "ffx_fsr2_api_x64")
				end
				target:add("includedirs", rela("FidelityFX-FSR2/src/ffx-fsr2-api"))
				target:add("defines", "ENABLE_FSR")
			elseif option == 2 then
				target:add("links", rela("xess/lib/libxess"))
				target:add("includedirs", rela("xess/inc"))
			end
		end)
		after_build(function(target)
			local bin_dir = target:targetdir()
			local option = target:values("option")
			if option == 1 then
				local src_dir = path.join(os.scriptdir(), "FidelityFX-FSR2/bin")
				if is_mode("debug") then
					os.cp(path.join(src_dir, "ffx_fsr2_api_dx12_x64d.dll"), bin_dir)
					os.cp(path.join(src_dir, "ffx_fsr2_api_x64d.dll"), bin_dir)
				else
					os.cp(path.join(src_dir, "ffx_fsr2_api_dx12_x64.dll"), bin_dir)
					os.cp(path.join(src_dir, "ffx_fsr2_api_x64.dll"), bin_dir)
				end
			else
				local src_dir = path.join(os.scriptdir(), "xess/bin")
				os.cp(path.join(src_dir, "*.dll"), bin_dir)
			end
		end)
	end)
end<|MERGE_RESOLUTION|>--- conflicted
+++ resolved
@@ -13,39 +13,22 @@
 
 -- TEST MAIN with doctest
 ------------------------------------
-<<<<<<< HEAD
-
-=======
->>>>>>> 6307021b
 local function lc_add_app(appname, folder, name, options) 
 	target(appname)
 	_config_project({
 		project_kind = "binary"
 	})
 	add_files("common/test_main.cpp")
-<<<<<<< HEAD
-=======
 	add_files("common/test_math_util.cpp")
->>>>>>> 6307021b
 	add_includedirs("./", {
 		public = true
 	})
 
-<<<<<<< HEAD
-	local match_str = path.join(name, "*.cpp")
-	if name == "all" then
-		match_str = "**.cpp"
-	end
-
-	add_files(path.join("next", folder, match_str))
-
-=======
 	local match_str = path.join(name, "**.cpp")
 	if name == "all" then
 		match_str = "**.cpp"
 	end
 	add_files(path.join("next", folder, match_str))
->>>>>>> 6307021b
 	add_deps("lc-runtime", "lc-dsl", "lc-vstl", "stb-image", "lc-backends-dummy")
 	if get_config("enable_ir") then
 		add_deps("lc-ir")
@@ -57,21 +40,6 @@
 	target_end()
 end 
 
-<<<<<<< HEAD
--- single test suite for development
-lc_add_app("test_feat", "test", "feat")
-if get_config("enable_gui") then
-	lc_add_app("test_gui", "test", "gui")
-end
--- lc_add_app("test_io", "test", "io")
-
--- all test suites for release
-lc_add_app("test_all", "test", "all")
-
--- example app 
-lc_add_app("example", "example", "all")
-
-=======
 -- temp test suites
 lc_add_app("test_feat", "test", "feat")
 
@@ -85,7 +53,6 @@
 	lc_add_app("gallary", "example", "gallary")
 end
 -- lc_add_app("test_io", "test", "io")
->>>>>>> 6307021b
 ------------------------------------
 -- TEST MAIN end
 
