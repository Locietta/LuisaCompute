--- conflicted
+++ resolved
@@ -1449,76 +1449,4 @@
 LUISA_EXPORT_API void luisa_compute_cpu_swapchain_present(void *swapchain, const void *pixels, uint64_t size) noexcept {
     static_cast<VulkanSwapchainForCPU *>(swapchain)->present(luisa::span{static_cast<const std::byte *>(pixels), size});
 }
-
-<<<<<<< HEAD
-LC_VK_SWAPCHAIN_API luisa::string to_string(VkResult x) noexcept {
-    switch (x) {
-        case VK_ERROR_DEVICE_LOST:
-            return "VK_ERROR_DEVICE_LOST";
-        case VK_ERROR_EXTENSION_NOT_PRESENT:
-            return "VK_ERROR_EXTENSION_NOT_PRESENT";
-        case VK_ERROR_FEATURE_NOT_PRESENT:
-            return "VK_ERROR_FEATURE_NOT_PRESENT";
-        case VK_ERROR_FORMAT_NOT_SUPPORTED:
-            return "VK_ERROR_FORMAT_NOT_SUPPORTED";
-        case VK_ERROR_FRAGMENTATION:
-            return "VK_ERROR_FRAGMENTATION";
-        case VK_ERROR_FRAGMENTED_POOL:
-            return "VK_ERROR_FRAGMENTED_POOL";
-        case VK_ERROR_INCOMPATIBLE_DISPLAY_KHR:
-            return "VK_ERROR_INCOMPATIBLE_DISPLAY_KHR";
-        case VK_ERROR_INCOMPATIBLE_DRIVER:
-            return "VK_ERROR_INCOMPATIBLE_DRIVER";
-        case VK_ERROR_INITIALIZATION_FAILED:
-            return "VK_ERROR_INITIALIZATION_FAILED";
-        case VK_ERROR_INVALID_EXTERNAL_HANDLE:
-            return "VK_ERROR_INVALID_EXTERNAL_HANDLE";
-        case VK_ERROR_INVALID_OPAQUE_CAPTURE_ADDRESS:
-            return "VK_ERROR_INVALID_OPAQUE_CAPTURE_ADDRESS";
-        case VK_ERROR_INVALID_SHADER_NV:
-            return "VK_ERROR_INVALID_SHADER_NV";
-        case VK_ERROR_LAYER_NOT_PRESENT:
-            return "VK_ERROR_LAYER_NOT_PRESENT";
-        case VK_ERROR_MEMORY_MAP_FAILED:
-            return "VK_ERROR_MEMORY_MAP_FAILED";
-        case VK_ERROR_NATIVE_WINDOW_IN_USE_KHR:
-            return "VK_ERROR_NATIVE_WINDOW_IN_USE_KHR";
-        case VK_ERROR_NOT_PERMITTED_EXT:
-            return "VK_ERROR_NOT_PERMITTED_KHR";
-        case VK_ERROR_OUT_OF_DATE_KHR:
-            return "VK_ERROR_OUT_OF_DATE_KHR";
-        case VK_ERROR_OUT_OF_DEVICE_MEMORY:
-            return "VK_ERROR_OUT_OF_DEVICE_MEMORY";
-        case VK_ERROR_OUT_OF_HOST_MEMORY:
-            return "VK_ERROR_OUT_OF_HOST_MEMORY";
-        case VK_ERROR_OUT_OF_POOL_MEMORY:
-            return "VK_ERROR_OUT_OF_POOL_MEMORY";
-        case VK_ERROR_SURFACE_LOST_KHR:
-            return "VK_ERROR_SURFACE_LOST_KHR";
-        case VK_ERROR_TOO_MANY_OBJECTS:
-            return "VK_ERROR_TOO_MANY_OBJECTS";
-        case VK_ERROR_UNKNOWN:
-            return "VK_ERROR_UNKNOWN";
-        case VK_EVENT_RESET:
-            return "VK_EVENT_RESET";
-        case VK_EVENT_SET:
-            return "VK_EVENT_SET";
-        case VK_INCOMPLETE:
-            return "VK_INCOMPLETE";
-        case VK_NOT_READY:
-            return "VK_NOT_READY";
-        case VK_SUBOPTIMAL_KHR:
-            return "VK_SUBOPTIMAL_KHR";
-        case VK_SUCCESS:
-            return "VK_SUCCESS";
-        case VK_TIMEOUT:
-            return "VK_TIMEOUT";
-        default: break;
-    }
-    return luisa::format("Unhandled VkResult {}",
-                         to_underlying(x));
-}
-
-=======
->>>>>>> 8f02281e
 }// namespace luisa::compute