--- conflicted
+++ resolved
@@ -1,12 +1,8 @@
 #pragma vengine_package ispc_vsproject
 
-<<<<<<< HEAD
 #include "ispc_runtime.h"
 #include "ispc_codegen.h"
-=======
-#include <backends/ispc/runtime/ispc_runtime.h>
 
->>>>>>> 983e5385
 namespace lc::ispc {
 void CommandExecutor::visit(BufferUploadCommand const *cmd) noexcept {
     uint8_t *ptr = reinterpret_cast<uint8_t *>(cmd->handle());
@@ -42,7 +38,6 @@
     auto sd = reinterpret_cast<Shader *>(cmd->handle());
     ShaderDispatcher disp{cmd->kernel(), vec, sd};
     cmd->decode(disp);
-<<<<<<< HEAD
     auto handle = sd->dispatch(
         tPool,
         cmd->dispatch_size(),
@@ -55,10 +50,6 @@
     } else {
         lastHandle.New(std::move(handle));
     }
-=======
-    sd->dispatch(tPool, cmd->dispatch_size(), std::move(vec)).Complete();
-//    handles.emplace_back(sd->dispatch(tPool, cmd->dispatch_size(), std::move(vec)));
->>>>>>> 983e5385
 }
 void CommandExecutor::visit(TextureUploadCommand const *cmd) noexcept {}
 void CommandExecutor::visit(TextureDownloadCommand const *cmd) noexcept {}
@@ -86,8 +77,8 @@
             mainThdCv.notify_all();
             dispThdCv.wait(lck);
         }
-        while (executedTask >= taskCount) 
-        dispThdCv.wait(lck);
+        while (executedTask >= taskCount)
+            dispThdCv.wait(lck);
     }
 }
 void CommandExecutor::WaitThread() {
