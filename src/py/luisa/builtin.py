import lcapi
<<<<<<< HEAD
=======

>>>>>>> 4fdc8688
from .types import to_lctype, from_lctype, basic_type_dict, dtype_of, is_vector_type, basic_lctype_dict, scalar_dtypes, \
    scalar_lctypes, arithmetic_dtypes, arithmetic_lctypes
from functools import reduce
from . import globalvars
from .structtype import StructType
from types import SimpleNamespace
import ast
from .types import BuiltinFuncBuilder, ref as ref_type


<<<<<<< HEAD
from .. import luisa

=======
def wrap_with_tmp_var(node):
    tmp = lcapi.builder().local(to_lctype(node.dtype))
    lcapi.builder().assign(tmp, node.expr)
    node.expr = tmp
    node.lr = 'l'
>>>>>>> 4fdc8688

def get_length(arg) -> int:
    lc_type = to_lctype(arg.dtype)
    if lc_type.is_scalar():
        return 1
    elif lc_type.is_array() or lc_type.is_vector() or lc_type.is_matrix() or lc_type.is_texture():
        return lc_type.dimension()
    else:
        assert False, f'Unknown argument type {arg.dtype}'


def get_inner_type(lc_type):
    if lc_type.is_scalar():
        return lc_type
    elif lc_type.is_array() or lc_type.is_vector() or lc_type.is_matrix() or lc_type.is_texture():
        return lc_type.element()
    else:
        assert False, 'Unknown argument type'


def check_type(lc_type):
    return lambda argument: to_lctype(argument.dtype) == lc_type


def check_types(dtype, arguments):
    return reduce(lambda x, y: x and y, map(check_type(to_lctype(dtype)), arguments))


def check_inner_type(lc_type):
    def check(argument):
        arg_type = to_lctype(argument.dtype)
        if arg_type.is_array() or arg_type.is_vector() or arg_type.is_matrix() or arg_type.is_texture():
            return arg_type.element() == lc_type
        else:
            return arg_type == lc_type

    return check


def check_inner_types(lc_type, arguments):
    return reduce(lambda x, y: x and y, map(check_inner_type(lc_type), arguments))


def check_type_in(dtypes, argument):
    lc_types = [to_lctype(dtype) for dtype in dtypes]
    return to_lctype(argument.dtype) in lc_types


def get_arg_length(arguments) -> int:
    return sum(map(get_length, arguments))


def implicit_coersion(dtype0, dtype1):
    if float in [dtype0, dtype1]:
        return float
    elif int in [dtype0, dtype1]:
        return int
    else:
        return int  # TODO: 怎么表示一个 uint？


def deduce_broadcast(dtype0, dtype1):
    if dtype0 in [float, int, int, bool]:  # TODO: 在 dtype 里添加 uint 的表示
        return dtype1  # Broadcast
    elif dtype1 in [float, int, int, bool]:
        return dtype0  # Broadcast
    else:
        return dtype1  # same size || Matrix * Vector -> Vector


def to(target_dtype, dtype):
    func = {
        int: to_int,
        float: to_float,
        bool: to_bool
        # int: to_uint
    }[target_dtype]
    return func(dtype)


def to_bool(dtype):
    if dtype in [float, int, int, bool]:
        return bool
    elif dtype in [lcapi.float2, lcapi.int2, lcapi.uint2, lcapi.bool2]:
        return lcapi.bool2
    elif dtype in [lcapi.float3, lcapi.int3, lcapi.uint3, lcapi.bool3]:
        return lcapi.bool3
    elif dtype in [lcapi.float4, lcapi.int4, lcapi.uint4, lcapi.bool4]:
        return lcapi.bool4


def to_float(dtype):
    if dtype in [float, int, int, bool]:
        return float
    elif dtype in [lcapi.float2, lcapi.int2, lcapi.uint2, lcapi.bool2]:
        return lcapi.float2
    elif dtype in [lcapi.float3, lcapi.int3, lcapi.uint3, lcapi.bool3]:
        return lcapi.float3
    elif dtype in [lcapi.float4, lcapi.int4, lcapi.uint4, lcapi.bool4]:
        return lcapi.float4


def to_int(dtype):
    if dtype in [float, int, int, bool]:
        return int
    elif dtype in [lcapi.float2, lcapi.int2, lcapi.uint2, lcapi.bool2]:
        return lcapi.int2
    elif dtype in [lcapi.float3, lcapi.int3, lcapi.uint3, lcapi.bool3]:
        return lcapi.int3
    elif dtype in [lcapi.float4, lcapi.int4, lcapi.uint4, lcapi.bool4]:
        return lcapi.int4


def to_uint(dtype):
    if dtype in [float, int, int, bool]:
        return int
    elif dtype in [lcapi.float2, lcapi.int2, lcapi.uint2, lcapi.bool2]:
        return lcapi.uint2
    elif dtype in [lcapi.float3, lcapi.int3, lcapi.uint3, lcapi.bool3]:
        return lcapi.uint3
    elif dtype in [lcapi.float4, lcapi.int4, lcapi.uint4, lcapi.bool4]:
        return lcapi.uint4


def builtin_unary_op(op, operand):
    lc_op = {
        ast.UAdd: lcapi.UnaryOp.PLUS,
        ast.USub: lcapi.UnaryOp.MINUS,
        ast.Not: lcapi.UnaryOp.NOT,
        ast.Invert: lcapi.UnaryOp.BIT_NOT
    }.get(op)
    dtype = operand.dtype
    length = get_length(operand)
    return dtype, lcapi.builder().unary(to_lctype(dtype), lc_op, operand.expr)


def builtin_bin_op(op, lhs, rhs):
    lc_op = {
        ast.Add: lcapi.BinaryOp.ADD,
        ast.Sub: lcapi.BinaryOp.SUB,
        ast.Mult: lcapi.BinaryOp.MUL,
        ast.Div: lcapi.BinaryOp.DIV,
        ast.FloorDiv: lcapi.BinaryOp.DIV,
        ast.Mod: lcapi.BinaryOp.MOD,
        ast.LShift: lcapi.BinaryOp.SHL,
        ast.RShift: lcapi.BinaryOp.SHR,
        ast.Pow: lcapi.CallOp.POW,
        ast.And: lcapi.BinaryOp.AND,
        ast.Or: lcapi.BinaryOp.OR,
        ast.BitOr: lcapi.BinaryOp.BIT_OR,
        ast.BitXor: lcapi.BinaryOp.BIT_XOR,
        ast.BitAnd: lcapi.BinaryOp.BIT_AND,
        ast.Eq: lcapi.BinaryOp.EQUAL,
        ast.NotEq: lcapi.BinaryOp.NOT_EQUAL,
        ast.Lt: lcapi.BinaryOp.LESS,
        ast.LtE: lcapi.BinaryOp.LESS_EQUAL,
        ast.Gt: lcapi.BinaryOp.GREATER,
        ast.GtE: lcapi.BinaryOp.GREATER_EQUAL
    }.get(op)
    if lc_op is None:
        raise TypeError(f'Unsupported binary operation: {op}')
    # power operation: a**b
    if op is ast.Pow:
        if type(rhs).__name__ == "Constant":
            exponential = rhs.value
            if type(exponential) is int:
                if exponential == 2:
                    return builtin_bin_op(ast.Mult, lhs, lhs)
                elif exponential == 3:
                    return builtin_bin_op(ast.Mult, lhs, builtin_bin_op(ast.Mult, lhs, lhs))
                elif exponential == 4:
                    return builtin_bin_op(ast.Mult, builtin_bin_op(ast.Mult, lhs, lhs),
                                          builtin_bin_op(ast.Mult, lhs, lhs))
        return builtin_func("pow", [lhs, rhs])
    dtype0, dtype1 = lhs.dtype, rhs.dtype
    length0, length1 = get_length(lhs), get_length(rhs)
    lhs_expr, rhs_expr = lhs.expr, rhs.expr
    if op != ast.Mult:
        assert (dtype0 == dtype1) or \
               (length0 == 1 or length1 == 1), \
            'Broadcast operations between different sized vectors not supported'
    else:
        assert (dtype0 == dtype1) or \
               (length0 == 1 or length1 == 1) or \
               (dtype0 == lcapi.float2x2 and dtype1 == lcapi.float2) or \
               (dtype0 == lcapi.float3x3 and dtype1 == lcapi.float3) or \
               (dtype0 == lcapi.float4x4 and dtype1 == lcapi.float4), \
            'Broadcast operations between different sized vectors not supported'
    scalar_operation = length0 == length1 == 1
    dtype = None

    if op in (ast.Mod, ast.BitAnd, ast.BitOr, ast.BitXor, ast.LShift, ast.RShift):
        inner_lc_type_0 = get_inner_type(to_lctype(lhs.dtype))
        assert inner_lc_type_0 in [basic_type_dict[int], lcapi.Type.from_('uint')], \
            f'operator `{op}` only supports `int` and `uint` types.'
        if scalar_operation:
            inner_lc_type_1 = get_inner_type(to_lctype(rhs.dtype))
            assert inner_lc_type_1 in [basic_type_dict[int], lcapi.Type.from_('uint')], \
                f'operator `{op}` only supports `int` and `uint` types.'
            dtype = implicit_coersion(dtype0, dtype1)
        else:
            assert check_inner_type(inner_lc_type_0)(rhs), \
                'operation between vectors of different types not supported.'
            dtype = deduce_broadcast(dtype0, dtype1)
        # and / or: bool allowed
    elif op in (ast.And, ast.Or):
        assert check_inner_types(to_lctype(bool), [lhs, rhs]), f'operator `{op}` only supports `bool` type.'
        dtype = deduce_broadcast(dtype0, dtype1)
        # add / sub / div: int, uint and float allowed
        # relational: int, uint and float allowed
    elif op in (ast.Add, ast.Sub, ast.Mult, ast.Div, ast.FloorDiv, ast.Lt, ast.Gt, ast.LtE, ast.GtE, ast.Eq, ast.NotEq):
        inner_lc_type_0 = get_inner_type(to_lctype(lhs.dtype))
        assert inner_lc_type_0 in [basic_type_dict[int], basic_type_dict[float], lcapi.Type.from_('uint')], \
            f'operator `{op}` only supports `int`, `uint` and `float` types.'
        if scalar_operation:
            # allow implicit type conversion
            # so check rhs's type, ensure it also satisfies the constraints.
            inner_lc_type_1 = get_inner_type(to_lctype(rhs.dtype))
            assert inner_lc_type_1 in [basic_type_dict[int], basic_type_dict[float], lcapi.Type.from_('uint')], \
                f'operator `{op}` only supports `int`, `uint` and `float` types.'
            dtype = implicit_coersion(dtype0, dtype1)
        else:
            # forbid implicit type conversion
            # so check rhs's type, ensure it is the same with lhs
            assert check_inner_type(inner_lc_type_0)(rhs), \
                'operation between vectors of different types not supported.'
            dtype = deduce_broadcast(dtype0, dtype1)
        if op in (ast.Lt, ast.Gt, ast.LtE, ast.GtE, ast.Eq, ast.NotEq):
            dtype = to_bool(dtype)
        elif op is ast.Div:
            dtype = to_float(dtype)
            _, lhs_expr = builtin_type_cast(to_float(lhs.dtype), [lhs])
            _, rhs_expr = builtin_type_cast(to_float(rhs.dtype), [rhs])
    return dtype, lcapi.builder().binary(to_lctype(dtype), lc_op, lhs_expr, rhs_expr)


builtin_func_names = {
    'set_block_size',
    'thread_id', 'block_id', 'dispatch_id', 'dispatch_size',
    'make_uint2', 'make_int2', 'make_float2', 'make_bool2',
    'make_uint3', 'make_int3', 'make_float3', 'make_bool3',
    'make_uint4', 'make_int4', 'make_float4', 'make_bool4',
    'make_float2x2', 'make_float3x3', 'make_float4x4',
    'isinf', 'isnan', 'acos', 'acosh', 'asin', 'asinh', 'atan', 'atanh', 'cos', 'cosh',
    'sin', 'sinh', 'tan', 'tanh', 'exp', 'exp2', 'exp10', 'log', 'log2', 'log10',
    'sqrt', 'rsqrt', 'ceil', 'floor', 'fract', 'trunc', 'round',
    'abs', 'copysign',
    'dot', 'cross',
    'length', 'length_squared', 'normalize',
    'lerp',
    'print',
    'min', 'max',
    'all', 'any',
    'select', 'clamp', 'step',
    'clz', 'ctz', 'popcount', 'reverse',
    'fma', 'copysign',
    'determinant', 'transpose', 'inverse',
    'synchronize_block'
}


# type cast or initialization
# return dtype, expr
def builtin_type_cast(dtype, args):
    # struct with constructor
    if type(dtype) is StructType and '__init__' in dtype.method_dict:
        obj = SimpleNamespace(dtype = dtype, expr = lcapi.builder().local(to_lctype(dtype)), lr = 'l')
        _rettype, _retexpr = callable_call(dtype.method_dict['__init__'], [obj] + args)
        # if it's a constructor, make sure it doesn't return value
        if _rettype != None:
            raise TypeError(f'__init__() should return None, not {_rettype}')
        return dtype, obj.expr
    # default construct without arguments
    if len(args) == 0:
        # construct variable without initialization
        return dtype, lcapi.builder().local(to_lctype(dtype))
    # type cast of basic types
    # TODO may need temporary variable?
    if dtype in {int, float, bool}:
        assert len(args) == 1 and args[0].dtype in {int, float, bool}
        return dtype, lcapi.builder().cast(to_lctype(dtype), lcapi.CastOp.STATIC, args[0].expr)
    lctype = to_lctype(dtype)
    if lctype.is_vector() or lctype.is_matrix():
        return builtin_func(f"make_{dtype.__name__}", args)
    # TODO: vectors / matrices
    # TODO: array
    # TODO: struct
    raise NotImplementedError("only type cast to scalar types are currently supported")


def make_vector_call(dtype, op, args):
    # type check: must be corresponding scalar or vector of same element type
    assert dtype in {int, float, bool}
    dim = 1
    for arg in args:
        if not (arg.dtype == dtype or is_vector_type(arg.dtype) and to_lctype(arg.dtype).element() == to_lctype(dtype)):
            print(arg.dtype, dtype)
            raise TypeError("arguments must be float or float vector")
        if is_vector_type(arg.dtype):
            if dim != 1:
                if dim != to_lctype(arg.dtype).dimension():
                    raise TypeError("arguments can't contain vectors of different dimension")
            else:  # will upcast scalar to vector
                dim = to_lctype(arg.dtype).dimension()
    convtype = getattr(lcapi, f'{dtype.__name__}{dim}') if dim > 1 else dtype
    exprlist = []
    for arg in args:
        if arg.dtype == convtype:
            exprlist.append(arg.expr)
        else:
            dtype1, expr1 = builtin_type_cast(convtype, [arg])
            exprlist.append(expr1)
    return convtype, lcapi.builder().call(to_lctype(convtype), op, exprlist)


def check_exact_signature(signature, args, name):
    signature_repr = ','.join([getattr(x, '__name__', None) or repr(x) for x in signature])
    giventype_repr = ','.join([getattr(x.dtype, '__name__', None) or repr(x.dtype) for x in args])
    if len(signature) != len(args):
        raise TypeError(f"{name} takes exactly {len(signature)} arguments ({signature_repr}), {len(args)} given.")
    for idx in range(len(args)):
        if signature[idx] != args[idx].dtype:
            raise TypeError(f"{name} expects ({signature_repr}). Calling with ({giventype_repr})")



@BuiltinFuncBuilder
def _bitwise_cast(args):
    assert len(args)==2 and args[0].dtype == type
    dtype = args[0].expr
    assert dtype in (int, float)
    op = lcapi.CastOp.BITWISE
    return dtype, lcapi.builder().cast(to_lctype(dtype), op, args[1].expr)


@BuiltinFuncBuilder
def _builtin_call(args):
    if args[0].dtype == str: # void call
        op = getattr(lcapi.CallOp, args[0].expr)
        return None, lcapi.builder().call(op, [x.expr for x in args[1:]])
    else:
        check_exact_signature([type, str], args[0:2], "_builtin_call")
        dtype = args[0].expr
        op = getattr(lcapi.CallOp, args[1].expr)
        return dtype, lcapi.builder().call(to_lctype(dtype), op, [x.expr for x in args[2:]])


# return dtype, expr
def builtin_func(name, args):
    if name == "set_block_size":
        check_exact_signature([int, int, int], args, "set_block_size")
        for a in args:
            if type(a).__name__ != "Constant":
                raise TypeError(
                    "Because set_block_size is a compile-time instruction, arguments of set_block_size must be literal (constant).")
        lcapi.builder().set_block_size(*[a.value for a in args])
        return None, None

    if name == 'synchronize_block':
        assert len(args) == 0
        return None, lcapi.builder.call(None, lcapi.CallOp.SYNCHRONIZE_BLOCK, [])

    # e.g. dispatch_id()
    for func in 'thread_id', 'block_id', 'dispatch_id', 'dispatch_size':
        if name == func:
            assert len(args) == 0
            # NOTE: cast to signed int by default
            expr = getattr(lcapi.builder(), func)()
            dtype = lcapi.int3
            expr1 = lcapi.builder().call(to_lctype(dtype), lcapi.CallOp.MAKE_INT3, [expr])
            tmp = lcapi.builder().local(to_lctype(dtype))
            lcapi.builder().assign(tmp, expr1)
            return dtype, tmp

    # e.g. make_float4(...)
    for T in 'uint', 'int', 'float', 'bool':
        for N in 2, 3, 4:
            if name == f'make_{T}{N}':
                if get_arg_length(args) not in [1, N]:
                    raise ValueError(f"Argument length incorrect, expected 1 or {N}, found {get_arg_length(args)}")
                op = getattr(lcapi.CallOp, name.upper())
                dtype = getattr(lcapi, f'{T}{N}')
                return dtype, lcapi.builder().call(to_lctype(dtype), op, [x.expr for x in args])

    # e.g. make_float2x2(...)
    for N in 2, 3, 4:
        if name == f'make_float{N}x{N}':
            assert (len(args) == 1 and check_type_in([float, lcapi.float2x2, lcapi.float3x3, lcapi.float4x4], args[0])) \
                   or (len(args) == N and check_types(basic_lctype_dict[lcapi.Type.from_(f"vector<float,{N}>")], args)) \
                   or (len(args) == N * N and check_types(float, args)), 'type check failed'
            op = getattr(lcapi.CallOp, name.upper())
            dtype = getattr(lcapi, f'float{N}x{N}')
            return dtype, lcapi.builder().call(to_lctype(dtype), op, [x.expr for x in args])

    # TODO: atan2

    def element_type(_dtype):
        if _dtype in {int, float, bool}:
            return _dtype
        return from_lctype(to_lctype(_dtype).element())

    # e.g. sin(x)
    if name in ('acos', 'acosh', 'asin', 'asinh', 'atan', 'atanh', 'cos', 'cosh',
                'sin', 'sinh', 'tan', 'tanh', 'exp', 'exp2', 'exp10', 'log', 'log2', 'log10',
                'sqrt', 'rsqrt', 'ceil', 'floor', 'fract', 'trunc', 'round'):
        # type check: arg must be float / float vector
        assert len(args) == 1
        assert args[0].dtype == float or \
               (to_lctype(args[0].dtype).is_vector() and to_lctype(args[0].dtype).element() == to_lctype(float))
        op = getattr(lcapi.CallOp, name.upper())
        dtype = args[0].dtype
        return dtype, lcapi.builder().call(to_lctype(dtype), op, [x.expr for x in args])
        
    if name in ('isinf','isnan'):
        # type check: arg must be float / float vector
        assert len(args) == 1
        assert args[0].dtype == float or \
               (to_lctype(args[0].dtype).is_vector() and to_lctype(args[0].dtype).element() == to_lctype(float))
        op = getattr(lcapi.CallOp, name.upper())
        dtype = to_bool(args[0].dtype)
        return dtype, lcapi.builder().call(to_lctype(dtype), op, [x.expr for x in args])

    if name in ('abs',):
        assert len(args) == 1
        assert args[0].dtype in (int, float) or to_lctype(args[0].dtype).is_vector() and to_lctype(
            args[0].dtype).element() in (to_lctype(int), to_lctype(float))
        op = getattr(lcapi.CallOp, name.upper())
        dtype = args[0].dtype
        return dtype, lcapi.builder().call(to_lctype(dtype), op, [x.expr for x in args])

    if name in ('copysign',):
        assert len(args) == 2
        return make_vector_call(float, lcapi.CallOp.COPYSIGN, args)

    if name in ('min', 'max'):
        assert len(args) == 2
<<<<<<< HEAD

        def element_type(_dtype):
            if _dtype in {int, float, bool}:
                return _dtype
            return from_lctype(to_lctype(_dtype).element())

=======
>>>>>>> 4fdc8688
        op = getattr(lcapi.CallOp, name.upper())
        return make_vector_call(element_type(args[0].dtype), op, args)

    if name in ('length', 'length_squared'):
        assert len(args) == 1
        assert to_lctype(args[0].dtype).is_vector() and to_lctype(args[0].dtype).element() == to_lctype(float)
        op = getattr(lcapi.CallOp, name.upper())
        return float, lcapi.builder().call(to_lctype(float), op, [x.expr for x in args])

    if name in ('normalize',):
        assert len(args) == 1
        assert to_lctype(args[0].dtype).is_vector() and to_lctype(args[0].dtype).element() == to_lctype(float)
        op = getattr(lcapi.CallOp, name.upper())
        return args[0].dtype, lcapi.builder().call(to_lctype(args[0].dtype), op, [x.expr for x in args])

    if name in ('dot',):
        assert len(args) == 2
        assert to_lctype(args[0].dtype).is_vector() and to_lctype(args[0].dtype).element() == to_lctype(float)
        assert to_lctype(args[1].dtype).is_vector() and to_lctype(args[1].dtype).element() == to_lctype(float)
        assert to_lctype(args[0].dtype).dimension() == to_lctype(args[1].dtype).dimension()
        op = getattr(lcapi.CallOp, name.upper())
        return float, lcapi.builder().call(to_lctype(float), op, [x.expr for x in args])

    if name in ('cross',):
        assert len(args) == 2
        assert args[0].dtype == lcapi.float3
        assert args[1].dtype == lcapi.float3
        op = getattr(lcapi.CallOp, name.upper())
        return lcapi.float3, lcapi.builder().call(to_lctype(lcapi.float3), op, [x.expr for x in args])

    if name in ('lerp',):
        assert len(args) == 3
        return make_vector_call(float, lcapi.CallOp.LERP, args)

    if name in ('select',):
        assert len(args) == 3
        assert args[2].dtype in [bool, lcapi.bool2, lcapi.bool3, lcapi.bool4]
        assert args[0].dtype == args[1].dtype
        assert args[2].dtype == bool or to_lctype(args[0].dtype).is_scalar() or \
            to_lctype(args[0].dtype).is_vector() and to_lctype(args[0].dtype).dimension() == to_lctype(args[2].dtype).dimension()
        return args[0].dtype, lcapi.builder().call(to_lctype(args[0].dtype), lcapi.CallOp.SELECT, [x.expr for x in args])

    if name == 'print':
        globalvars.printer.kernel_print(args)
        globalvars.current_context.uses_printer = True
        return None, None

    # buffer
    if name == "buffer_read":
        op = lcapi.CallOp.BUFFER_READ
        dtype = args[0].dtype.dtype
        check_exact_signature([int], args[1:], "Buffer.read")
        return dtype, lcapi.builder().call(to_lctype(dtype), op, [x.expr for x in args])

    if name == "buffer_write":
        op = lcapi.CallOp.BUFFER_WRITE
        dtype = args[0].dtype.dtype
        check_exact_signature([int, dtype], args[1:], "Buffer.write")
        lcapi.builder().call(op, [x.expr for x in args])
        return None, None

    if name == "texture2d_read":
        op = lcapi.CallOp.TEXTURE_READ
        dtype = getattr(lcapi, args[0].dtype.dtype.__name__ + "4")
        check_exact_signature([lcapi.int2], args[1:], "Texture2D.read")
        args[1].dtype, args[1].expr = builtin_type_cast(lcapi.uint2, [args[1]])  # convert int2 to uint2
        return dtype, lcapi.builder().call(to_lctype(dtype), op, [x.expr for x in args])

    if name == "texture2d_write":
        op = lcapi.CallOp.TEXTURE_WRITE
        dtype = getattr(lcapi, args[0].dtype.dtype.__name__ + "4")
        check_exact_signature([lcapi.int2, dtype], args[1:], "Texture2D.write")
        args[1].dtype, args[1].expr = builtin_type_cast(lcapi.uint2, [args[1]])  # convert int2 to uint2
        lcapi.builder().call(op, [x.expr for x in args])
        return None, None

    for N in (2, 3):
        if name == f'bindless_texture{N}d_sample':
            op = getattr(lcapi.CallOp, name.upper())
            uv_dtype = getattr(lcapi, f"float{N}")
            check_exact_signature([int, uv_dtype], args[1:], f'BindlessTexture{N}D.sample')
            # TODO: convert args[1] to uint
            dtype = lcapi.float4
            return dtype, lcapi.builder().call(to_lctype(dtype), op, [arg.expr for arg in args])

        if name == f'bindless_texture{N}d_sample_level':
            op = getattr(lcapi.CallOp, name.upper())
            uv_dtype = getattr(lcapi, f"float{N}")
            check_exact_signature([int, uv_dtype, float], args[1:], f'BindlessTexture{N}D.sample_level')
            # TODO: convert args[1] to uint
            dtype = lcapi.float4
            return dtype, lcapi.builder().call(to_lctype(dtype), op, [arg.expr for arg in args])

        if name == f'bindless_texture{N}d_sample_grad':
            op = getattr(lcapi.CallOp, name.upper())
            uv_dtype = getattr(lcapi, f"float{N}")
            check_exact_signature([int, uv_dtype, uv_dtype, uv_dtype], args[1:], f'BindlessTexture{N}D.sample_grad')
            # TODO: convert args[1] to uint
            dtype = lcapi.float4
            return dtype, lcapi.builder().call(to_lctype(dtype), op, [arg.expr for arg in args])

        if name == f'bindless_texture{N}d_read':
            op = getattr(lcapi.CallOp, name.upper())
            coord_dtype = getattr(lcapi, f"uint{N}")
            check_exact_signature([int, coord_dtype], args[1:], f'BindlessTexture{N}d.read')
            # TODO: convert args[1] to uint
            dtype = lcapi.float4
            return dtype, lcapi.builder().call(to_lctype(dtype), op, [arg.expr for arg in args])

        if name == f'bindless_texture{N}d_read_level':
            op = getattr(lcapi.CallOp, name.upper())
            coord_dtype = getattr(lcapi, f"uint{N}")
            check_exact_signature([int, coord_dtype, int], args[1:], f'BindlessTexture{N}d.read_level')
            # TODO: convert args[1] to uint
            dtype = lcapi.float4
            return dtype, lcapi.builder().call(to_lctype(dtype), op, [arg.expr for arg in args])

        if name == f'bindless_texture{N}d_size':
            op = getattr(lcapi.CallOp, name.upper())
            coord_dtype = getattr(lcapi, f"uint{N}")
            check_exact_signature([int, coord_dtype], args[1:], f'BindlessTexture{N}d.size')
            # TODO: convert args[1] to uint
            dtype = getattr(lcapi, f"uint{N}")
            return dtype, lcapi.builder().call(to_lctype(dtype), op, [arg.expr for arg in args])

        if name == f'bindless_texture{N}d_size_level':
            op = getattr(lcapi.CallOp, name.upper())
            coord_dtype = getattr(lcapi, f"uint{N}")
            check_exact_signature([int, coord_dtype, int], args[1:], f'BindlessTexture{N}d.size_level')
            # TODO: convert args[1] & args[3] to uint
            dtype = getattr(lcapi, f"uint{N}")
            return dtype, lcapi.builder().call(to_lctype(dtype), op, [arg.expr for arg in args])

    if name == 'pow':
        assert len(args) == 2
        for arg in args:
            if arg.dtype is not float:
                arg.dtype, arg.expr = builtin_type_cast(to_float(arg.dtype), [arg])
        return make_vector_call(float, lcapi.CallOp.POW, args)

    if name in ('all', 'any'):
        op = getattr(lcapi.CallOp, name.upper())
        assert len(args) == 1
        assert to_lctype(args[0].dtype).is_vector() and to_lctype(args[0].dtype).element() == to_lctype(bool)
        return bool, lcapi.builder().call(to_lctype(bool), op, [args[0].expr])

<<<<<<< HEAD
    if name == 'select':
        op = lcapi.CallOp.SELECT
        assert len(args) == 3
        lctypes = [to_lctype(arg.dtype) for arg in args]
        assert args[0].dtype == bool and args[1].dtype in scalar_dtypes and args[2].dtype in scalar_dtypes and \
               args[1].dtype == args[2].dtype or \
               lctypes[0].is_vector() and lctypes[0].element() == to_lctype(bool) and \
               lctypes[1].is_vector() and lctypes[1].element() in scalar_lctypes and \
               lctypes[2].is_vector() and lctypes[2].element() in scalar_lctypes and \
               lctypes[0].dimension() == lctypes[1].dimension() == lctypes[2].dimension and \
               lctypes[1].element() == lctypes[2].element(), "invalid parameter"
        dtype = args[1].dtype
        return dtype, lcapi.builder().call(to_lctype(dtype), op, [arg.expr for arg in args])
=======
    # if name == 'select':
    #     op = lcapi.CallOp.SELECT
    #     assert len(args) == 3
    #     lctypes = [to_lctype(arg.dtype) for arg in args]
    #     assert args[0].dtype == bool and args[1].dtype in scalar_dtypes and args[2].dtype in scalar_dtypes and \
    #            args[1].dtype == args[2].dtype or \
    #            lctypes[0].is_vector() and lctypes[0].element() == to_lctype(bool) and \
    #            lctypes[1].is_vector() and lctypes[1].element() in scalar_lctypes and \
    #            lctypes[2].is_vector() and lctypes[2].element() in scalar_lctypes and \
    #            lctypes[0].dimension() == lctypes[1].dimension() == lctypes[2].dimension and \
    #            lctypes[1].element() == lctypes[2].element(), "invalid parameter"
    #     dtype = args[1].dtype
    #     return dtype, lcapi.builder().call(to_lctype(dtype), op, [arg.expr for arg in args])
>>>>>>> 4fdc8688

    if name in ('clamp', 'fma'):
        op = getattr(lcapi.CallOp, name.upper())
        assert len(args) == 3
<<<<<<< HEAD
        lctypes = [to_lctype(arg.dtype) for arg in args]
        assert args[0].dtype == args[1].dtype == args[2].dtype and args[0].dtype in arithmetic_dtypes or \
               lctypes[0] == lctypes[1] == lctypes[2] and lctypes[0].is_vector() and \
               lctypes[0].element() in arithmetic_lctypes, "invalid parameter"
        # clamp/fma(scalar, scalar, scalar) -> scalar
        # clamp/fma(vector<scalar>, vector<scalar>, vector<scalar>) -> vector<scalar>
        dtype = args[0].dtype
        return dtype, lcapi.builder().call(to_lctype(dtype), op, [arg.expr for arg in args])
=======
        e = element_type(args[0].dtype)
        if name == 'clamp':
            assert e in arithmetic_dtypes
        else:
            assert e == 'float'
        return make_vector_call(e, op, args)
>>>>>>> 4fdc8688

    if name == 'step':
        op = lcapi.CallOp.STEP
        assert len(args) == 2
        lctypes = [to_lctype(arg.dtype) for arg in args]
        assert args[0].dtype == args[1].dtype and args[0].dtype in arithmetic_dtypes or \
               lctypes[0] == lctypes[1] and lctypes[0].is_vector() and lctypes[0].element() in arithmetic_lctypes, \
               "invalid parameter"
        if args[0].dtype in arithmetic_dtypes:
            # step(scalar, scalar) -> float
            dtype = float
        else:
            # step(vector<scalar>, vector<scalar>) -> vector(float)
            dtype = lcapi.Type.from_(f"vector<float,{lctypes[0].dimension()}>")
        return dtype, lcapi.builder().call(to_lctype(dtype), op, [arg.expr for arg in args])

    if name in ('clz', 'ctz', 'popcount', 'reverse'):
        op = getattr(lcapi.CallOp, name.upper())
        assert len(args) == 1
        assert args[0].dtype == int or \
               to_lctype(args[0].dtype).is_vector() and to_lctype(args[0].dtype) == lcapi.Type.from_('int'), \
               "invalid parameter"
        # clz(uint) -> uint
        # clz(vector<uint>) -> vector<uint>
        dtype = args[0].dtype
<<<<<<< HEAD
        return dtype, lcapi.builder.call(to_lctype(dtype), op, [args[0].expr])
=======
        return dtype, lcapi.builder().call(to_lctype(dtype), op, [args[0].expr])
>>>>>>> 4fdc8688

    if name == 'copysign':
        op = getattr(lcapi.CallOp, name.upper())
        assert len(args) == 2
        lctypes = [to_lctype(arg.dtype) for arg in args]
        assert args[0].dtype == args[1].dtype and args[0].dtype in arithmetic_dtypes or \
               lctypes[0] == lctypes[1] and lctypes[0].is_vector() and lctypes[0].element() in arithmetic_lctypes, \
               "invalid parameter"
        # copysign(scalar, scalar) -> scalar
        # copysign(vector<scalar>, vector<scalar>) -> vector<scalar>
        dtype = args[0].dtype
        return dtype, lcapi.builder().call(to_lctype(dtype), op, [arg.expr for arg in args])

    if name == 'faceforward':
        op = getattr(lcapi.CallOp, name.upper())
        assert len(args) == 3
        assert args[0].dtype == lcapi.float3 and args[1].dtype == lcapi.float3 and args[2].dtype == lcapi.float3, \
               "invalid parameter"
        dtype = lcapi.float3
        return dtype, lcapi.builder().call(to_lctype(dtype), op, [arg.expr for arg in args])

    if name == 'determinant':
        op = getattr(lcapi.CallOp, name.upper())
        assert len(args) == 1
        assert to_lctype(args[0].dtype).is_matrix()
        dtype = float
<<<<<<< HEAD
        return dtype, lcapi.builder.call(to_lctype(dtype), op, [args[0].expr])
=======
        return dtype, lcapi.builder().call(to_lctype(dtype), op, [args[0].expr])
>>>>>>> 4fdc8688

    if name in ('transpose', 'inverse'):
        op = getattr(lcapi.CallOp, name.upper())
        assert len(args) == 1
        assert to_lctype(args[0].dtype).is_matrix()
        dtype = args[0].dtype
<<<<<<< HEAD
        return dtype, lcapi.builder.call(to_lctype(dtype), op, [args[0].expr])

    if name in ('atomic_exchange', 'atomic_fetch_add', 'atomic_fetch_sub', 'atomic_fetch_and', 'atomic_fetch_or',
                'atomic_fetch_xor', 'atomic_fetch_min', 'atomic_fetch_max'):
        op = getattr(lcapi.CallOp, name.upper())
        assert len(args) == 2
        assert args[0] is luisa.ref and args[0].dtype == args[1].dtype
        # TODO: Finish type check for atomic operations
        dtype = args[0].dtype
        return dtype, lcapi.builder.call(to_lctype(dtype), op, [args[0].expr])

    if name == 'atomic_compare_exchange':
        pass

    raise Exception(f'unrecognized function call {name}')
=======
        return dtype, lcapi.builder().call(to_lctype(dtype), op, [args[0].expr])

    if name in ('atomic_exchange', 'atomic_fetch_add', 'atomic_fetch_sub', 'atomic_fetch_and', 'atomic_fetch_or',
                'atomic_fetch_xor', 'atomic_fetch_min', 'atomic_fetch_max'):
        op = getattr(lcapi.CallOp, name.upper())
        assert len(args) == 2
        assert args[0] is ref_type and args[0].dtype == args[1].dtype
        # TODO: Finish type check for atomic operations
        dtype = args[0].dtype
        return dtype, lcapi.builder().call(to_lctype(dtype), op, [args[0].expr])

    if name == 'atomic_compare_exchange':
        pass

    raise NameError(f'unrecognized function call {name}')
>>>>>>> 4fdc8688


def callable_call(func, args):
    # get function instance by argtypes
    f = func.get_compiled(call_from_host=False, argtypes=tuple(a.dtype for a in args))
    globalvars.current_context.uses_printer |= f.uses_printer
    # create temporary var for each r-value argument
    for node in args:
        if node.lr == "r":
            wrap_with_tmp_var(node)
    # call
<<<<<<< HEAD
    if not hasattr(func, "return_type") or func.return_type is None:
        return None, lcapi.builder().call(func.func, [x.expr for x in args])
=======
    if getattr(f, "return_type", None) == None:
        return None, lcapi.builder().call(f.function, [x.expr for x in args])
>>>>>>> 4fdc8688
    else:
        dtype = f.return_type
        return dtype, lcapi.builder().call(to_lctype(dtype), f.function, [x.expr for x in args])<|MERGE_RESOLUTION|>--- conflicted
+++ resolved
@@ -1,8 +1,5 @@
 import lcapi
-<<<<<<< HEAD
-=======
-
->>>>>>> 4fdc8688
+
 from .types import to_lctype, from_lctype, basic_type_dict, dtype_of, is_vector_type, basic_lctype_dict, scalar_dtypes, \
     scalar_lctypes, arithmetic_dtypes, arithmetic_lctypes
 from functools import reduce
@@ -12,17 +9,14 @@
 import ast
 from .types import BuiltinFuncBuilder, ref as ref_type
 
-
-<<<<<<< HEAD
 from .. import luisa
 
-=======
+
 def wrap_with_tmp_var(node):
     tmp = lcapi.builder().local(to_lctype(node.dtype))
     lcapi.builder().assign(tmp, node.expr)
     node.expr = tmp
     node.lr = 'l'
->>>>>>> 4fdc8688
 
 def get_length(arg) -> int:
     lc_type = to_lctype(arg.dtype)
@@ -459,15 +453,6 @@
 
     if name in ('min', 'max'):
         assert len(args) == 2
-<<<<<<< HEAD
-
-        def element_type(_dtype):
-            if _dtype in {int, float, bool}:
-                return _dtype
-            return from_lctype(to_lctype(_dtype).element())
-
-=======
->>>>>>> 4fdc8688
         op = getattr(lcapi.CallOp, name.upper())
         return make_vector_call(element_type(args[0].dtype), op, args)
 
@@ -614,21 +599,6 @@
         assert to_lctype(args[0].dtype).is_vector() and to_lctype(args[0].dtype).element() == to_lctype(bool)
         return bool, lcapi.builder().call(to_lctype(bool), op, [args[0].expr])
 
-<<<<<<< HEAD
-    if name == 'select':
-        op = lcapi.CallOp.SELECT
-        assert len(args) == 3
-        lctypes = [to_lctype(arg.dtype) for arg in args]
-        assert args[0].dtype == bool and args[1].dtype in scalar_dtypes and args[2].dtype in scalar_dtypes and \
-               args[1].dtype == args[2].dtype or \
-               lctypes[0].is_vector() and lctypes[0].element() == to_lctype(bool) and \
-               lctypes[1].is_vector() and lctypes[1].element() in scalar_lctypes and \
-               lctypes[2].is_vector() and lctypes[2].element() in scalar_lctypes and \
-               lctypes[0].dimension() == lctypes[1].dimension() == lctypes[2].dimension and \
-               lctypes[1].element() == lctypes[2].element(), "invalid parameter"
-        dtype = args[1].dtype
-        return dtype, lcapi.builder().call(to_lctype(dtype), op, [arg.expr for arg in args])
-=======
     # if name == 'select':
     #     op = lcapi.CallOp.SELECT
     #     assert len(args) == 3
@@ -642,28 +612,16 @@
     #            lctypes[1].element() == lctypes[2].element(), "invalid parameter"
     #     dtype = args[1].dtype
     #     return dtype, lcapi.builder().call(to_lctype(dtype), op, [arg.expr for arg in args])
->>>>>>> 4fdc8688
 
     if name in ('clamp', 'fma'):
         op = getattr(lcapi.CallOp, name.upper())
         assert len(args) == 3
-<<<<<<< HEAD
-        lctypes = [to_lctype(arg.dtype) for arg in args]
-        assert args[0].dtype == args[1].dtype == args[2].dtype and args[0].dtype in arithmetic_dtypes or \
-               lctypes[0] == lctypes[1] == lctypes[2] and lctypes[0].is_vector() and \
-               lctypes[0].element() in arithmetic_lctypes, "invalid parameter"
-        # clamp/fma(scalar, scalar, scalar) -> scalar
-        # clamp/fma(vector<scalar>, vector<scalar>, vector<scalar>) -> vector<scalar>
-        dtype = args[0].dtype
-        return dtype, lcapi.builder().call(to_lctype(dtype), op, [arg.expr for arg in args])
-=======
         e = element_type(args[0].dtype)
         if name == 'clamp':
             assert e in arithmetic_dtypes
         else:
             assert e == 'float'
         return make_vector_call(e, op, args)
->>>>>>> 4fdc8688
 
     if name == 'step':
         op = lcapi.CallOp.STEP
@@ -689,11 +647,7 @@
         # clz(uint) -> uint
         # clz(vector<uint>) -> vector<uint>
         dtype = args[0].dtype
-<<<<<<< HEAD
-        return dtype, lcapi.builder.call(to_lctype(dtype), op, [args[0].expr])
-=======
         return dtype, lcapi.builder().call(to_lctype(dtype), op, [args[0].expr])
->>>>>>> 4fdc8688
 
     if name == 'copysign':
         op = getattr(lcapi.CallOp, name.upper())
@@ -720,34 +674,13 @@
         assert len(args) == 1
         assert to_lctype(args[0].dtype).is_matrix()
         dtype = float
-<<<<<<< HEAD
-        return dtype, lcapi.builder.call(to_lctype(dtype), op, [args[0].expr])
-=======
         return dtype, lcapi.builder().call(to_lctype(dtype), op, [args[0].expr])
->>>>>>> 4fdc8688
 
     if name in ('transpose', 'inverse'):
         op = getattr(lcapi.CallOp, name.upper())
         assert len(args) == 1
         assert to_lctype(args[0].dtype).is_matrix()
         dtype = args[0].dtype
-<<<<<<< HEAD
-        return dtype, lcapi.builder.call(to_lctype(dtype), op, [args[0].expr])
-
-    if name in ('atomic_exchange', 'atomic_fetch_add', 'atomic_fetch_sub', 'atomic_fetch_and', 'atomic_fetch_or',
-                'atomic_fetch_xor', 'atomic_fetch_min', 'atomic_fetch_max'):
-        op = getattr(lcapi.CallOp, name.upper())
-        assert len(args) == 2
-        assert args[0] is luisa.ref and args[0].dtype == args[1].dtype
-        # TODO: Finish type check for atomic operations
-        dtype = args[0].dtype
-        return dtype, lcapi.builder.call(to_lctype(dtype), op, [args[0].expr])
-
-    if name == 'atomic_compare_exchange':
-        pass
-
-    raise Exception(f'unrecognized function call {name}')
-=======
         return dtype, lcapi.builder().call(to_lctype(dtype), op, [args[0].expr])
 
     if name in ('atomic_exchange', 'atomic_fetch_add', 'atomic_fetch_sub', 'atomic_fetch_and', 'atomic_fetch_or',
@@ -763,7 +696,6 @@
         pass
 
     raise NameError(f'unrecognized function call {name}')
->>>>>>> 4fdc8688
 
 
 def callable_call(func, args):
@@ -775,13 +707,8 @@
         if node.lr == "r":
             wrap_with_tmp_var(node)
     # call
-<<<<<<< HEAD
-    if not hasattr(func, "return_type") or func.return_type is None:
-        return None, lcapi.builder().call(func.func, [x.expr for x in args])
-=======
     if getattr(f, "return_type", None) == None:
         return None, lcapi.builder().call(f.function, [x.expr for x in args])
->>>>>>> 4fdc8688
     else:
         dtype = f.return_type
         return dtype, lcapi.builder().call(to_lctype(dtype), f.function, [x.expr for x in args])