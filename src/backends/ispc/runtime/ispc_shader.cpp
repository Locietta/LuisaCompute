--- conflicted
+++ resolved
@@ -68,7 +68,7 @@
     for (auto o : std::span{ispc_options}.subspan(1u)) {
         ispc_opt_string.append(" ").append(o);
     }
-<<<<<<< HEAD
+
     auto object_path = ctx.cache_directory() / fmt::format("{}.{}", name, object_ext);
 
     // compile: write source
@@ -93,68 +93,6 @@
     executable = load_module(object_path);
 
     // arguments
-=======
-    return fileName;
-}
-}// namespace detail
-class WinDllExecutable : public vstd::IOperatorNewBase {
-public:
-    DynamicModule dllModule;
-    using FuncType = void(
-        uint, //blk_cX,
-        uint, //blk_cY,
-        uint, //blk_cZ,
-        uint, // thd_idX,
-        uint, //thd_idY,
-        uint, // thd_idZ,
-        uint, //dsp_cX
-        uint, //dsp_cY
-        uint, //dsp_cZ
-        uint64// arg
-    );
-    vstd::funcPtr_t<FuncType> exportFunc;
-    WinDllExecutable(Function func, std::string_view strv)
-        : dllModule(strv) {
-        exportFunc = dllModule.function<FuncType>("run");
-    }
-    void Execute(
-        uint3 const &blockCount,
-        uint3 const &blockSize,
-        uint3 const &dispatchCount,
-        void *args) const {
-        exportFunc(
-            blockCount.x,
-            blockCount.y,
-            blockCount.z,
-            blockSize.x,
-            blockSize.y,
-            blockSize.z,
-            dispatchCount.x,
-            dispatchCount.y,
-            dispatchCount.z,
-            (uint64)args);
-    }
-};
-static void *GetExecutable(Function func) {
-    luisa::string binName;
-    luisa::string result;
-    CodegenUtility::PrintFunction(func, result, func.block_size());
-    binName = detail::CompileCode(result);
-    return new WinDllExecutable(func, binName);
-}
-Shader::~Shader() {
-    delete reinterpret_cast<WinDllExecutable *>(executable);
-}
-#else
-Shader::~Shader() {
-}
-////////////////////////// TODO: LLVM backend
-#endif
-Shader::Shader(
-    Function func)
-    : func(func),
-      executable(GetExecutable(func)) {
->>>>>>> c3da1cce
     size_t sz = 0;
     for (auto &&i : func.arguments()) {
         varIdToArg.Emplace(i.uid(), sz);
@@ -184,15 +122,7 @@
                 uint blockIdxY = i / blockCount.x;
                 i -= blockIdxY * blockCount.x;
                 uint blockIdxX = i;
-<<<<<<< HEAD
                 executable->invoke(blockCount, make_uint3(blockIdxX, blockIdxY, blockIdxZ), sz, vec.data());
-=======
-#ifdef LUISA_PLATFORM_WINDOWS
-                reinterpret_cast<WinDllExecutable *>(executable)->Execute(blockCount, make_uint3(blockIdxX, blockIdxY, blockIdxZ), sz, vec.data());
-#else
-//LLVM
-#endif
->>>>>>> c3da1cce
             }
         },
         std::thread::hardware_concurrency(),
