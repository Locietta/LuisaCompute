//
// Created by Mike Smith on 2021/3/17.
//

#pragma once

#include <runtime/device.h>
#include <runtime/context.h>

namespace luisa::compute {

class FakeDevice : public Device::Interface {

private:
    uint64_t _handle{0u};

public:
    explicit FakeDevice(const Context &ctx) noexcept : Device::Interface{ctx} {}
    ~FakeDevice() noexcept override = default;
    uint64_t create_buffer(size_t) noexcept override { return _handle++; }
    void dispose_buffer(uint64_t) noexcept override {}
    uint64_t create_stream() noexcept override { return _handle++; }
    void dispose_stream(uint64_t) noexcept override {}
    void synchronize_stream(uint64_t stream_handle) noexcept override {}
    void dispatch(uint64_t stream_handle, CommandBuffer) noexcept override {}
    void compile_kernel(uint32_t uid) noexcept override {}
    uint64_t create_texture(PixelFormat format, uint dimension, uint width, uint height, uint depth, uint mipmap_levels, bool is_bindless) override { return _handle++; }
    void dispose_texture(uint64_t handle) noexcept override {}
    uint64_t create_event() noexcept override { return _handle++; }
    void synchronize_event(uint64_t handle) noexcept override {}
    void dispose_event(uint64_t handle) noexcept override {}
    void signal_event(uint64_t handle, uint64_t stream_handle) noexcept override {}
    void wait_event(uint64_t handle, uint64_t stream_handle) noexcept override {}
    uint64_t create_mesh(
        uint64_t vertex_buffer_handle,
        uint64_t index_buffer_handle,
        uint vertex_offset,
        uint index_offset,
<<<<<<< HEAD
        uint index_count) noexcept override { return _handle++; }
    void dispose_mesh(uint64_t mesh_handle) noexcept override {}
//    virtual uint64_t create_raytracing_struct() noexcept {}
//    virtual void dispose_raytracing_struct(uint64_t handle) noexcept {}
=======
        uint index_count) noexcept {
        return 0;
    }
    virtual void dispose_mesh(
        uint64_t mesh_handle) noexcept {}
    virtual uint64_t create_raytracing_struct() noexcept {
        return 0;
  
    }
    virtual void dispose_raytracing_struct(
        uint64_t handle) noexcept {}
>>>>>>> 2ed4d867
    [[nodiscard]] static auto create(const Context &ctx) noexcept {
        auto deleter = [](Device::Interface *d) { delete d; };
        return Device{Device::Handle{new FakeDevice{ctx}, deleter}};
    }
};

}// namespace luisa::compute<|MERGE_RESOLUTION|>--- conflicted
+++ resolved
@@ -9,13 +9,14 @@
 
 namespace luisa::compute {
 
-class FakeDevice : public Device::Interface {
+class FakeDevice: public Device::Interface {
 
 private:
     uint64_t _handle{0u};
 
 public:
-    explicit FakeDevice(const Context &ctx) noexcept : Device::Interface{ctx} {}
+    explicit FakeDevice(const Context &ctx) noexcept
+        : Device::Interface{ctx} {}
     ~FakeDevice() noexcept override = default;
     uint64_t create_buffer(size_t) noexcept override { return _handle++; }
     void dispose_buffer(uint64_t) noexcept override {}
@@ -31,29 +32,14 @@
     void dispose_event(uint64_t handle) noexcept override {}
     void signal_event(uint64_t handle, uint64_t stream_handle) noexcept override {}
     void wait_event(uint64_t handle, uint64_t stream_handle) noexcept override {}
-    uint64_t create_mesh(
-        uint64_t vertex_buffer_handle,
-        uint64_t index_buffer_handle,
-        uint vertex_offset,
-        uint index_offset,
-<<<<<<< HEAD
-        uint index_count) noexcept override { return _handle++; }
+    uint64_t create_mesh(uint64_t vertex_buffer_handle,
+                         size_t vertex_buffer_offset_bytes,
+                         size_t vertex_count,
+                         uint64_t index_buffer_handle,
+                         size_t index_buffer_offset_bytes,
+                         size_t index_count) noexcept override { return _handle++; }
     void dispose_mesh(uint64_t mesh_handle) noexcept override {}
-//    virtual uint64_t create_raytracing_struct() noexcept {}
-//    virtual void dispose_raytracing_struct(uint64_t handle) noexcept {}
-=======
-        uint index_count) noexcept {
-        return 0;
-    }
-    virtual void dispose_mesh(
-        uint64_t mesh_handle) noexcept {}
-    virtual uint64_t create_raytracing_struct() noexcept {
-        return 0;
-  
-    }
-    virtual void dispose_raytracing_struct(
-        uint64_t handle) noexcept {}
->>>>>>> 2ed4d867
+
     [[nodiscard]] static auto create(const Context &ctx) noexcept {
         auto deleter = [](Device::Interface *d) { delete d; };
         return Device{Device::Handle{new FakeDevice{ctx}, deleter}};
