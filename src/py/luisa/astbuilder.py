--- conflicted
+++ resolved
@@ -4,13 +4,8 @@
 import sys
 import traceback
 import lcapi
-<<<<<<< HEAD
-from .builtin import deduce_unary_type, deduce_binary_type, builtin_func, builtin_func_names, builtin_type_cast
+from .builtin import deduce_unary_type, builtin_func_names, builtin_func, builtin_bin_op, builtin_type_cast
 from .types import dtype_of, to_lctype, CallableType, BuiltinFuncType, is_vector_type
-=======
-from .builtin import deduce_unary_type, deduce_binary_type, builtin_func, builtin_bin_op
-from .types import dtype_of, to_lctype, CallableType
->>>>>>> f887a468
 from .vector import is_swizzle_name, get_swizzle_code, get_swizzle_resulttype
 from .buffer import BufferType
 from .arraytype import ArrayType
@@ -125,7 +120,7 @@
             raise Exception('unrecognized call func type')
 
     @staticmethod
-    def build_Attribute(ctx, node):
+    def build_Attribute(ctx, node, structType=None):
         build(ctx, node.value)
         # vector swizzle
         if is_vector_type(node.value.dtype):
@@ -259,15 +254,9 @@
         }.get(type(node.op))
         # ast.Pow, ast.MatMult is not supported
         if op is None:
-<<<<<<< HEAD
             raise TypeError(f'Unsupported augassign operation: {type(node.op)}')
-        x = lcapi.builder().binary(to_lctype(node.target.dtype), op, node.target.expr, node.value.expr)
-        lcapi.builder().assign(node.target.expr, x)
-=======
-            raise Exception(f'Unsupported augassign operation: {type(node.op)}')
         dtype, expr = builtin_bin_op(op, node.target, node.value)
         lcapi.builder().assign(node.target.expr, expr)
->>>>>>> f887a468
 
     @staticmethod
     def build_UnaryOp(ctx, node):
@@ -302,16 +291,9 @@
         }.get(type(node.op))
         # ast.Pow, ast.MatMult is not supported
         if op is None:
-<<<<<<< HEAD
             raise TypeError(f'Unsupported binary operation: {type(node.op)}')
-        node.dtype = deduce_binary_type(node.op, node.left.dtype, node.right.dtype)
-        node.expr = lcapi.builder().binary(to_lctype(node.dtype), op, node.left.expr, node.right.expr)
-=======
-            raise Exception(f'Unsupported binary operation: {type(node.op)}')
         node.dtype, node.expr = builtin_bin_op(op, node.left, node.right)
-        # node.dtype = deduce_binary_type(node.op, node.left.dtype, node.right.dtype)
-        # node.expr = lcapi.builder().binary(to_lctype(node.dtype), op, node.left.expr, node.right.expr)
->>>>>>> f887a468
+
 
     @staticmethod
     def build_Compare(ctx, node):
@@ -330,12 +312,7 @@
         if op is None:
             raise Exception(f'Unsupported compare operation: {type(node.op)}')
         # TODO support chained comparison
-<<<<<<< HEAD
-        node.dtype = bool
-        node.expr = lcapi.builder().binary(to_lctype(bool), op, node.left.expr, node.comparators[0].expr)
-=======
         node.dtype, node.expr = builtin_bin_op(op, node.left, node.comparators[0])
->>>>>>> f887a468
 
     @staticmethod
     def build_BoolOp(ctx, node):
@@ -348,13 +325,7 @@
             ast.And: lcapi.BinaryOp.AND,
             ast.Or:  lcapi.BinaryOp.OR
         }.get(type(node.op))
-<<<<<<< HEAD
-        node.dtype = bool
-        node.expr = lcapi.builder().binary(to_lctype(bool), op, node.values[0].expr, node.values[1].expr)
-=======
         node.dtype, node.expr = builtin_bin_op(op, node.values[0], node.values[1])
-        # node.expr = lcapi.builder().binary(to_lctype(bool), op, node.values[0].expr, node.values[1].expr)
->>>>>>> f887a468
 
     @staticmethod
     def build_If(ctx, node):
