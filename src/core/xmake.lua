target("lc-core")
_config_project({
    project_kind = "shared",
    batch_size = 4
})
on_load(function(target)
<<<<<<< HEAD
	local function rela(p)
		return path.relative(path.absolute(p, os.scriptdir()), os.projectdir())
	end
	target:add("includedirs", rela("../../include"), rela("../ext/xxHash/"), rela("../ext/magic_enum/include"), -- rela("../ext/parallel-hashmap"),
					{
						public = true
					})
	if is_plat("windows") then
		if is_mode("debug") then
			target:add("syslinks", "Dbghelp")
		end
		target:add("defines", "NOMINMAX", "LUISA_PLATFORM_WINDOWS", {
			public = true
		})
	elseif is_plat("linux") then
		target:add("defines", "LUISA_PLATFORM_UNIX", {
			public = true
		})
	elseif is_plat("macosx") then
		target:add("defines", "LUISA_PLATFORM_UNIX", "LUISA_PLATFORM_APPLE", {
			public = true
		})
	end
	if get_config("enable_dsl") then
		target:add("defines", "LUISA_ENABLE_DSL", {
			public = true
		})
	end
	target:add("defines", "LC_CORE_EXPORT_DLL")
	if is_plat("windows") then
		target:add("defines", "_CRT_SECURE_NO_WARNINGS")
	end
	target:add("deps", "eastl", "spdlog")
=======
    local function rela(p)
        return path.relative(path.absolute(p, os.scriptdir()), os.projectdir())
    end
    target:add("includedirs",
            rela("../../include"),
            rela("../ext/xxHash/"),
            rela("../ext/magic_enum/include"),
            { public = true })
    if is_plat("windows") then
        if is_mode("debug") then
            target:add("syslinks", "Dbghelp")
        end
        target:add("defines", "NOMINMAX", "LUISA_PLATFORM_WINDOWS", {
            public = true
        })
    elseif is_plat("linux") then
        target:add("defines", "LUISA_PLATFORM_UNIX", {
            public = true
        })
    elseif is_plat("macosx") then
        target:add("defines", "LUISA_PLATFORM_UNIX", "LUISA_PLATFORM_APPLE", {
            public = true
        })
    end
    if get_config("enable_dsl") then
        target:add("defines", "LUISA_ENABLE_DSL", {
            public = true
        })
    end
    target:add("defines", "LC_CORE_EXPORT_DLL")
    if is_plat("windows") then
        target:add("defines", "_CRT_SECURE_NO_WARNINGS")
    end
    target:add("deps", "eastl", "spdlog")
>>>>>>> bec8d6c5
end)
add_headerfiles("../../include/luisa/core/**.h", "../ext/xxHash/**.h", "../ext/magic_enum/include/**.hpp") -- , "../ext/parallel-hashmap/**.h"
add_files("**.cpp")
target_end()<|MERGE_RESOLUTION|>--- conflicted
+++ resolved
@@ -4,49 +4,13 @@
     batch_size = 4
 })
 on_load(function(target)
-<<<<<<< HEAD
-	local function rela(p)
-		return path.relative(path.absolute(p, os.scriptdir()), os.projectdir())
-	end
-	target:add("includedirs", rela("../../include"), rela("../ext/xxHash/"), rela("../ext/magic_enum/include"), -- rela("../ext/parallel-hashmap"),
-					{
-						public = true
-					})
-	if is_plat("windows") then
-		if is_mode("debug") then
-			target:add("syslinks", "Dbghelp")
-		end
-		target:add("defines", "NOMINMAX", "LUISA_PLATFORM_WINDOWS", {
-			public = true
-		})
-	elseif is_plat("linux") then
-		target:add("defines", "LUISA_PLATFORM_UNIX", {
-			public = true
-		})
-	elseif is_plat("macosx") then
-		target:add("defines", "LUISA_PLATFORM_UNIX", "LUISA_PLATFORM_APPLE", {
-			public = true
-		})
-	end
-	if get_config("enable_dsl") then
-		target:add("defines", "LUISA_ENABLE_DSL", {
-			public = true
-		})
-	end
-	target:add("defines", "LC_CORE_EXPORT_DLL")
-	if is_plat("windows") then
-		target:add("defines", "_CRT_SECURE_NO_WARNINGS")
-	end
-	target:add("deps", "eastl", "spdlog")
-=======
     local function rela(p)
         return path.relative(path.absolute(p, os.scriptdir()), os.projectdir())
     end
-    target:add("includedirs",
-            rela("../../include"),
-            rela("../ext/xxHash/"),
-            rela("../ext/magic_enum/include"),
-            { public = true })
+    target:add("includedirs", rela("../../include"), rela("../ext/xxHash/"), rela("../ext/magic_enum/include"),
+            {
+                public = true
+            })
     if is_plat("windows") then
         if is_mode("debug") then
             target:add("syslinks", "Dbghelp")
@@ -73,7 +37,6 @@
         target:add("defines", "_CRT_SECURE_NO_WARNINGS")
     end
     target:add("deps", "eastl", "spdlog")
->>>>>>> bec8d6c5
 end)
 add_headerfiles("../../include/luisa/core/**.h", "../ext/xxHash/**.h", "../ext/magic_enum/include/**.hpp") -- , "../ext/parallel-hashmap/**.h"
 add_files("**.cpp")
