# OIDN Denoiser Extension
<<<<<<< HEAD
if(WIN32)
    set(oidn_DOWNLOAD_URL "https://github.com/OpenImageDenoise/oidn/releases/download/v2.1.0/oidn-2.1.0.x64.windows.zip")
elseif(UNIX AND NOT APPLE)
    set(oidn_DOWNLOAD_URL "https://github.com/OpenImageDenoise/oidn/releases/download/v2.1.0/oidn-2.1.0.x86_64.linux.tar.gz")
else()
    set(oidn_DOWNLOAD_URL "")
=======
set (oidn_DOWNLOAD_VERSION 2.1.0)
if (WIN32)
    set(oidn_DOWNLOAD_URL "https://github.com/OpenImageDenoise/oidn/releases/download/v${oidn_DOWNLOAD_VERSION}/oidn-${oidn_DOWNLOAD_VERSION}.x64.windows.zip")
elseif (UNIX AND NOT APPLE)
    set(oidn_DOWNLOAD_URL "https://github.com/OpenImageDenoise/oidn/releases/download/v${oidn_DOWNLOAD_VERSION}/oidn-${oidn_DOWNLOAD_VERSION}.x86_64.linux.tar.gz")
elseif (APPLE)
    set(oidn_DOWNLOAD_URL "https://github.com/OpenImageDenoise/oidn/releases/download/v${oidn_DOWNLOAD_VERSION}/oidn-${oidn_DOWNLOAD_VERSION}.x86_64.macos.tar.gz")
>>>>>>> cb3da9d8
    message(STATUS "OpenImageDenoise not available on Apple Silicon")
endif ()

# TODO: Mike fix Apple Silicon pls
if (oidn_DOWNLOAD_URL)
    message(STATUS "Downloading OpenImageDenoise from ${oidn_DOWNLOAD_URL}")
  
    include(FetchContent)
    FetchContent_Declare(OpenImageDenoise URL ${oidn_DOWNLOAD_URL} DOWNLOAD_EXTRACT_TIMESTAMP ON)
    FetchContent_MakeAvailable(OpenImageDenoise)
    FetchContent_GetProperties(OpenImageDenoise)
    # message(STATUS "openimagedenoise_BINARY_DIR: ${openimagedenoise_BINARY_DIR}")
    message(STATUS "OpenImageDenoise downloaded to ${openimagedenoise_SOURCE_DIR}")
<<<<<<< HEAD
    set(OpenImageDenoise_DIR ${openimagedenoise_SOURCE_DIR}/lib/cmake/OpenImageDenoise-2.1.0)
    find_package(OpenImageDenoise REQUIRED)
    add_library(luisa-compute-oidn-ext STATIC oidn_denoiser.cpp)
=======
    list(APPEND CMAKE_PREFIX_PATH ${openimagedenoise_SOURCE_DIR})
    find_package(OpenImageDenoise CONFIG REQUIRED)
    add_library(luisa-compute-oidn-ext SHARED oidn_denoiser.cpp)
    target_compile_definitions(luisa-compute-oidn-ext
            PUBLIC LUISA_BACKEND_ENABLE_OIDN=1
            PRIVATE LC_BACKEND_EXPORT_DLL)
>>>>>>> cb3da9d8
    target_link_libraries(luisa-compute-oidn-ext PUBLIC luisa-compute-runtime OpenImageDenoise)
    file(GLOB oidn_RUNTIME_LIBS
            "${openimagedenoise_SOURCE_DIR}/bin/*.dll"
            "${openimagedenoise_SOURCE_DIR}/bin/*.so")
    message(STATUS "OpenImageDenoise runtime libs: ${oidn_RUNTIME_LIBS}")
    # copy the OpenImageDenoise dll to the output directory
    foreach (oidn_RUNTIME_LIB ${oidn_RUNTIME_LIBS})
        add_custom_command(TARGET luisa-compute-oidn-ext POST_BUILD
                COMMAND ${CMAKE_COMMAND} -E copy_if_different
                "${oidn_RUNTIME_LIB}"
                "$<TARGET_FILE_DIR:luisa-compute-oidn-ext>")
    endforeach ()
    install(TARGETS luisa-compute-oidn-ext EXPORT LuisaComputeTargets
<<<<<<< HEAD
        LIBRARY DESTINATION ${CMAKE_INSTALL_LIBDIR}
        RUNTIME DESTINATION ${CMAKE_INSTALL_BINDIR})
=======
            LIBRARY DESTINATION ${CMAKE_INSTALL_LIBDIR}
            RUNTIME DESTINATION ${CMAKE_INSTALL_BINDIR})
    install(FILES ${oidn_RUNTIME_LIBS} DESTINATION ${CMAKE_INSTALL_BINDIR})
endif ()
>>>>>>> cb3da9d8

    # copy the  ${openimagedenoise_BINARY_DIR}/bin/*.dll to the build directory
    file(GLOB OIDN_DLLS
        ${openimagedenoise_SOURCE_DIR}/bin/*.dll
        ${openimagedenoise_SOURCE_DIR}/bin/*.so
        ${openimagedenoise_SOURCE_DIR}/bin/*.dylib)
    message(STATUS "Copying ${OIDN_DLLS} to ${CMAKE_INSTALL_BINDIR}")
    add_custom_command(TARGET luisa-compute-oidn-ext POST_BUILD
        COMMAND ${CMAKE_COMMAND} -E copy_if_different
        ${OIDN_DLLS}
        ${CMAKE_INSTALL_BINDIR})
endif()

#
if(LUISA_COMPUTE_ENABLE_CPU OR
    LUISA_COMPUTE_ENABLE_CUDA OR
    LUISA_COMPUTE_ENABLE_REMOTE)
    find_package(Vulkan)

    if(UNIX AND NOT APPLE)
        find_package(X11)
        set(X11_DEPENDENCY_SATISFIED ${X11_FOUND} INTERNAL)
    else()
        set(X11_DEPENDENCY_SATISFIED TRUE INTERNAL)
    endif()

    if(Vulkan_FOUND AND X11_DEPENDENCY_SATISFIED)
        set(LUISA_COMPUTE_VULKAN_SWAPCHAIN_SOURCES
            vulkan_instance.cpp vulkan_instance.h
            vulkan_swapchain.cpp vulkan_swapchain.h)

        if(APPLE AND CMAKE_C_COMPILER_ID MATCHES "Clang")
            enable_language(OBJC)
            enable_language(OBJCXX)
            list(APPEND LUISA_COMPUTE_VULKAN_SWAPCHAIN_SOURCES
                moltenvk_surface.mm)
        endif()

        add_library(luisa-compute-vulkan-swapchain SHARED
            ${LUISA_COMPUTE_VULKAN_SWAPCHAIN_SOURCES})

        target_link_libraries(luisa-compute-vulkan-swapchain PUBLIC
            luisa-compute-runtime
            Vulkan::Vulkan
            ${X11_LIBRARIES})
        target_compile_definitions(luisa-compute-vulkan-swapchain
            PUBLIC LUISA_BACKEND_ENABLE_VULKAN_SWAPCHAIN=1
            PRIVATE LC_BACKEND_EXPORT_DLL)

        if(APPLE AND CMAKE_CXX_COMPILER_ID MATCHES "Clang")
            target_link_libraries(luisa-compute-vulkan-swapchain
                PUBLIC "-framework QuartzCore" "-framework AppKit")
        endif()

        set_target_properties(luisa-compute-vulkan-swapchain PROPERTIES
            OUTPUT_NAME lc-vulkan-swapchain)
        install(TARGETS luisa-compute-vulkan-swapchain EXPORT LuisaComputeTargets
            LIBRARY DESTINATION ${CMAKE_INSTALL_LIBDIR}
            RUNTIME DESTINATION ${CMAKE_INSTALL_BINDIR})

    else()
        message(WARNING "Vulkan not found, vulkan swapchain will not be enabled.")
        add_library(luisa-compute-vulkan-swapchain INTERFACE)
    endif()
endif()

if(LUISA_COMPUTE_ENABLE_DX OR LUISA_COMPUTE_ENABLE_VULKAN)
    file(GLOB LUISA_HLSL_BUILTIN_SOURCES CONFIGURE_DEPENDS "hlsl/builtin/*.c")
    add_library(luisa-compute-hlsl-builtin MODULE ${LUISA_HLSL_BUILTIN_SOURCES})
    target_compile_definitions(luisa-compute-hlsl-builtin PRIVATE LC_HLSL_DLL)
    set_target_properties(luisa-compute-hlsl-builtin PROPERTIES
        UNITY_BUILD ${LUISA_COMPUTE_ENABLE_UNITY_BUILD}
        OUTPUT_NAME lc-hlsl-builtin)
    add_dependencies(luisa-compute-backends luisa-compute-hlsl-builtin)
    install(TARGETS luisa-compute-hlsl-builtin EXPORT LuisaComputeTargets
        LIBRARY DESTINATION ${CMAKE_INSTALL_LIBDIR}
        RUNTIME DESTINATION ${CMAKE_INSTALL_BINDIR})
endif()<|MERGE_RESOLUTION|>--- conflicted
+++ resolved
@@ -1,12 +1,4 @@
 # OIDN Denoiser Extension
-<<<<<<< HEAD
-if(WIN32)
-    set(oidn_DOWNLOAD_URL "https://github.com/OpenImageDenoise/oidn/releases/download/v2.1.0/oidn-2.1.0.x64.windows.zip")
-elseif(UNIX AND NOT APPLE)
-    set(oidn_DOWNLOAD_URL "https://github.com/OpenImageDenoise/oidn/releases/download/v2.1.0/oidn-2.1.0.x86_64.linux.tar.gz")
-else()
-    set(oidn_DOWNLOAD_URL "")
-=======
 set (oidn_DOWNLOAD_VERSION 2.1.0)
 if (WIN32)
     set(oidn_DOWNLOAD_URL "https://github.com/OpenImageDenoise/oidn/releases/download/v${oidn_DOWNLOAD_VERSION}/oidn-${oidn_DOWNLOAD_VERSION}.x64.windows.zip")
@@ -14,7 +6,6 @@
     set(oidn_DOWNLOAD_URL "https://github.com/OpenImageDenoise/oidn/releases/download/v${oidn_DOWNLOAD_VERSION}/oidn-${oidn_DOWNLOAD_VERSION}.x86_64.linux.tar.gz")
 elseif (APPLE)
     set(oidn_DOWNLOAD_URL "https://github.com/OpenImageDenoise/oidn/releases/download/v${oidn_DOWNLOAD_VERSION}/oidn-${oidn_DOWNLOAD_VERSION}.x86_64.macos.tar.gz")
->>>>>>> cb3da9d8
     message(STATUS "OpenImageDenoise not available on Apple Silicon")
 endif ()
 
@@ -28,18 +19,12 @@
     FetchContent_GetProperties(OpenImageDenoise)
     # message(STATUS "openimagedenoise_BINARY_DIR: ${openimagedenoise_BINARY_DIR}")
     message(STATUS "OpenImageDenoise downloaded to ${openimagedenoise_SOURCE_DIR}")
-<<<<<<< HEAD
-    set(OpenImageDenoise_DIR ${openimagedenoise_SOURCE_DIR}/lib/cmake/OpenImageDenoise-2.1.0)
-    find_package(OpenImageDenoise REQUIRED)
-    add_library(luisa-compute-oidn-ext STATIC oidn_denoiser.cpp)
-=======
     list(APPEND CMAKE_PREFIX_PATH ${openimagedenoise_SOURCE_DIR})
     find_package(OpenImageDenoise CONFIG REQUIRED)
-    add_library(luisa-compute-oidn-ext SHARED oidn_denoiser.cpp)
+    add_library(luisa-compute-oidn-ext STATIC oidn_denoiser.cpp)
     target_compile_definitions(luisa-compute-oidn-ext
             PUBLIC LUISA_BACKEND_ENABLE_OIDN=1
             PRIVATE LC_BACKEND_EXPORT_DLL)
->>>>>>> cb3da9d8
     target_link_libraries(luisa-compute-oidn-ext PUBLIC luisa-compute-runtime OpenImageDenoise)
     file(GLOB oidn_RUNTIME_LIBS
             "${openimagedenoise_SOURCE_DIR}/bin/*.dll"
@@ -53,32 +38,15 @@
                 "$<TARGET_FILE_DIR:luisa-compute-oidn-ext>")
     endforeach ()
     install(TARGETS luisa-compute-oidn-ext EXPORT LuisaComputeTargets
-<<<<<<< HEAD
-        LIBRARY DESTINATION ${CMAKE_INSTALL_LIBDIR}
-        RUNTIME DESTINATION ${CMAKE_INSTALL_BINDIR})
-=======
             LIBRARY DESTINATION ${CMAKE_INSTALL_LIBDIR}
             RUNTIME DESTINATION ${CMAKE_INSTALL_BINDIR})
     install(FILES ${oidn_RUNTIME_LIBS} DESTINATION ${CMAKE_INSTALL_BINDIR})
 endif ()
->>>>>>> cb3da9d8
 
-    # copy the  ${openimagedenoise_BINARY_DIR}/bin/*.dll to the build directory
-    file(GLOB OIDN_DLLS
-        ${openimagedenoise_SOURCE_DIR}/bin/*.dll
-        ${openimagedenoise_SOURCE_DIR}/bin/*.so
-        ${openimagedenoise_SOURCE_DIR}/bin/*.dylib)
-    message(STATUS "Copying ${OIDN_DLLS} to ${CMAKE_INSTALL_BINDIR}")
-    add_custom_command(TARGET luisa-compute-oidn-ext POST_BUILD
-        COMMAND ${CMAKE_COMMAND} -E copy_if_different
-        ${OIDN_DLLS}
-        ${CMAKE_INSTALL_BINDIR})
-endif()
+if (LUISA_COMPUTE_ENABLE_CPU OR
+        LUISA_COMPUTE_ENABLE_CUDA OR
+        LUISA_COMPUTE_ENABLE_REMOTE)
 
-#
-if(LUISA_COMPUTE_ENABLE_CPU OR
-    LUISA_COMPUTE_ENABLE_CUDA OR
-    LUISA_COMPUTE_ENABLE_REMOTE)
     find_package(Vulkan)
 
     if(UNIX AND NOT APPLE)
