//
// Created by Mike Smith on 2020/12/2.
//

#pragma once

#include <array>
#include <string_view>

#include <runtime/image.h>
#include <runtime/volume.h>
#include <runtime/buffer.h>
#include <runtime/bindless_array.h>
#include <ast/function_builder.h>
#include <dsl/expr_traits.h>
#include <dsl/arg.h>

namespace luisa::compute {

inline namespace dsl {

template<typename T>
[[nodiscard]] inline auto def(const Expression *expr) noexcept -> Var<expr_value_t<T>>;

template<typename T>
[[nodiscard]] inline auto def(T &&x) noexcept -> Var<expr_value_t<T>>;

}// namespace dsl

namespace detail {

/// Extract or construct expression from given data
template<typename T>
[[nodiscard]] inline auto extract_expression(T &&v) noexcept {
    if constexpr (is_dsl_v<T>) {
        return std::forward<T>(v).expression();
    } else {
        static_assert(concepts::basic<T>);
        return FunctionBuilder::current()->literal(Type::of<T>(), std::forward<T>(v));
    }
}

}// namespace detail

/// Expr common definition
#define LUISA_EXPR_COMMON(...)                                                   \
private:                                                                         \
    const Expression *_expression;                                               \
                                                                                 \
public:                                                                          \
    explicit Expr(const Expression *expr) noexcept : _expression{expr} {}        \
    [[nodiscard]] auto expression() const noexcept { return this->_expression; } \
    Expr(Expr &&another) noexcept = default;                                     \
    Expr(const Expr &another) noexcept = default;                                \
    Expr &operator=(Expr) noexcept = delete;

/// Construct Expr from literal value
#define LUISA_EXPR_FROM_LITERAL(...)                             \
    template<typename U>                                         \
        requires std::same_as<U, __VA_ARGS__>                    \
        Expr(U literal)                                          \
    noexcept : Expr{detail::FunctionBuilder::current()->literal( \
                   Type::of<U>(), literal)} {}

namespace detail {

template<typename T>
struct ExprEnableStaticCast;

template<typename T>
struct ExprEnableBitwiseCast;

template<typename T>
struct ExprEnableSubscriptAccess;

template<typename T>
struct ExprEnableArithmeticAssign;

template<typename T>
struct ExprEnableGetMemberByIndex;

template<typename... T, size_t... i>
[[nodiscard]] inline auto compose_impl(std::tuple<T...> t, std::index_sequence<i...>) noexcept {
    return Var<std::tuple<expr_value_t<T>...>>{Expr{std::get<i>(t)}...};
}

template<typename T, size_t... i>
[[nodiscard]] inline auto decompose_impl(Expr<T> x, std::index_sequence<i...>) noexcept {
    return std::make_tuple(x.template get<i>()...);
}

}// namespace detail

inline namespace dsl {

/// Compose tuple of values to var of tuple
template<typename... T>
[[nodiscard]] inline auto compose(std::tuple<T...> t) noexcept {
    return detail::compose_impl(t, std::index_sequence_for<T...>{});
}

/// Do nothing
template<typename T>
[[nodiscard]] inline auto compose(T &&v) noexcept {
    return std::forward<T>(v);
}

/// Compose values to var of tuple
template<typename... T>
[[nodiscard]] inline auto compose(T &&...v) noexcept {
    return compose(std::make_tuple(Expr{std::forward<T>(v)}...));
}

/// Decompose var of tuple to tuple
template<typename T>
[[nodiscard]] inline auto decompose(T &&t) noexcept {
    using member_tuple = struct_member_tuple_t<expr_value_t<T>>;
    using index_sequence = std::make_index_sequence<std::tuple_size_v<member_tuple>>;
    return detail::decompose_impl(Expr{std::forward<T>(t)}, index_sequence{});
}

}// namespace dsl

/**
 * @brief Class of Expr<T>.
 * 
 * Member function's tparam must be 0.
 * 
 * @tparam T needs to be scalar 
 */
template<typename T>
struct Expr
    : detail::ExprEnableStaticCast<Expr<T>>,
      detail::ExprEnableBitwiseCast<Expr<T>> {
    static_assert(concepts::scalar<T>);
    LUISA_EXPR_COMMON(T)
    LUISA_EXPR_FROM_LITERAL(T)
    template<size_t i>
    [[nodiscard]] auto get() const noexcept {
        static_assert(i == 0u);
        return *this;
    }
};

/// Class of Expr<std::array<T, N>>
template<typename T, size_t N>
struct Expr<std::array<T, N>>
    : detail::ExprEnableSubscriptAccess<Expr<std::array<T, N>>>,
      detail::ExprEnableGetMemberByIndex<Expr<std::array<T, N>>> {
    LUISA_EXPR_COMMON(std::array<T, N>)
};

/// Class of Expr<Matrix><N>>. Can be constructed from Matrix<N>
template<size_t N>
struct Expr<Matrix<N>>
    : detail::ExprEnableSubscriptAccess<Expr<Matrix<N>>>,
      detail::ExprEnableGetMemberByIndex<Expr<Matrix<N>>> {
    LUISA_EXPR_COMMON(Matrix<N>)
    LUISA_EXPR_FROM_LITERAL(Matrix<N>)
};

/// Class of Expr<std::tuple<T...>>.
/// get<i>() will return Expr of the ith member of tuple
template<typename... T>
struct Expr<std::tuple<T...>> {
    LUISA_EXPR_COMMON(std::tuple<T...>)
    template<size_t i>
    [[nodiscard]] auto get() const noexcept {
        using M = std::tuple_element_t<i, std::tuple<T...>>;
        return Expr<M>{detail::FunctionBuilder::current()->member(
            Type::of<M>(), this->expression(), i)};
    };
};

/// Class of Expr<Vector<T, 2>>. Can be constructed from Vector<T, 2>.
template<typename T>
struct Expr<Vector<T, 2>>
    : detail::ExprEnableStaticCast<Expr<Vector<T, 2>>>,
      detail::ExprEnableBitwiseCast<Expr<Vector<T, 2>>>,
      detail::ExprEnableSubscriptAccess<Expr<Vector<T, 2>>>,
      detail::ExprEnableGetMemberByIndex<Expr<Vector<T, 2>>> {
    LUISA_EXPR_COMMON(Vector<T, 2>)
    LUISA_EXPR_FROM_LITERAL(Vector<T, 2>)
    Expr<T> x{detail::FunctionBuilder::current()->swizzle(Type::of<T>(), this->expression(), 1u, 0x0u)};
    Expr<T> y{detail::FunctionBuilder::current()->swizzle(Type::of<T>(), this->expression(), 1u, 0x1u)};
#include <dsl/swizzle_2.inl.h>
};

/// Class of Expr<Vector<T, 3>>. Can be constructed from Vector<T, 3>.
template<typename T>
struct Expr<Vector<T, 3>>
    : detail::ExprEnableStaticCast<Expr<Vector<T, 3>>>,
      detail::ExprEnableBitwiseCast<Expr<Vector<T, 3>>>,
      detail::ExprEnableSubscriptAccess<Expr<Vector<T, 3>>>,
      detail::ExprEnableGetMemberByIndex<Expr<Vector<T, 3>>> {
    LUISA_EXPR_COMMON(Vector<T, 3>)
    LUISA_EXPR_FROM_LITERAL(Vector<T, 3>)
    Expr<T> x{detail::FunctionBuilder::current()->swizzle(Type::of<T>(), this->expression(), 1u, 0x0u)};
    Expr<T> y{detail::FunctionBuilder::current()->swizzle(Type::of<T>(), this->expression(), 1u, 0x1u)};
    Expr<T> z{detail::FunctionBuilder::current()->swizzle(Type::of<T>(), this->expression(), 1u, 0x2u)};
#include <dsl/swizzle_3.inl.h>
};

/// Class of Expr<Vector<T, 4>>. Can be constructed from Vector<T, 4>.
template<typename T>
struct Expr<Vector<T, 4>>
    : detail::ExprEnableStaticCast<Expr<Vector<T, 4>>>,
      detail::ExprEnableBitwiseCast<Expr<Vector<T, 4>>>,
      detail::ExprEnableSubscriptAccess<Expr<Vector<T, 4>>>,
      detail::ExprEnableGetMemberByIndex<Expr<Vector<T, 4>>> {
    LUISA_EXPR_COMMON(Vector<T, 4>)
    LUISA_EXPR_FROM_LITERAL(Vector<T, 4>)
    Expr<T> x{detail::FunctionBuilder::current()->swizzle(Type::of<T>(), this->expression(), 1u, 0x0u)};
    Expr<T> y{detail::FunctionBuilder::current()->swizzle(Type::of<T>(), this->expression(), 1u, 0x1u)};
    Expr<T> z{detail::FunctionBuilder::current()->swizzle(Type::of<T>(), this->expression(), 1u, 0x2u)};
    Expr<T> w{detail::FunctionBuilder::current()->swizzle(Type::of<T>(), this->expression(), 1u, 0x3u)};
#include <dsl/swizzle_4.inl.h>
};

#undef LUISA_EXPR_COMMON
#undef LUISA_EXPR_FROM_LITERAL

namespace detail {

/// Enable static cast to type Dest
template<typename T>
struct ExprEnableStaticCast {
    template<typename Dest>
        requires concepts::static_convertible<expr_value_t<T>, expr_value_t<Dest>>
    [[nodiscard]] auto cast() const noexcept {
        auto src = def(*static_cast<const T *>(this));
        using TrueDest = expr_value_t<Dest>;
        return def<TrueDest>(
            FunctionBuilder::current()->cast(
                Type::of<TrueDest>(),
                CastOp::STATIC,
                src.expression()));
    }
};

/// Enable bitwise cast to type Dest
template<typename T>
struct ExprEnableBitwiseCast {
    template<typename Dest>
        requires concepts::bitwise_convertible<expr_value_t<T>, expr_value_t<Dest>>
    [[nodiscard]] auto as() const noexcept {
        auto src = def(*static_cast<const T *>(this));
        using TrueDest = expr_value_t<Dest>;
        return def<TrueDest>(
            FunctionBuilder::current()->cast(
                Type::of<TrueDest>(),
                CastOp::BITWISE,
                src.expression()));
    }
};

/// Enable subscript access
template<typename T>
struct ExprEnableSubscriptAccess {
    template<typename I>
        requires is_integral_expr_v<I>
    [[nodiscard]] auto operator[](I &&index) const noexcept {
        auto self = def<T>(static_cast<const T *>(this)->expression());
        using Elem = std::remove_cvref_t<
            decltype(std::declval<expr_value_t<T>>()[0])>;
        return def<Elem>(FunctionBuilder::current()->access(
            Type::of<Elem>(), self.expression(),
            extract_expression(std::forward<I>(index))));
    }
};

/// Enable get member by index
template<typename T>
struct ExprEnableGetMemberByIndex {
    template<size_t i>
    [[nodiscard]] auto get() const noexcept {
        static_assert(i < dimension_v<expr_value_t<T>>);
        return static_cast<const T *>(this)->operator[](static_cast<uint>(i));
    }
};

}// namespace detail

namespace detail {
template<typename>
struct BufferExprAsAtomic {};
}// namespace detail

/// Class of Expr<Buffer<T>>
template<typename T>
struct Expr<Buffer<T>>
    : detail::BufferExprAsAtomic<T> {

private:
    const RefExpr *_expression{nullptr};

public:
    /// Construct from RefExpr
    explicit Expr(const RefExpr *expr) noexcept
        : _expression{expr} {}
    /// Construct from BufferView. Will call buffer_binding() to bind buffer
    explicit Expr(BufferView<T> buffer) noexcept
        : _expression{detail::FunctionBuilder::current()->buffer_binding(
              Type::of<Buffer<T>>(),
              buffer.handle(), buffer.offset_bytes())} {}

    /// Return RefExpr
    [[nodiscard]] const RefExpr *expression() const noexcept { return _expression; }

    /// Read buffer at index
    template<typename I>
        requires is_integral_expr_v<I>
    [[nodiscard]] auto read(I &&index) const noexcept {
        auto f = detail::FunctionBuilder::current();
        auto expr = f->call(
            Type::of<T>(), CallOp::BUFFER_READ,
            {_expression,
             detail::extract_expression(std::forward<I>(index))});
        return def<T>(expr);
    }

    /// Write buffer at index
    template<typename I>
        requires is_integral_expr_v<I>
    void write(I &&index, Expr<T> value) const noexcept {
        detail::FunctionBuilder::current()->call(
            CallOp::BUFFER_WRITE,
            {_expression,
             detail::extract_expression(std::forward<I>(index)),
             value.expression()});
    }
};

/// Same as Expr<Buffer<T>>
template<typename T>
struct Expr<BufferView<T>> : public Expr<Buffer<T>> {
    using Expr<Buffer<T>>::Expr;
};

/// Class of atomic reference
template<typename T>
class AtomicRef {

private:
    const AccessExpr *_expression{nullptr};

public:
    /// Construct from AccessExpr
    explicit AtomicRef(const AccessExpr *expr) noexcept
        : _expression{expr} {}
    AtomicRef(AtomicRef &&) noexcept = delete;
    AtomicRef(const AtomicRef &) noexcept = delete;
    AtomicRef &operator=(AtomicRef &&) noexcept = delete;
    AtomicRef &operator=(const AtomicRef &) noexcept = delete;

    /// Atomic exchange. Stores desired, returns old. See also CallOp::ATOMIC_EXCHANGE.
    auto exchange(Expr<T> desired) &&noexcept {
        auto expr = detail::FunctionBuilder::current()->call(
            Type::of<T>(), CallOp::ATOMIC_EXCHANGE,
            {this->_expression, desired.expression()});
        return def<T>(expr);
    }

    /// Atomic compare exchange. Stores old == expected ? desired : old, returns old. See also CallOp::ATOMIC_COMPARE_EXCHANGE.
    auto compare_exchange(Expr<T> expected, Expr<T> desired) &&noexcept {
        auto expr = detail::FunctionBuilder::current()->call(
            Type::of<T>(), CallOp::ATOMIC_COMPARE_EXCHANGE,
            {this->_expression, expected.expression(), desired.expression()});
        return def<T>(expr);
    }

    /// Atomic fetch add. Stores old + val, returns old. See also CallOp::ATOMIC_FETCH_ADD.
    auto fetch_add(Expr<T> val) &&noexcept {
        auto expr = detail::FunctionBuilder::current()->call(
            Type::of<T>(), CallOp::ATOMIC_FETCH_ADD,
            {this->_expression, val.expression()});
        return def<T>(expr);
    };

    /// Atomic fetch sub. Stores old - val, returns old. See also CallOp::ATOMIC_FETCH_SUB.
    auto fetch_sub(Expr<T> val) &&noexcept {
        auto expr = detail::FunctionBuilder::current()->call(
            Type::of<T>(), CallOp::ATOMIC_FETCH_SUB,
            {this->_expression, val.expression()});
        return def<T>(expr);
    };

    /// Atomic fetch and. Stores old & val, returns old. See also CallOp::ATOMIC_FETCH_AND.
    auto fetch_and(Expr<T> val) &&noexcept {
        auto expr = detail::FunctionBuilder::current()->call(
            Type::of<T>(), CallOp::ATOMIC_FETCH_AND,
            {this->_expression, val.expression()});
        return def<T>(expr);
    };

    /// Atomic fetch or. Stores old | val, returns old. See also CallOp::ATOMIC_FETCH_OR.
    auto fetch_or(Expr<T> val) &&noexcept {
        auto expr = detail::FunctionBuilder::current()->call(
            Type::of<T>(), CallOp::ATOMIC_FETCH_OR,
            {this->_expression, val.expression()});
        return def<T>(expr);
    };

    /// Atomic fetch xor. Stores old ^ val, returns old. See also CallOp::ATOMIC_FETCH_XOR.
    auto fetch_xor(Expr<T> val) &&noexcept {
        auto expr = detail::FunctionBuilder::current()->call(
            Type::of<T>(), CallOp::ATOMIC_FETCH_XOR,
            {this->_expression, val.expression()});
        return def<T>(expr);
    };

    /// Atomic fetch min. Stores min(old, val), returns old. See also CallOp::ATOMIC_FETCH_MIN.
    auto fetch_min(Expr<T> val) &&noexcept {
        auto expr = detail::FunctionBuilder::current()->call(
            Type::of<T>(), CallOp::ATOMIC_FETCH_MIN,
            {this->_expression, val.expression()});
        return def<T>(expr);
    };

    /// Atomic fetch max. Stores max(old, val), returns old. See also CallOp::ATOMIC_FETCH_MAX.
    auto fetch_max(Expr<T> val) &&noexcept {
        auto expr = detail::FunctionBuilder::current()->call(
            Type::of<T>(), CallOp::ATOMIC_FETCH_MAX,
            {this->_expression, val.expression()});
        return def<T>(expr);
    };
};

namespace detail {

/// Buffer expr as atomic
template<>
struct BufferExprAsAtomic<int> {
    /// Atomic access
    template<typename I>
        requires is_integral_expr_v<I>
    [[nodiscard]] auto atomic(I &&i) const noexcept {
        auto index = def(std::forward<I>(i));
        return AtomicRef<int>{FunctionBuilder::current()->access(
            Type::of<int>(),
            static_cast<const Expr<Buffer<int>> *>(this)->expression(),
            index.expression())};
    }
};

/// Buffer expr as atomic
template<>
struct BufferExprAsAtomic<uint> {
    /// Atomic access
    template<typename I>
        requires is_integral_expr_v<I>
    [[nodiscard]] auto atomic(I &&i) const noexcept {
        auto index = def(std::forward<I>(i));
        return AtomicRef<uint>{FunctionBuilder::current()->access(
            Type::of<uint>(),
            static_cast<const Expr<Buffer<uint>> *>(this)->expression(),
            index.expression())};
    }
};

}// namespace detail

/// Class of Expr<Image<T>>
template<typename T>
struct Expr<Image<T>> {

private:
    const RefExpr *_expression{nullptr};

public:
    /// Construct from RefExpr
    explicit Expr(const RefExpr *expr) noexcept : _expression{expr} {}
    /// Construct from ImageView. Will create texture binding.
    explicit Expr(ImageView<T> image) noexcept
        : _expression{detail::FunctionBuilder::current()->texture_binding(
              Type::of<Image<T>>(), image.handle(), image.level())} {}
    [[nodiscard]] auto expression() const noexcept { return _expression; }

    /// Read at (u, v)
    [[nodiscard]] auto read(Expr<uint2> uv) const noexcept {
        auto f = detail::FunctionBuilder::current();
        return def<Vector<T, 4>>(
            f->call(Type::of<Vector<T, 4>>(), CallOp::TEXTURE_READ,
                    {_expression, uv.expression()}));
    };

    /// Write T4 at (u, v)
    void write(Expr<uint2> uv, Expr<Vector<T, 4>> value) const noexcept {
        detail::FunctionBuilder::current()->call(
            CallOp::TEXTURE_WRITE,
            {_expression, uv.expression(), value.expression()});
    }
};

/// Same as Expr<Image<T>>
template<typename T>
struct Expr<ImageView<T>> : public Expr<Image<T>> {
    using Expr<Image<T>>::Expr;
};

/// Class of Expr<Volume<T>>
template<typename T>
struct Expr<Volume<T>> {

private:
    const RefExpr *_expression{nullptr};

public:
    /// Construct from RefExpr
    explicit Expr(const RefExpr *expr, const Expression *offset) noexcept : _expression{expr} {}
    /// Construct from VolumeView. Will create texture binding.
    explicit Expr(VolumeView<T> volume) noexcept
        : _expression{detail::FunctionBuilder::current()->texture_binding(
              Type::of<Volume<T>>(), volume.handle(), volume.level())} {}

    [[nodiscard]] auto expression() const noexcept { return _expression; }

    /// Read at (u, v, w)
    [[nodiscard]] auto read(Expr<uint3> uvw) const noexcept {
        return def<Vector<T, 4>>(
            detail::FunctionBuilder::current()->call(
                Type::of<Vector<T, 4>>(), CallOp::TEXTURE_READ,
                {_expression, uvw.expression()}));
    };

    /// Write T4 at (u, v, w)
    void write(Expr<uint3> uvw, Expr<Vector<T, 4>> value) const noexcept {
        detail::FunctionBuilder::current()->call(
            CallOp::TEXTURE_WRITE,
            {_expression, uvw.expression(), value.expression()});
    }
};

/// Same as Expr<Volume<T>>
template<typename T>
struct Expr<VolumeView<T>> : public Expr<Volume<T>> {
    using Expr<Volume<T>>::Expr;
};

/// Class of bindless buffer
template<typename T>
class BindlessBuffer {

    static_assert(is_valid_buffer_element_v<T>);

private:
    const RefExpr *_array{nullptr};
    const Expression *_index{nullptr};

public:
    /// Construct from array RefExpr and index Expression
    BindlessBuffer(const RefExpr *array, const Expression *index) noexcept
        : _array{array},
          _index{index} {}

    /// Read at index i
    template<typename I>
        requires is_integral_expr_v<I>
    [[nodiscard]] auto read(I &&i) const noexcept {
        auto f = detail::FunctionBuilder::current();
        return def<T>(
            f->call(
                Type::of<T>(), CallOp::BINDLESS_BUFFER_READ,
                {_array, _index, detail::extract_expression(std::forward<I>(i))}));
    }
};

<<<<<<< HEAD
class LC_AST_API BindlessTexture2D {
=======
/// Class of bindless 2D texture
class BindlessTexture2D {
>>>>>>> ede917a7

private:
    const RefExpr *_array{nullptr};
    const Expression *_index{nullptr};

public:
    /// Construct from array RefExpr and index Expression
    BindlessTexture2D(const RefExpr *array, const Expression *index) noexcept
        : _array{array},
          _index{index} {}
    /// Sample at (u, v)
    [[nodiscard]] Var<float4> sample(Expr<float2> uv) const noexcept;
    /// Sample at (u, v) at mip level
    [[nodiscard]] Var<float4> sample(Expr<float2> uv, Expr<float> mip) const noexcept;
    /// Sample at (u, v) with grad dpdx, dpdy
    [[nodiscard]] Var<float4> sample(Expr<float2> uv, Expr<float2> dpdx, Expr<float2> dpdy) const noexcept;
    /// Size
    [[nodiscard]] Var<uint2> size() const noexcept;
    /// Size at level
    [[nodiscard]] Var<uint2> size(Expr<int> level) const noexcept;
    /// Size at level
    [[nodiscard]] Var<uint2> size(Expr<uint> level) const noexcept;
    /// Read at coordinate
    [[nodiscard]] Var<float4> read(Expr<uint2> coord) const noexcept;

    /// Read at coordinate and mipmap level
    template<typename I>
        requires is_integral_expr_v<I>
    [[nodiscard]] auto read(Expr<uint2> coord, I &&level) const noexcept {
        auto f = detail::FunctionBuilder::current();
        return def<float4>(f->call(
            Type::of<float4>(), CallOp::BINDLESS_TEXTURE2D_READ_LEVEL,
            {_array, _index, coord.expression(),
             detail::extract_expression(std::forward<I>(level))}));
    }
};

<<<<<<< HEAD
class LC_AST_API BindlessTexture3D {
=======
/// Class of bindless 3D texture
class BindlessTexture3D {
>>>>>>> ede917a7

private:
    const RefExpr *_array{nullptr};
    const Expression *_index{nullptr};

public:
    /// Construct from array RefExpr and index Expression
    BindlessTexture3D(const RefExpr *array, const Expression *index) noexcept
        : _array{array},
          _index{index} {}
    /// Sample at (u, v, w)
    [[nodiscard]] Var<float4> sample(Expr<float3> uvw) const noexcept;
    /// Sample at (u, v, w) at mip level
    [[nodiscard]] Var<float4> sample(Expr<float3> uvw, Expr<float> mip) const noexcept;
    /// Sample at (u, v, w) with grad dpdx, dpdy
    [[nodiscard]] Var<float4> sample(Expr<float3> uvw, Expr<float3> dpdx, Expr<float3> dpdy) const noexcept;
    /// Size
    [[nodiscard]] Var<uint3> size() const noexcept;
    /// Size at level
    [[nodiscard]] Var<uint3> size(Expr<int> level) const noexcept;
    /// Size at level
    [[nodiscard]] Var<uint3> size(Expr<uint> level) const noexcept;
    /// Read at coordinate
    [[nodiscard]] Var<float4> read(Expr<uint3> coord) const noexcept;

    /// Read at coordinate and mipmap level
    template<typename I>
        requires is_integral_expr_v<I>
    [[nodiscard]] auto read(Expr<uint3> coord, I &&level) const noexcept {
        auto f = detail::FunctionBuilder::current();
        return def<float4>(f->call(
            Type::of<float4>(), CallOp::BINDLESS_TEXTURE3D_READ_LEVEL,
            {_array, _index, coord.expression(),
             detail::extract_expression(std::forward<I>(level))}));
    }
};

/// Class of Expr<BindlessArray>
template<>
struct Expr<BindlessArray> {

private:
    const RefExpr *_expression{nullptr};

public:
    /// Construct from RefExpr
    explicit Expr(const RefExpr *expr) noexcept
        : _expression{expr} {}

    /// Construct from BindlessArray. Will create bindless array binding
    explicit Expr(const BindlessArray &array) noexcept
        : _expression{detail::FunctionBuilder::current()->bindless_array_binding(array.handle())} {}
    [[nodiscard]] auto expression() const noexcept { return _expression; }

    /// Get 2D texture at index
    template<typename I>
        requires is_integral_expr_v<I>
    [[nodiscard]] auto tex2d(I &&index) const noexcept {
        auto i = def(std::forward<I>(index));
        return BindlessTexture2D{_expression, i.expression()};
    }

    /// Get 3D texture at index
    template<typename I>
        requires is_integral_expr_v<I>
    [[nodiscard]] auto tex3d(I &&index) const noexcept {
        auto i = def(std::forward<I>(index));
        return BindlessTexture3D{_expression, i.expression()};
    }

    /// Get buffer at index
    template<typename T, typename I>
        requires is_integral_expr_v<I>
    [[nodiscard]] auto buffer(I &&index) const noexcept {
        auto i = def(std::forward<I>(index));
        return BindlessBuffer<T>{_expression, i.expression()};
    }
};

// deduction guides
template<typename T>
Expr(Expr<T>) -> Expr<T>;

template<typename T>
Expr(const Var<T> &) -> Expr<T>;

template<typename T>
Expr(detail::Ref<T>) -> Expr<T>;

template<concepts::basic T>
Expr(T) -> Expr<T>;

template<typename T>
Expr(const Buffer<T> &) -> Expr<Buffer<T>>;

template<typename T>
Expr(BufferView<T>) -> Expr<Buffer<T>>;

template<typename T>
Expr(const Image<T> &) -> Expr<Image<T>>;

template<typename T>
Expr(ImageView<T>) -> Expr<Image<T>>;

template<typename T>
Expr(const Volume<T> &) -> Expr<Volume<T>>;

template<typename T>
Expr(VolumeView<T>) -> Expr<Volume<T>>;

Expr(const BindlessArray &) -> Expr<BindlessArray>;

/// Get 2D texture at index
template<typename I>
BindlessTexture2D BindlessArray::tex2d(I &&index) const noexcept {
    auto i = def(std::forward<I>(index));
    return Expr<BindlessArray>{*this}.tex2d(i);
}

/// Get 3D textrue at index
template<typename I>
BindlessTexture3D BindlessArray::tex3d(I &&index) const noexcept {
    auto i = def(std::forward<I>(index));
    return Expr<BindlessArray>{*this}.tex3d(i);
}

/// Get buffer at index
template<typename T, typename I>
BindlessBuffer<T> BindlessArray::buffer(I &&index) const noexcept {
    auto i = def(std::forward<I>(index));
    return Expr<BindlessArray>{*this}.buffer<T>(i);
}

}// namespace luisa::compute<|MERGE_RESOLUTION|>--- conflicted
+++ resolved
@@ -565,12 +565,8 @@
     }
 };
 
-<<<<<<< HEAD
+/// Class of bindless 2D texture
 class LC_AST_API BindlessTexture2D {
-=======
-/// Class of bindless 2D texture
-class BindlessTexture2D {
->>>>>>> ede917a7
 
 private:
     const RefExpr *_array{nullptr};
@@ -608,12 +604,8 @@
     }
 };
 
-<<<<<<< HEAD
+/// Class of bindless 3D texture
 class LC_AST_API BindlessTexture3D {
-=======
-/// Class of bindless 3D texture
-class BindlessTexture3D {
->>>>>>> ede917a7
 
 private:
     const RefExpr *_array{nullptr};
