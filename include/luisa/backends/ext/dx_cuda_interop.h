#pragma once
#include <luisa/runtime/rhi/device_interface.h>
<<<<<<< HEAD
#include <luisa/runtime/buffer.h>
#include <luisa/runtime/image.h>
#include <luisa/runtime/device.h>
#include <luisa/runtime/volume.h>

=======
#include <luisa/backends/ext/native_resource_ext.hpp>
>>>>>>> 4e728a3c
namespace luisa::compute {
class DxCudaInterop : public DeviceExtension {
protected:
    ~DxCudaInterop() noexcept = default;

public:
<<<<<<< HEAD
    [[nodiscard]] virtual BufferCreationInfo create_interop_buffer(const Type *element, size_t elem_count) noexcept = 0;
    [[nodiscard]] virtual ResourceCreationInfo create_interop_texture(
        PixelFormat format, uint dimension,
        uint width, uint height, uint depth,
        uint mipmap_levels, bool simultaneous_access) noexcept = 0;
    virtual uint64_t cuda_buffer(uint64_t dx_buffer_handle) noexcept = 0;
    virtual uint64_t cuda_texture(uint64_t dx_texture_handle) noexcept = 0;
    virtual uint64_t cuda_event(uint64_t dx_event_handle) noexcept = 0;
    template<typename T>
    Buffer<T> create_buffer(Device const &device, size_t elem_count) noexcept {
        return Buffer<T>{device.impl(), create_interop_buffer(Type::of<T>(), elem_count)};
    }
    template<typename T>
    Image<T> create_image(Device const &device, PixelStorage pixel, uint width, uint height, uint mip_levels = 1u, bool simultaneous_access = false) noexcept {
        return Image<T>{
            device.impl(),
            create_interop_texture(pixel_storage_to_format<T>(pixel), 2, width, height, 1, mip_levels, simultaneous_access),
            pixel,
            uint2(width, height),
            mip_levels};
    }
    template<typename T>
    Image<T> create_image(Device const &device, PixelStorage pixel, uint2 size, uint mip_levels = 1u, bool simultaneous_access = false) noexcept {
        return Image<T>{
            device.impl(),
            create_interop_texture(pixel_storage_to_format<T>(pixel), 2, size.x, size.y, 1, mip_levels, simultaneous_access),
            pixel,
            size,
            mip_levels};
    }
    template<typename T>
    Volume<T> create_volume(Device const &device, PixelStorage pixel, uint width, uint height, uint volume, uint mip_levels = 1u, bool simultaneous_access = false) noexcept {
        return Volume<T>{
            device.impl(),
            create_interop_texture(pixel_storage_to_format<T>(pixel), 3, width, height, volume, mip_levels, simultaneous_access),
            pixel,
            uint3(width, height, volume),
            mip_levels};
    }
    template<typename T>
    Volume<T> create_image(Device const &device, PixelStorage pixel, uint3 size, uint mip_levels = 1u, bool simultaneous_access = false) noexcept {
        return Volume<T>{
            device.impl(),
            create_interop_texture(pixel_storage_to_format<T>(pixel), 3, size.x, size.y, size.z, mip_levels, simultaneous_access),
            pixel,
            size,
            mip_levels};
    }
=======
    static constexpr luisa::string_view name = "DxCudaInterop";

    template<typename T>
    struct BufferDeleter 
    {
        void* cuda_ptr = nullptr;
        DxCudaInterop* ext = nullptr;
        uint64_t memory_handle = 0;
        BufferDeleter(DxCudaInterop* ext, void* ptr, uint64_t handle) : ext(ext), cuda_ptr(ptr), memory_handle(handle) {}

        void operator()(Buffer<T>* buffer) const 
        {
            ext->unmap(cuda_ptr, reinterpret_cast<void*>(memory_handle));
            delete buffer;
        }
    };


    template<typename T>
    std::shared_ptr<Buffer<T>> create_shared_buffer(unsigned size, void** cuda_ptr) 
    {
        LUISA_INFO("size:{}, stride:{}",sizeof(T) * size, sizeof(T));
        auto buffer = ResourceGenerator::create_native_buffer<T>(GetBufferInfo(sizeof(T)*size), GetDevice());
        uint64_t memory_handle = 0;
        cuda_buffer(buffer.handle(), reinterpret_cast<uint64_t*>(cuda_ptr), reinterpret_cast<uint64_t*>(&memory_handle));

        Buffer<T>* heapBuffer = new Buffer<T>(std::move(buffer));  // Transfer the state to a heap-allocated Buffer
        BufferDeleter<T> deleter(this, *cuda_ptr, memory_handle);

        return std::shared_ptr<Buffer<T>>(heapBuffer, deleter);
    }
    virtual void unmap(void* cuda_ptr, void* cuda_handle) = 0;

protected:
    virtual void cuda_buffer(uint64_t dx_buffer_handle, uint64_t* cuda_ptr, uint64_t* cuda_handle) noexcept = 0;
    virtual uint64_t cuda_texture(uint64_t dx_texture_handle) noexcept = 0;
    virtual uint64_t cuda_event(uint64_t dx_event_handle) noexcept = 0;

    //virtual BufferCreationInfo GetImageInfo(unsigned sizeInBytes, unsigned int, unsigned height) = 0;
    virtual BufferCreationInfo GetBufferInfo(unsigned sizeInBytes) = 0;
    virtual DeviceInterface* GetDevice() = 0;
>>>>>>> 4e728a3c
};
}// namespace luisa::compute<|MERGE_RESOLUTION|>--- conflicted
+++ resolved
@@ -1,33 +1,30 @@
 #pragma once
 #include <luisa/runtime/rhi/device_interface.h>
-<<<<<<< HEAD
 #include <luisa/runtime/buffer.h>
 #include <luisa/runtime/image.h>
 #include <luisa/runtime/device.h>
 #include <luisa/runtime/volume.h>
-
-=======
 #include <luisa/backends/ext/native_resource_ext.hpp>
->>>>>>> 4e728a3c
 namespace luisa::compute {
 class DxCudaInterop : public DeviceExtension {
 protected:
     ~DxCudaInterop() noexcept = default;
 
 public:
-<<<<<<< HEAD
     [[nodiscard]] virtual BufferCreationInfo create_interop_buffer(const Type *element, size_t elem_count) noexcept = 0;
     [[nodiscard]] virtual ResourceCreationInfo create_interop_texture(
         PixelFormat format, uint dimension,
         uint width, uint height, uint depth,
         uint mipmap_levels, bool simultaneous_access) noexcept = 0;
-    virtual uint64_t cuda_buffer(uint64_t dx_buffer_handle) noexcept = 0;
+    virtual void cuda_buffer(uint64_t dx_buffer_handle, uint64_t* cuda_ptr, uint64_t* cuda_handle) noexcept = 0;
     virtual uint64_t cuda_texture(uint64_t dx_texture_handle) noexcept = 0;
     virtual uint64_t cuda_event(uint64_t dx_event_handle) noexcept = 0;
+    virtual void unmap(void* cuda_ptr, void* cuda_handle) = 0;
     template<typename T>
     Buffer<T> create_buffer(Device const &device, size_t elem_count) noexcept {
         return Buffer<T>{device.impl(), create_interop_buffer(Type::of<T>(), elem_count)};
     }
+    virtual DeviceInterface *device() = 0;
     template<typename T>
     Image<T> create_image(Device const &device, PixelStorage pixel, uint width, uint height, uint mip_levels = 1u, bool simultaneous_access = false) noexcept {
         return Image<T>{
@@ -64,48 +61,5 @@
             size,
             mip_levels};
     }
-=======
-    static constexpr luisa::string_view name = "DxCudaInterop";
-
-    template<typename T>
-    struct BufferDeleter 
-    {
-        void* cuda_ptr = nullptr;
-        DxCudaInterop* ext = nullptr;
-        uint64_t memory_handle = 0;
-        BufferDeleter(DxCudaInterop* ext, void* ptr, uint64_t handle) : ext(ext), cuda_ptr(ptr), memory_handle(handle) {}
-
-        void operator()(Buffer<T>* buffer) const 
-        {
-            ext->unmap(cuda_ptr, reinterpret_cast<void*>(memory_handle));
-            delete buffer;
-        }
-    };
-
-
-    template<typename T>
-    std::shared_ptr<Buffer<T>> create_shared_buffer(unsigned size, void** cuda_ptr) 
-    {
-        LUISA_INFO("size:{}, stride:{}",sizeof(T) * size, sizeof(T));
-        auto buffer = ResourceGenerator::create_native_buffer<T>(GetBufferInfo(sizeof(T)*size), GetDevice());
-        uint64_t memory_handle = 0;
-        cuda_buffer(buffer.handle(), reinterpret_cast<uint64_t*>(cuda_ptr), reinterpret_cast<uint64_t*>(&memory_handle));
-
-        Buffer<T>* heapBuffer = new Buffer<T>(std::move(buffer));  // Transfer the state to a heap-allocated Buffer
-        BufferDeleter<T> deleter(this, *cuda_ptr, memory_handle);
-
-        return std::shared_ptr<Buffer<T>>(heapBuffer, deleter);
-    }
-    virtual void unmap(void* cuda_ptr, void* cuda_handle) = 0;
-
-protected:
-    virtual void cuda_buffer(uint64_t dx_buffer_handle, uint64_t* cuda_ptr, uint64_t* cuda_handle) noexcept = 0;
-    virtual uint64_t cuda_texture(uint64_t dx_texture_handle) noexcept = 0;
-    virtual uint64_t cuda_event(uint64_t dx_event_handle) noexcept = 0;
-
-    //virtual BufferCreationInfo GetImageInfo(unsigned sizeInBytes, unsigned int, unsigned height) = 0;
-    virtual BufferCreationInfo GetBufferInfo(unsigned sizeInBytes) = 0;
-    virtual DeviceInterface* GetDevice() = 0;
->>>>>>> 4e728a3c
 };
 }// namespace luisa::compute