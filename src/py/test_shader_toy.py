--- conflicted
+++ resolved
@@ -11,14 +11,11 @@
 from sys import argv
 
 
-<<<<<<< HEAD
 if len(argv) > 1:
     luisa.init(argv[1])
 else:
     luisa.init("cuda")
 
-=======
->>>>>>> 7cb40a46
 @luisa.func
 def palette(d: float):
     return lerp(make_float3(0.2, 0.7, 0.9), make_float3(1.0, 0.0, 1.0), d)
@@ -54,11 +51,7 @@
     return float4(col, 1.0 / (d * 100))
 
 @luisa.func
-<<<<<<< HEAD
-def clear_kernel(image: luisa.BufferType(float)):
-=======
 def clear_kernel(image):
->>>>>>> 7cb40a46
     coord = dispatch_id().xy
     rg = make_float2(coord) / make_float2(dispatch_size().xy)
     coordd = coord.x * dispatch_size().y + coord.y
@@ -68,11 +61,7 @@
     image.write(coordd * 4 + 3, 1.0)
 
 @luisa.func
-<<<<<<< HEAD
-def main_kernel(image: luisa.BufferType(float), time: float):
-=======
 def main_kernel(image, time: float):
->>>>>>> 7cb40a46
     xy = dispatch_id().xy
     coord = xy.y * dispatch_size().x + xy.x
     resolution = make_float2(dispatch_size().xy)
@@ -98,11 +87,7 @@
     image.write(coord * 4 + 3, 1.0)
 
 @luisa.func
-<<<<<<< HEAD
-def naive_kernel(image: luisa.BufferType(float), time: float):
-=======
 def naive_kernel(image, time: float):
->>>>>>> 7cb40a46
     xy = dispatch_id().xy
     coord = xy.y * dispatch_size().x + xy.x
     scale = 1.0 / 1048576
