--- conflicted
+++ resolved
@@ -159,11 +159,7 @@
         res = new DefaultBuffer(
             &_device.nativeDevice,
             info.total_size_bytes,
-<<<<<<< HEAD
             nullptr,
-=======
-            _device.nativeDevice.defaultAllocator.get(),
->>>>>>> db519e74
             D3D12_RESOURCE_STATE_COMMON, true);
         info.handle = reinterpret_cast<uint64_t>(res);
         info.native_handle = res->GetResource();
@@ -173,12 +169,8 @@
         if (element == Type::of<IndirectKernelDispatch>()) {
             info.element_stride = ComputeShader::DispatchIndirectStride;
             info.total_size_bytes = 4 + info.element_stride * elem_count;
-<<<<<<< HEAD
             res = static_cast<Buffer *>(new DefaultBuffer(&_device.nativeDevice, info.total_size_bytes,
                                                           static_cast<GpuAllocator *>(nullptr)));
-=======
-            res = static_cast<Buffer *>(new DefaultBuffer(&_device.nativeDevice, info.total_size_bytes, _device.nativeDevice.defaultAllocator.get()));
->>>>>>> db519e74
         } else {
             LUISA_ERROR("Un-known custom type in dx-backend.");
         }
@@ -188,11 +180,7 @@
             new DefaultBuffer(
                 &_device.nativeDevice,
                 info.total_size_bytes,
-<<<<<<< HEAD
                 nullptr,
-=======
-                _device.nativeDevice.defaultAllocator.get(),
->>>>>>> db519e74
                 D3D12_RESOURCE_STATE_COMMON, true));
         info.element_stride = element->size();
     }
@@ -216,11 +204,7 @@
         mipmap_levels,
         allowUAV,
         simultaneous_access,
-<<<<<<< HEAD
         nullptr,
-=======
-        _device.nativeDevice.defaultAllocator.get(),
->>>>>>> db519e74
         true);
     info.handle = reinterpret_cast<uint64>(res);
     info.native_handle = res->GetResource();
@@ -259,4 +243,4 @@
 }
 #undef LUISA_UNIMPL_ERROR
 #endif
-};// namespace lc::dx+}// namespace lc::dx