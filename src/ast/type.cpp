//
// Created by Mike Smith on 2021/2/6.
//

#include <bit>
#include <charconv>
#include <utility>

#include <core/pool.h>
#include <core/stl/format.h>
#include <core/stl/hash.h>
#include <core/stl/unordered_map.h>
#include <core/logging.h>
#include <ast/type_registry.h>
#include <ast/type.h>

namespace luisa::compute {

namespace detail {

LC_AST_API luisa::string make_array_description(luisa::string_view elem, size_t dim) noexcept {
    return luisa::format("array<{},{}>", elem, dim);
}

LC_AST_API luisa::string make_struct_description(size_t alignment, std::initializer_list<luisa::string_view> members) noexcept {
    auto desc = luisa::format("struct<{}", alignment);
    for (auto m : members) { desc.append(",").append(m); }
    desc.append(">");
    return desc;
}

LC_AST_API luisa::string make_buffer_description(luisa::string_view elem) noexcept {
    return luisa::format("buffer<{}>", elem);
}

struct TypeImpl final : public Type {
    uint64_t hash{};
    Tag tag{};
    uint size{};
    uint16_t alignment{};
    uint16_t dimension{};
    uint index{};
    luisa::string description;
    luisa::vector<const Type *> members;
};

/// Type registry class
class LC_AST_API TypeRegistry {

public:
    struct TypeDescAndHash {
        string_view desc;
        uint64_t hash;
        [[nodiscard]] auto operator==(TypeDescAndHash rhs) const noexcept {
            return hash == rhs.hash && desc == rhs.desc;
        }
        [[nodiscard]] auto operator==(const TypeImpl *rhs) const noexcept {
            return *this == TypeDescAndHash{rhs->description, rhs->hash};
        }
    };

    struct TypeHash {
        using is_avalanching = void;
        using is_transparent = void;
        [[nodiscard]] uint64_t operator()(const Type *type) const noexcept { return type->hash(); }
        [[nodiscard]] uint64_t operator()(TypeDescAndHash const &desc) const noexcept { return desc.hash; }
    };

private:
    luisa::Pool<TypeImpl, false> _type_pool;
    luisa::vector<TypeImpl *> _types;
    luisa::unordered_set<const TypeImpl *, TypeHash> _type_set;
    mutable std::recursive_mutex _mutex;

private:
    [[nodiscard]] const TypeImpl *_decode(luisa::string_view desc) noexcept;
    [[nodiscard]] static auto _compute_hash(luisa::string_view desc) noexcept {
        using namespace std::string_view_literals;
        static auto seed = hash_value("__hash_type"sv);
        return hash_value(desc, seed);
    };
    [[nodiscard]] auto _register(TypeImpl *type) noexcept {
        type->index = static_cast<uint32_t>(_types.size());
        auto ret = _type_set.emplace(type);
        if (ret.second) [[likely]] {
            _types.emplace_back(type);
        } else {
            _type_pool.destroy(type);
        }
        return *ret.first;
    }

public:
    ~TypeRegistry() noexcept {
        for (auto t : _types) {
            t->~TypeImpl();
        }
    }
    /// Get registry instance
    [[nodiscard]] static TypeRegistry &instance() noexcept {
        static TypeRegistry registry;
        return registry;
    }
    /// Construct Type object from description
    [[nodiscard]] const Type *decode_type(luisa::string_view desc) noexcept;
    /// Construct custom type
    [[nodiscard]] const Type *custom_type(luisa::string_view desc) noexcept;
    /// Return type count
    [[nodiscard]] size_t type_count() const noexcept;
    /// Traverse all types using visitor
    void traverse(TypeVisitor &visitor) const noexcept;
};

const Type *TypeRegistry::decode_type(luisa::string_view desc) noexcept {
    using namespace std::literals;
    if (desc == "void"sv) { return nullptr; }
    std::scoped_lock lock{_mutex};
    return _decode(desc);
}

const Type *TypeRegistry::custom_type(luisa::string_view name) noexcept {
    // validate name
    LUISA_ASSERT(!name.empty() &&
                     name != "void" &&
                     name != "int" &&
                     name != "uint" &&
                     name != "float" &&
                     name != "bool" &&
                     !name.starts_with("vector<") &&
                     !name.starts_with("matrix<") &&
                     !name.starts_with("array<") &&
                     !name.starts_with("struct<") &&
                     !name.starts_with("buffer<") &&
                     !name.starts_with("texture<") &&
                     name != "accel" &&
                     name != "bindless_array" &&
                     !isdigit(name.front() /* already checked not empty */),
                 "Invalid custom type name: {}", name);
    LUISA_ASSERT(std::all_of(name.cbegin(), name.cend(),
                             [](char c) { return isalnum(c) || c == '_'; }),
                 "Invalid custom type name: {}", name);
    std::scoped_lock lock{_mutex};
    auto h = _compute_hash(name);
    if (auto iter = _type_set.find(TypeDescAndHash{name, h});
        iter != _type_set.end()) { return *iter; }

    auto t = _type_pool.create();
    t->hash = h;
    t->tag = Type::Tag::CUSTOM;
    t->size = Type::custom_struct_size;
    t->alignment = Type::custom_struct_alignment;
    t->dimension = 1u;
    t->description = name;
    return _register(t);
}

size_t TypeRegistry::type_count() const noexcept {
    std::scoped_lock lock{_mutex};
    return _types.size();
}

void TypeRegistry::traverse(TypeVisitor &visitor) const noexcept {
    std::unique_lock lock{_mutex};
    for (auto &&t : _types) {
        visitor.visit(t);
    }
}

const TypeImpl *TypeRegistry::_decode(luisa::string_view desc) noexcept {

    auto hash = _compute_hash(desc);
    if (auto iter = _type_set.find(TypeDescAndHash{desc, hash});
        iter != _type_set.cend()) { return *iter; }

    using namespace std::string_view_literals;
    auto read_identifier = [&desc]() noexcept {
        auto i = 0u;
        for (; i < desc.size() && (isalpha(desc[i]) || isdigit(desc[i]) || desc[i] == '_'); i++) {}
        auto t = desc.substr(0u, i);
        desc = desc.substr(i);
        return t;
    };

    auto read_number = [&desc]() noexcept {
        size_t number;
        auto result = std::from_chars(desc.data(), desc.data() + desc.size(), number);
        if (result.ec != std::errc{}) [[unlikely]] {
            LUISA_ERROR_WITH_LOCATION(
                "Failed to parse number from type description: '{}'.",
                desc);
        }
        desc = desc.substr(result.ptr - desc.data());
        return number;
    };

    auto match = [&desc](char c) noexcept {
        if (!desc.starts_with(c)) [[unlikely]] {
            LUISA_ERROR_WITH_LOCATION(
                "Expected '{}' from type description: '{}'.",
                c, desc);
        }
        desc = desc.substr(1);
    };

    auto split = [&desc]() noexcept {
        auto balance = 0u;
        auto i = 0u;
        for (; i < desc.size(); i++) {
            if (auto c = desc[i]; c == '<') {
                balance++;
            } else if (c == '>') {
                if (balance == 0u) { break; }
                if (--balance == 0u) {
                    i++;
                    break;
                }
            } else if (c == ',' && balance == 0u) {
                break;
            }
        }
        if (balance != 0u) [[unlikely]] {
            LUISA_ERROR_WITH_LOCATION(
                "Unbalanced '<' and '>' in "
                "type description: {}.",
                desc);
        }
        auto t = desc.substr(0u, i);
        desc = desc.substr(i);
        return t;
    };

    auto info = _type_pool.create();
    info->description = desc;
    info->hash = hash;

    auto type_identifier = read_identifier();

#define TRY_PARSE_SCALAR_TYPE(T, TAG) \
    if (type_identifier == #T##sv) {  \
        info->tag = Type::Tag::TAG;   \
        info->size = sizeof(T);       \
        info->alignment = alignof(T); \
        info->dimension = 1u;         \
    } else
    TRY_PARSE_SCALAR_TYPE(bool, BOOL)
    TRY_PARSE_SCALAR_TYPE(float, FLOAT)
    TRY_PARSE_SCALAR_TYPE(int, INT)
    TRY_PARSE_SCALAR_TYPE(uint, UINT)
#undef TRY_PARSE_SCALAR_TYPE
    if (type_identifier == "vector"sv) {
        info->tag = Type::Tag::VECTOR;
        match('<');
        info->members.emplace_back(_decode(split()));
        match(',');
        info->dimension = read_number();
        match('>');
        auto elem = info->members.front();
        if (!elem->is_scalar()) [[unlikely]] {
            LUISA_ERROR_WITH_LOCATION(
                "Invalid vector element: {}.",
                elem->description());
        }
        if (info->dimension != 2 &&
            info->dimension != 3 &&
            info->dimension != 4) [[unlikely]] {
            LUISA_ERROR_WITH_LOCATION(
                "Invalid vector dimension: {}.",
                info->dimension);
        }
        info->size = info->alignment = elem->size() * (info->dimension == 3 ? 4 : info->dimension);
    } else if (type_identifier == "matrix"sv) {
        info->tag = Type::Tag::MATRIX;
        match('<');
        info->dimension = read_number();
        match('>');
        info->members.emplace_back(_decode("float"sv));
        if (info->dimension == 2) {
            info->size = sizeof(float2x2);
            info->alignment = alignof(float2x2);
        } else if (info->dimension == 3) {
            info->size = sizeof(float3x3);
            info->alignment = alignof(float3x3);
        } else if (info->dimension == 4) {
            info->size = sizeof(float4x4);
            info->alignment = alignof(float4x4);
        } else [[unlikely]] {
            LUISA_ERROR_WITH_LOCATION(
                "Invalid matrix dimension: {}.",
                info->dimension);
        }
    } else if (type_identifier == "array"sv) {
        info->tag = Type::Tag::ARRAY;
        match('<');
        info->members.emplace_back(_decode(split()));
        match(',');
        info->dimension = read_number();
        match('>');
        if (info->members.back()->is_buffer() ||
            info->members.back()->is_texture()) [[unlikely]] {
            LUISA_ERROR_WITH_LOCATION(
                "Arrays are not allowed to "
                "hold buffers or images.");
        }
        info->alignment = info->members.front()->alignment();
        info->size = info->members.front()->size() * info->dimension;
    } else if (type_identifier == "struct"sv) {
        info->tag = Type::Tag::STRUCTURE;
        match('<');
        info->alignment = read_number();
        while (desc.starts_with(',')) {
            desc = desc.substr(1);
            info->members.emplace_back(_decode(split()));
        }
        match('>');
        info->size = 0u;
        auto max_member_alignment = static_cast<size_t>(0u);
        for (auto member : info->members) {
            if (member->is_buffer() || member->is_texture()) [[unlikely]] {
                LUISA_ERROR_WITH_LOCATION(
                    "Structures are not allowed to have buffers or images as members.");
            }
            auto ma = member->alignment();
            max_member_alignment = std::max(ma, max_member_alignment);
            info->size = (info->size + ma - 1u) / ma * ma + member->size();
        }
        if (auto a = info->alignment; a > 16u || std::bit_floor(a) != a) [[unlikely]] {
            LUISA_ERROR_WITH_LOCATION("Invalid structure alignment {}.", a);
        } else if (a < max_member_alignment && a != 0u) [[unlikely]] {
            LUISA_ERROR_WITH_LOCATION(
                "Struct alignment {} is smaller than the largest member alignment {}.",
                info->alignment, max_member_alignment);
        }
        info->size = (info->size + info->alignment - 1u) / info->alignment * info->alignment;
    } else if (type_identifier == "buffer"sv) {
        info->tag = Type::Tag::BUFFER;
        match('<');
        auto m = info->members.emplace_back(_decode(split()));
        match('>');
        if (m->is_buffer() || m->is_texture()) [[unlikely]] {
            LUISA_ERROR_WITH_LOCATION(
                "Buffers are not allowed to "
                "hold buffers or images.");
        }
        info->alignment = 8u;
        info->size = 8u;
    } else if (type_identifier == "texture"sv) {
        info->tag = Type::Tag::TEXTURE;
        match('<');
        info->dimension = read_number();
        match(',');
        auto m = info->members.emplace_back(_decode(split()));
        match('>');
        if (auto t = m->tag();
            t != Type::Tag::INT &&
            t != Type::Tag::UINT &&
            t != Type::Tag::FLOAT) [[unlikely]] {
            LUISA_ERROR_WITH_LOCATION(
                "Images can only hold int, uint, or float.");
        }
        info->size = 8u;
        info->alignment = 8u;
    } else if (type_identifier == "bindless_array"sv) {
        info->tag = Type::Tag::BINDLESS_ARRAY;
        info->size = 8u;
        info->alignment = 8u;
    } else if (type_identifier == "accel"sv) {
        info->tag = Type::Tag::ACCEL;
        info->size = 8u;
        info->alignment = 8u;
    } else [[unlikely]] {
        LUISA_ERROR_WITH_LOCATION(
            "Unknown type identifier: {}.",
            type_identifier);
    }
    if (!desc.empty()) [[unlikely]] {
        LUISA_ERROR_WITH_LOCATION(
            "Found junk after type description: {}.",
            desc);
    }
    return _register(info);
}

}// namespace detail

luisa::span<const Type *const> Type::members() const noexcept {
    assert(is_structure());
    return static_cast<const detail::TypeImpl *>(this)->members;
}

const Type *Type::element() const noexcept {
    if (is_scalar()) { return this; }
    assert(is_array() || is_vector() || is_matrix() || is_buffer() || is_texture());
    return static_cast<const detail::TypeImpl *>(this)->members.front();
}

const Type *Type::from(std::string_view description) noexcept {
    return detail::TypeRegistry::instance().decode_type(description);
}

size_t Type::count() noexcept {
    return detail::TypeRegistry::instance().type_count();
}

void Type::traverse(TypeVisitor &visitor) noexcept {
    detail::TypeRegistry::instance().traverse(visitor);
}

class TypeVisitorAdapter final : public TypeVisitor {

private:
    luisa::function<void(const Type *)> _visitor;

public:
    explicit TypeVisitorAdapter(luisa::function<void(const Type *)> visitor) noexcept
        : _visitor(std::move(visitor)) {}
    void visit(const Type *type) noexcept override { _visitor(type); }
};

void Type::traverse(const function<void(const Type *)> &visitor) noexcept {
    TypeVisitorAdapter adapter{visitor};
    traverse(adapter);
}

bool Type::operator==(const Type &rhs) const noexcept {
    return hash() == rhs.hash() /* short path */ &&
           description() == rhs.description();
}

bool Type::operator<(const Type &rhs) const noexcept {
    return index() < rhs.index();
}

uint Type::index() const noexcept {
    return static_cast<const detail::TypeImpl *>(this)->index;
}

uint64_t Type::hash() const noexcept {
    return static_cast<const detail::TypeImpl *>(this)->hash;
}

size_t Type::size() const noexcept {
    return static_cast<const detail::TypeImpl *>(this)->size;
}

size_t Type::alignment() const noexcept {
    return static_cast<const detail::TypeImpl *>(this)->alignment;
}

Type::Tag Type::tag() const noexcept {
    return static_cast<const detail::TypeImpl *>(this)->tag;
}

luisa::string_view Type::description() const noexcept {
    return static_cast<const detail::TypeImpl *>(this)->description;
}

uint Type::dimension() const noexcept {
    assert(is_array() || is_vector() || is_matrix() || is_texture());
    return static_cast<const detail::TypeImpl *>(this)->dimension;
}

bool Type::is_scalar() const noexcept {
    return tag() == Tag::BOOL ||
           tag() == Tag::FLOAT ||
           tag() == Tag::INT ||
           tag() == Tag::UINT;
}

bool Type::is_basic() const noexcept {
    return is_scalar() || is_vector() || is_matrix();
}

bool Type::is_array() const noexcept { return tag() == Tag::ARRAY; }
bool Type::is_vector() const noexcept { return tag() == Tag::VECTOR; }
bool Type::is_matrix() const noexcept { return tag() == Tag::MATRIX; }
bool Type::is_structure() const noexcept { return tag() == Tag::STRUCTURE; }
bool Type::is_buffer() const noexcept { return tag() == Tag::BUFFER; }
bool Type::is_texture() const noexcept { return tag() == Tag::TEXTURE; }
bool Type::is_bindless_array() const noexcept { return tag() == Tag::BINDLESS_ARRAY; }
bool Type::is_accel() const noexcept { return tag() == Tag::ACCEL; }
bool Type::is_custom() const noexcept { return tag() == Tag::CUSTOM; }

const Type *Type::array(const Type *elem, size_t n) noexcept {
    return from(luisa::format("array<{},{}>", elem->description(), n));
}

const Type *Type::vector(const Type *elem, size_t n) noexcept {
    LUISA_ASSERT(n >= 2 && n <= 4, "Invalid vector dimension.");
    LUISA_ASSERT(elem->is_scalar(), "Vector element must be a scalar.");
    return from(luisa::format("vector<{},{}>", elem->description(), n));
}

const Type *Type::matrix(size_t n) noexcept {
    LUISA_ASSERT(n >= 2 && n <= 4, "Invalid matrix dimension.");
    return from(luisa::format("matrix<{}>", n));
}

const Type *Type::structure(size_t alignment, std::initializer_list<const Type *> members) noexcept {
    LUISA_ASSERT(alignment == 4u || alignment == 8u || alignment == 16u,
                 "Invalid structure alignment {} (must be 4, 8, or 16).",
                 alignment);
    auto desc = luisa::format("struct<{}", alignment);
    for (auto member : members) {
        desc.append(",").append(member->description());
    }
    desc.append(">");
    return from(desc);
}

const Type *Type::structure(std::initializer_list<const Type *> members) noexcept {
    auto alignment = 4u;
    for (auto m : members) { alignment = std::max<size_t>(m->alignment(), alignment); }
    return structure(alignment, members);
}

const Type *Type::custom(luisa::string_view name) noexcept {
    return detail::TypeRegistry::instance().custom_type(name);
}

<<<<<<< HEAD
}// namespace luisa::compute
=======
}// namespace luisa::compute
// ̄
>>>>>>> fed8fef1
<|MERGE_RESOLUTION|>--- conflicted
+++ resolved
@@ -516,10 +516,4 @@
 const Type *Type::custom(luisa::string_view name) noexcept {
     return detail::TypeRegistry::instance().custom_type(name);
 }
-
-<<<<<<< HEAD
-}// namespace luisa::compute
-=======
-}// namespace luisa::compute
-// ̄
->>>>>>> fed8fef1
+}// namespace luisa::compute