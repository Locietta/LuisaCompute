--- conflicted
+++ resolved
@@ -5,12 +5,6 @@
 
 luisa.init()
 # ============= test script ================
-
-
-<<<<<<< HEAD
-=======
-luisa.init("ispc")
->>>>>>> f887a468
 
 # def test_astgen():
 #     lcapi.builder().set_block_size(256,1,1)
@@ -33,17 +27,15 @@
 
 @luisa.callable
 def g(arr: Arr):
-<<<<<<< HEAD
     if dispatch_id().x < 3:
         print("in callable! ", dispatch_id())
+    return arr[0] * arr[1] + arr[2]
 
-=======
->>>>>>> f887a468
-    return arr[0] * arr[1] + arr[2]
 
 @luisa.callable
 def flipsign(x: luisa.ref(int)):
     x = -x
+
 
 @luisa.kernel
 def f(a: int, arr: Arr, b: luisa.BufferType(int)):
@@ -58,7 +50,7 @@
     flipsign(aaa)
     b.write(idx, aaa)
     if dispatch_id().x < 5:
-        vtmp = float4(123)
+        vtmp = make_float4(123., 123., 123., 123.)
         print("blah", aaa, True, 3.14, vtmp)
 
 
@@ -89,7 +81,6 @@
     scalar = scalar1 + scalar2
     # scalar = scalar1 + scalar3
     # scalar = scalar2 + scalar3
-    # 不能将 int 赋值给 float?
     scalar4 = scalar1 << scalar1
     scalar4 = scalar4 >> scalar1
 
