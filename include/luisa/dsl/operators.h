--- conflicted
+++ resolved
@@ -156,7 +156,6 @@
 LUISA_MAKE_GLOBAL_DSL_BINARY_OP(>=, GREATER_EQUAL)
 #undef LUISA_MAKE_GLOBAL_DSL_BINARY_OP
 
-<<<<<<< HEAD
 /// Define global assign operation of dsl objects; returns *const* reference to lhs
 #define LUISA_MAKE_GLOBAL_DSL_ASSIGN_OP(op)                                     \
     template<typename T, typename U>                                            \
@@ -168,18 +167,6 @@
         luisa::compute::detail::FunctionBuilder::current()->assign(             \
             lhs.expression(), x.expression());                                  \
         return lhs;                                                             \
-=======
-/// Define global assign operation of dsl objects
-#define LUISA_MAKE_GLOBAL_DSL_ASSIGN_OP(op)                                             \
-    template<typename T, typename U>                                                    \
-        requires requires {                                                             \
-            std::declval<T &>() op## = std::declval<luisa::compute::expr_value_t<U>>(); \
-        }                                                                               \
-    void operator op##=(luisa::compute::Var<T> &lhs, U &&rhs) noexcept {                \
-        auto x = lhs op std::forward<U>(rhs);                                           \
-        luisa::compute::detail::FunctionBuilder::current()->assign(                     \
-            lhs.expression(), x.expression());                                          \
->>>>>>> cdcc4bb7
     }
 LUISA_MAKE_GLOBAL_DSL_ASSIGN_OP(+)
 LUISA_MAKE_GLOBAL_DSL_ASSIGN_OP(-)
