--- conflicted
+++ resolved
@@ -20,7 +20,6 @@
     RGBA32F,
 };
 
-<<<<<<< HEAD
 /*
 enum struct PixelFormat : uint32_t {
     RGBA8U_SRGB,
@@ -70,8 +69,6 @@
 };
 */
 
-[[nodiscard]] constexpr auto pixel_size_bytes(PixelFormat format) noexcept {
-=======
 constexpr auto uchar_linear = PixelFormat::R8U;
 constexpr auto uchar_sRGB = PixelFormat::R8U_SRGB;
 constexpr auto uchar2_linear = PixelFormat::RG8U;
@@ -83,7 +80,6 @@
 constexpr auto float4_linear = PixelFormat::RGBA32F;
 
 [[nodiscard]] constexpr auto pixel_format_size(PixelFormat format) noexcept {
->>>>>>> 1ad1598f
     switch (format) {
         case PixelFormat::R8U:
         case PixelFormat::R8U_SRGB:
