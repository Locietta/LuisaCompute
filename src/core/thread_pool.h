//
// Created by Mike Smith on 2021/12/23.
//

#pragma once

#include <mutex>
#include <future>
#include <thread>
#include <memory>
#include <concepts>
#include <functional>
#include <condition_variable>

#include <core/stl.h>
#include <core/basic_types.h>

namespace luisa {

class Barrier;

<<<<<<< HEAD
class LC_CORE_API ThreadPool {
=======
/// Thread pool class
class ThreadPool {
>>>>>>> ede917a7

private:
    luisa::vector<std::thread> _threads;
    luisa::queue<luisa::function<void()>> _tasks;
    std::mutex _mutex;
    luisa::unique_ptr<Barrier> _synchronize_barrier;
    luisa::unique_ptr<Barrier> _dispatch_barrier;
    std::condition_variable _cv;
    std::atomic_uint _task_count;
    bool _should_stop;

private:
    void _dispatch(luisa::function<void()> task) noexcept;
    void _dispatch_all(luisa::function<void()> task, size_t max_threads = std::numeric_limits<size_t>::max()) noexcept;

public:
    /// Create a thread pool with num_threads threads
    explicit ThreadPool(size_t num_threads = 0u) noexcept;
    ~ThreadPool() noexcept;
    ThreadPool(ThreadPool &&) noexcept = delete;
    ThreadPool(const ThreadPool &) noexcept = delete;
    ThreadPool &operator=(ThreadPool &&) noexcept = delete;
    ThreadPool &operator=(const ThreadPool &) noexcept = delete;
    /// Return global static ThreadPool instance
    [[nodiscard]] static ThreadPool &global() noexcept;

public:
    /// Barrier all threads
    void barrier() noexcept;
    /// Synchronize all threads
    void synchronize() noexcept;
    /// Return size of threads
    [[nodiscard]] auto size() const noexcept { return _threads.size(); }
    /// Return count of tasks
    [[nodiscard]] uint task_count() const noexcept;

    /// Run a function async and return future of return value
    template<typename F>
        requires std::is_invocable_v<F>
    auto async(F f) noexcept {
        using R = std::invoke_result_t<F>;
        auto promise = luisa::make_shared<std::promise<R>>(
            std::allocator_arg, luisa::allocator{});
        auto future = promise->get_future().share();
        _task_count.fetch_add(1u);
        _dispatch([func = std::move(f), promise = std::move(promise), future, this]() mutable noexcept {
            if constexpr (std::same_as<R, void>) {
                func();
                promise->set_value();
            } else {
                promise->set_value(func());
            }
            _task_count.fetch_sub(1u);
        });
        return future;
    }

    /// Run a function parallel
    template<typename F>
        requires std::is_invocable_v<F, uint>
    void parallel(uint n, F f) noexcept {
        if (n > 0u) {
            _task_count.fetch_add(1u);
            auto counter = luisa::make_shared<std::atomic_uint>(0u);
            _dispatch_all(
                [=, this]() mutable noexcept {
                    auto i = 0u;
                    while ((i = counter->fetch_add(1u)) < n) { f(i); }
                    if (i == n) { _task_count.fetch_sub(1u); }
                },
                n);
        }
    }

    /// Run a function 2D parallel
    template<typename F>
        requires std::is_invocable_v<F, uint, uint>
    void parallel(uint nx, uint ny, F f) noexcept {
        parallel(nx * ny, [=, f = std::move(f)](auto i) mutable noexcept {
            f(i % nx, i / nx);
        });
    }

    /// Run a function 3D parallel
    template<typename F>
        requires std::is_invocable_v<F, uint, uint, uint>
    void parallel(uint nx, uint ny, uint nz, F f) noexcept {
        parallel(nx * ny * nz, [=, f = std::move(f)](auto i) mutable noexcept {
            f(i % nx, i / nx % ny, i / nx / ny);
        });
    }
};

/// Run a function async using global ThreadPool
template<typename F>
    requires std::is_invocable_v<F>
inline auto async(F &&f) noexcept {
    return ThreadPool::global().async(std::forward<F>(f));
}

}// namespace luisa<|MERGE_RESOLUTION|>--- conflicted
+++ resolved
@@ -19,12 +19,8 @@
 
 class Barrier;
 
-<<<<<<< HEAD
+/// Thread pool class
 class LC_CORE_API ThreadPool {
-=======
-/// Thread pool class
-class ThreadPool {
->>>>>>> ede917a7
 
 private:
     luisa::vector<std::thread> _threads;
