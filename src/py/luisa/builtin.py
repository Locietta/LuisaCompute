import lcapi
from .mathtypes import *
from .types import uint, to_lctype, coerce_map, dtype_of, BuiltinFuncBuilder, \
    scalar_dtypes, arithmetic_dtypes, vector_dtypes, matrix_dtypes, vector, length_of, element_of, nameof
import functools
from . import globalvars
from types import SimpleNamespace
import ast
from .array import ArrayType
from .struct import StructType
from .builtin_type_check import binary_type_infer
<<<<<<< HEAD
from .checkers import binary, all_arithmetic, broadcast, multi_param, length_eq, unary, all_float, all_integer, \
    all_bool, same_length, with_dim, ternary, with_inner_type, is_array, inner_type
=======
>>>>>>> 02efbf04


def wrap_with_tmp_var(node):
    tmp = lcapi.builder().local(to_lctype(node.dtype))
    lcapi.builder().assign(tmp, node.expr)
    node.expr = tmp
    node.lr = 'l'


def upper_scalar_dtype(dtype0, dtype1):
    if float in [dtype0, dtype1]:
        return float
    elif int in [dtype0, dtype1]:
        return int
    else:
        return uint


def deduce_broadcast(dtype0, dtype1):
    if dtype0 in [float, int, uint, bool]:
        return dtype1  # Broadcast
    elif dtype1 in [float, int, uint, bool]:
        return dtype0  # Broadcast
    else:
        return dtype1  # same size || Matrix * Vector -> Vector


def to_bool(dtype):
    assert dtype in scalar_dtypes or dtype in vector_dtypes
    return vector(bool, length_of(dtype))


def to_float(dtype):
    if dtype in matrix_dtypes:
        return dtype
    assert dtype in scalar_dtypes or dtype in vector_dtypes
    return vector(float, length_of(dtype))


def to_int(dtype):
    assert dtype in scalar_dtypes or dtype in vector_dtypes
    return vector(int, length_of(dtype))


def to_uint(dtype):
    assert dtype in scalar_dtypes or dtype in vector_dtypes
    return vector(uint, length_of(dtype))


def builtin_unary_op(op, operand):
    lc_op = {
        ast.UAdd: lcapi.UnaryOp.PLUS,
        ast.USub: lcapi.UnaryOp.MINUS,
        ast.Not: lcapi.UnaryOp.NOT,
        ast.Invert: lcapi.UnaryOp.BIT_NOT
    }.get(op)
    dtype = operand.dtype
    length = length_of(operand.dtype)
    return dtype, lcapi.builder().unary(to_lctype(dtype), lc_op, operand.expr)


def builtin_bin_op(op, lhs, rhs):
    lc_op = {
        ast.Add: lcapi.BinaryOp.ADD,
        ast.Sub: lcapi.BinaryOp.SUB,
        ast.Mult: lcapi.BinaryOp.MUL,
        ast.Div: lcapi.BinaryOp.DIV,
        ast.FloorDiv: lcapi.BinaryOp.DIV,
        ast.Mod: lcapi.BinaryOp.MOD,
        ast.LShift: lcapi.BinaryOp.SHL,
        ast.RShift: lcapi.BinaryOp.SHR,
        ast.Pow: lcapi.CallOp.POW,
        ast.And: lcapi.BinaryOp.AND,
        ast.Or: lcapi.BinaryOp.OR,
        ast.BitOr: lcapi.BinaryOp.BIT_OR,
        ast.BitXor: lcapi.BinaryOp.BIT_XOR,
        ast.BitAnd: lcapi.BinaryOp.BIT_AND,
        ast.Eq: lcapi.BinaryOp.EQUAL,
        ast.NotEq: lcapi.BinaryOp.NOT_EQUAL,
        ast.Lt: lcapi.BinaryOp.LESS,
        ast.LtE: lcapi.BinaryOp.LESS_EQUAL,
        ast.Gt: lcapi.BinaryOp.GREATER,
        ast.GtE: lcapi.BinaryOp.GREATER_EQUAL
    }.get(op)
    if lc_op is None:
        raise TypeError(f'Unsupported binary operation: {op}')
    return_dtype = binary_type_infer(lhs.dtype, rhs.dtype, op)
    # power operation: a**b
    if op is ast.Pow:
        if type(rhs).__name__ == "Constant":
            exponential = rhs.value
            if type(exponential) is int:
                if exponential == 2:
                    return builtin_bin_op(ast.Mult, lhs, lhs)
                elif exponential == 3:
                    return builtin_bin_op(ast.Mult, lhs, builtin_bin_op(ast.Mult, lhs, lhs))
                elif exponential == 4:
                    return builtin_bin_op(ast.Mult, builtin_bin_op(ast.Mult, lhs, lhs),
                                          builtin_bin_op(ast.Mult, lhs, lhs))
        return builtin_func("pow", lhs, rhs)
    elif op is ast.Div:
        _, lhs_expr = builtin_type_cast(to_float(lhs.dtype), lhs)
        _, rhs_expr = builtin_type_cast(to_float(rhs.dtype), rhs)
        return return_dtype, lcapi.builder().binary(to_lctype(return_dtype), lc_op, lhs_expr, rhs_expr)
    else:
        return return_dtype, lcapi.builder().binary(to_lctype(return_dtype), lc_op, lhs.expr, rhs.expr)


builtin_func_names = {
    'set_block_size',
    'synchronize_block',
    'thread_id', 'block_id', 'dispatch_id', 'dispatch_size',
    'make_uint2', 'make_int2', 'make_float2', 'make_bool2',
    'make_uint3', 'make_int3', 'make_float3', 'make_bool3',
    'make_uint4', 'make_int4', 'make_float4', 'make_bool4',
    'make_float2x2', 'make_float3x3', 'make_float4x4',
    'isinf', 'isnan', 'acos', 'acosh', 'asin', 'asinh', 'atan', 'atanh', 'cos', 'cosh',
    'sin', 'sinh', 'tan', 'tanh', 'exp', 'exp2', 'exp10', 'log', 'log2', 'log10',
    'sqrt', 'rsqrt', 'ceil', 'floor', 'fract', 'trunc', 'round', 'abs', 'pow',
    'dot', 'cross',
    'length', 'length_squared', 'normalize',
    'copysign', 'fma',
    'min', 'max',
    'all', 'any',
    'select', 'clamp', 'step', 'lerp',
    'clz', 'ctz', 'popcount', 'reverse',
    'determinant', 'transpose', 'inverse',
    'array', 'struct',
    'make_ray', 'inf_ray', 'offset_ray_origin',
    'print',
    'len'
}


# each argument can be a dtype or list/tuple of dtype
def dtype_checked(*dtypes):
    signature = ', '.join([nameof(x) for x in dtypes])
    def wrapper(func_builder):
        @functools.wraps(func_builder)
        def decorated(*args):
            if len(args) != len(dtypes):
                raise TypeError(f"{nameof(func_builder)} takes exactly {len(dtypes)} arguments ({signature}), {len(args)} given.")
            for i in range(len(dtypes)):
                if args[i].dtype not in dtypes[i] if hasattr(dtypes[i], '__iter__') else args[i].dtype != dtypes[i]:
                    given = ', '.join([nameof(x.dtype) for x in args])
                    raise TypeError(f"{nameof(func_builder)} expects ({signature}). Calling with ({given})")
            return func_builder(*args)
        return decorated
    return wrapper


def check_exact_signature(signature, args, name):
    signature_repr = ','.join([nameof(x) for x in signature])
    giventype_repr = ','.join([nameof(x.dtype) for x in args])
    if len(signature) != len(args):
        raise TypeError(f"{name} takes exactly {len(signature)} arguments ({signature_repr}), {len(args)} given.")
    for idx in range(len(args)):
        if signature[idx] != args[idx].dtype:
            raise TypeError(f"{name} expects ({signature_repr}). Calling with ({giventype_repr})")


# type cast or initialization
# return dtype, expr
def builtin_type_cast(dtype, *args):
    # struct with constructor
    if type(dtype) is StructType and '__init__' in dtype.method_dict:
        obj = SimpleNamespace(dtype = dtype, expr = lcapi.builder().local(to_lctype(dtype)), lr = 'l')
        _rettype, _retexpr = callable_call(dtype.method_dict['__init__'], obj, *args)
        # if it's a constructor, make sure it doesn't return value
        if _rettype != None:
            raise TypeError(f'__init__() should return None, not {_rettype}')
        return dtype, obj.expr
    # default construct without arguments
    if len(args) == 0:
        # construct variable without initialization
        return dtype, lcapi.builder().local(to_lctype(dtype))
    # type cast of basic types
    # TODO may need temporary variable?
    if dtype in {int, float, bool}:
        if len(args) != 1:
            raise TypeError(f"Can't convert multiple values to {dtype.__name__}")
        if args[0].dtype not in {int, float, bool}:
            raise TypeError(f"Can't convert {args[0].dtype} to {dtype.__name__}")
        return dtype, lcapi.builder().cast(to_lctype(dtype), lcapi.CastOp.STATIC, args[0].expr)
    if dtype in vector_dtypes or dtype in matrix_dtypes:
        return builtin_func(f"make_{dtype.__name__}", *args)
    # TODO: vectors / matrices
    # TODO: array
    # TODO: struct
    raise NotImplementedError("only type cast to scalar types are currently supported")


def make_vector_call(dtype, op, args):
    # type check: must be corresponding scalar or vector of same element type
    assert dtype in {int, float, bool}
    dim = 1
    for arg in args:
        if not (arg.dtype == dtype or arg.dtype in vector_dtypes and element_of(arg.dtype) == dtype):
            print(arg.dtype, dtype)
            raise TypeError("arguments must be float or float vector")
        if arg.dtype in vector_dtypes:
            if dim != 1:
                if dim != to_lctype(arg.dtype).dimension():
                    raise TypeError("arguments can't contain vectors of different dimension")
            else:  # will upcast scalar to vector
                dim = to_lctype(arg.dtype).dimension()
    convtype = vector(dtype,dim)
    exprlist = []
    for arg in args:
        if arg.dtype == convtype:
            exprlist.append(arg.expr)
        else:
            dtype1, expr1 = builtin_type_cast(convtype, arg)
            exprlist.append(expr1)
    return convtype, lcapi.builder().call(to_lctype(convtype), op, exprlist)




@BuiltinFuncBuilder
def _bitwise_cast(*args):
    assert len(args)==2 and args[0].dtype == type
    dtype = args[0].expr
    assert dtype in (int, float)
    op = lcapi.CastOp.BITWISE
    # create temporary variable
    if args[1].lr == 'r':
        wrap_with_tmp_var(args[1])
    return dtype, lcapi.builder().cast(to_lctype(dtype), op, args[1].expr)


@BuiltinFuncBuilder
def _builtin_call(*args):
    if args[0].dtype == str: # void call
        op = getattr(lcapi.CallOp, args[0].expr)
        return None, lcapi.builder().call(op, [x.expr for x in args[1:]])
    else:
        check_exact_signature([type, str], args[0:2], "_builtin_call")
        dtype = args[0].expr
        op = getattr(lcapi.CallOp, args[1].expr)
        return dtype, lcapi.builder().call(to_lctype(dtype), op, [x.expr for x in args[2:]])


@BuiltinFuncBuilder
@dtype_checked(int, int, int)
def set_block_size(x, y, z):
    for a in {x,y,z}:
        if type(a).__name__ != "Constant":
            raise TypeError("Because set_block_size is a compile-time instruction, arguments of set_block_size must be literal (constant).")
    return None, lcapi.builder().set_block_size(x.value, y.value, z.value)

@BuiltinFuncBuilder
@dtype_checked()
def synchronize_block():
    return None, lcapi.builder().call(lcapi.CallOp.SYNCHRONIZE_BLOCK, [])


def with_signature(*signatures):
    def wrapper(function_builder):
        def coerce_to(src_dtype, tgt_dtype) -> bool:
            try:
                return src_dtype in coerce_map[tgt_dtype]
            except KeyError:
                return src_dtype == tgt_dtype

        def match(func_name, signature, *args) -> (bool, str):
            signature_printed = ', '.join([nameof(x) for x in signature])
            if len(args) != len(signature):
                return False, f"{nameof(func_name)} takes {len(signature)} arguments ({signature_printed}), {len(args)} given."
            for arg, dtype in zip(args, signature):
                if not coerce_to(arg.dtype, dtype):
                    given = ', '.join([nameof(x.dtype) for x in args])
                    return False, f"{nameof(func_name)} expects ({signature_printed}). Calling with ({given})"
            return True, "Everything's alright."

        @functools.wraps(function_builder)
        def decorated(func_name, *args):
            reason = "Everything's alright."
            for signature in signatures:
                matched, reason = match(func_name, signature, *args)
                if matched:
                    return function_builder(func_name, *args)
            raise TypeError(reason)
        return decorated
    return wrapper


def with_checker(*checker_functions):
    def wrapper(function_builder):
        @functools.wraps(function_builder)
        def decorated(func_name, *args):
            for checker_function in checker_functions:
                if checker_function(*args) is False:
                    given = ', '.join([nameof(x.dtype) for x in args])
                    raise TypeError(f"type check failed for {func_name}, ({given}) is invalid because of "
                                    f"{checker_function.__name__}.")
            return function_builder(func_name, *args)
        return decorated
    return wrapper


class BuiltinFunctionCall:
    def __call__(self, name, *args, **kwargs):
        math_functions = (
            'acos', 'acosh', 'asin', 'asinh', 'atan', 'atanh', 'cos', 'cosh',
            'sin', 'sinh', 'tan', 'tanh', 'exp', 'exp2', 'exp10', 'log', 'log2', 'log10',
            'sqrt', 'rsqrt', 'ceil', 'floor', 'fract', 'trunc', 'round'
        )
        try:
            if name in math_functions:
                return self._invoke_math(name, *args)
            else:
                return getattr(self, f"invoke_{name}")(name, *args, **kwargs)
        except AttributeError:
            print(f"Error calling function {name}.")

    @staticmethod
    def _invoke_dispatch_related(name, *args, **kwargs):
        expr = getattr(lcapi.builder(), name)()
        dtype = int3
        expr1 = lcapi.builder().call(to_lctype(dtype), lcapi.CallOp.MAKE_INT3, [expr])
        tmp = lcapi.builder().local(to_lctype(dtype))
        lcapi.builder().assign(tmp, expr1)
        return dtype, tmp

    @staticmethod
    def _invoke_make_vector_n(data_type, vector_length, *args, **kwargs):
        op = getattr(lcapi.CallOp, f"make_{data_type.__name__}{vector_length}".upper())
        dtype = getattr(lcapi, f'{data_type.__name__}{vector_length}')
        return dtype, lcapi.builder().call(to_lctype(dtype), op, [x.expr for x in args])

    @staticmethod
    @with_signature((float,), (float2,), (float3,), (float4,))
    def _invoke_math(name, *args):
        op = getattr(lcapi.CallOp, name.upper())
        dtype = args[0].dtype
        return dtype, lcapi.builder().call(to_lctype(dtype), op, [x.expr for x in args])

    @staticmethod
    @with_signature((int, int, int),)
    def invoke_set_block_size(_, *args, **kwargs):
        return set_block_size.builder(*args, **kwargs)

    @staticmethod
    @with_signature((),)
    def invoke_synchronize_block(_, *args, **kwargs):
        return synchronize_block.builder(*args, **kwargs)

    @staticmethod
    @with_signature((),)
    def invoke_thread_id(name, *args, **kwargs):
        return BuiltinFunctionCall._invoke_dispatch_related(name, *args, **kwargs)

    @staticmethod
    @with_signature((),)
    def invoke_block_id(name, *args, **kwargs):
        return BuiltinFunctionCall._invoke_dispatch_related(name, *args, **kwargs)

    @staticmethod
    @with_signature((),)
    def invoke_dispatch_id(name, *args, **kwargs):
        return BuiltinFunctionCall._invoke_dispatch_related(name, *args, **kwargs)

    @staticmethod
    @with_signature((),)
    def invoke_dispatch_size(name, *args, **kwargs):
        return BuiltinFunctionCall._invoke_dispatch_related(name, *args, **kwargs)

    @staticmethod
    @with_checker(multi_param, all_arithmetic, length_eq([1, 2]))
    def invoke_make_int2(name, *args, **kwargs):
        return BuiltinFunctionCall._invoke_make_vector_n(int, 2, *args, **kwargs)

    @staticmethod
    @with_checker(multi_param, all_arithmetic, length_eq([1, 3]))
    def invoke_make_int3(name, *args, **kwargs):
        return BuiltinFunctionCall._invoke_make_vector_n(int, 3, *args, **kwargs)

    @staticmethod
    @with_checker(multi_param, all_arithmetic, length_eq([1, 4]))
    def invoke_make_int4(name, *args, **kwargs):
        return BuiltinFunctionCall._invoke_make_vector_n(int, 4, *args, **kwargs)

    @staticmethod
    @with_checker(multi_param, all_arithmetic, length_eq([1, 2]))
    def invoke_make_float2(name, *args, **kwargs):
        return BuiltinFunctionCall._invoke_make_vector_n(float, 2, *args, **kwargs)

    @staticmethod
    @with_checker(multi_param, all_arithmetic, length_eq([1, 3]))
    def invoke_make_float3(name, *args, **kwargs):
        return BuiltinFunctionCall._invoke_make_vector_n(float, 3, *args, **kwargs)

    @staticmethod
    @with_checker(multi_param, all_arithmetic, length_eq([1, 4]))
    def invoke_make_float4(name, *args, **kwargs):
        return BuiltinFunctionCall._invoke_make_vector_n(float, 4, *args, **kwargs)

    @staticmethod
    @with_checker(multi_param, all_arithmetic, length_eq([1, 2]))
    def invoke_make_uint2(name, *args, **kwargs):
        return BuiltinFunctionCall._invoke_make_vector_n(uint, 2, *args, **kwargs)

    @staticmethod
    @with_checker(multi_param, all_arithmetic, length_eq([1, 3]))
    def invoke_make_uint3(name, *args, **kwargs):
        return BuiltinFunctionCall._invoke_make_vector_n(uint, 3, *args, **kwargs)

    @staticmethod
    @with_checker(multi_param, all_arithmetic, length_eq([1, 4]))
    def invoke_make_uint4(name, *args, **kwargs):
        return BuiltinFunctionCall._invoke_make_vector_n(uint, 4, *args, **kwargs)

    @staticmethod
    @with_checker(multi_param, all_bool, length_eq([1, 2]))
    def invoke_make_bool2(name, *args, **kwargs):
        return BuiltinFunctionCall._invoke_make_vector_n(bool, 2, *args, **kwargs)

    @staticmethod
    @with_checker(multi_param, all_bool, length_eq([1, 3]))
    def invoke_make_bool3(name, *args, **kwargs):
        return BuiltinFunctionCall._invoke_make_vector_n(bool, 3, *args, **kwargs)

    @staticmethod
    @with_checker(multi_param, all_bool, length_eq([1, 4]))
    def invoke_make_bool4(name, *args, **kwargs):
        return BuiltinFunctionCall._invoke_make_vector_n(bool, 4, *args, **kwargs)

    @staticmethod
    @with_signature((float,), (float2,), (float3,), (float4,))
    def invoke_isinf(name, *args, **kwargs):
        op = lcapi.CallOp.ISINF
        dtype = binary_type_infer.with_type(args[0].dtype, bool)
        return dtype, lcapi.builder().call(to_lctype(dtype), op, [x.expr for x in args])

    @staticmethod
    @with_signature((float,), (float2,), (float3,), (float4,))
    def invoke_isnan(name, *args, **kwargs):
        op = lcapi.CallOp.ISNAN
        dtype = binary_type_infer.with_type(args[0].dtype, bool)
        return dtype, lcapi.builder().call(to_lctype(dtype), op, [x.expr for x in args])

    @staticmethod
    @with_checker(unary, all_arithmetic)
    def invoke_abs(name, *args, **kwargs):
        op = lcapi.CallOp.ABS
        dtype = args[0].dtype
        return dtype, lcapi.builder().call(to_lctype(dtype), op, [x.expr for x in args])

    @staticmethod
    @with_signature((float2,), (float3,), (float4,))
    def invoke_length(name, *args, **kwargs):
        op = lcapi.CallOp.LENGTH
        dtype = float
        return dtype, lcapi.builder().call(to_lctype(dtype), op, [x.expr for x in args])

    @staticmethod
    @with_signature((float2,), (float3,), (float4,))
    def invoke_length_squared(name, *args, **kwargs):
        op = lcapi.CallOp.LENGTH_SQUARED
        dtype = float
        return dtype, lcapi.builder().call(to_lctype(dtype), op, [x.expr for x in args])

    @staticmethod
    @with_checker(binary, all_arithmetic, broadcast)
    def invoke_copysign(name, *args, **kwargs):
        op = lcapi.CallOp.COPYSIGN
        dtype = args[0].dtype
        return dtype, lcapi.builder().call(to_lctype(dtype), op, [x.expr for x in args])

    @staticmethod
    @with_checker(binary, all_arithmetic, broadcast)
    def invoke_min(name, *args, **kwargs):
        return make_vector_call(element_of(args[0].dtype), lcapi.CallOp.MIN, args)

    @staticmethod
    @with_checker(binary, all_arithmetic, broadcast)
    def invoke_max(name, *args, **kwargs):
        return make_vector_call(element_of(args[0].dtype), lcapi.CallOp.MAX, args)

    @staticmethod
    @with_signature((float2,), (float3,), (float4,))
    def invoke_normalize(name, *args, **kwargs):
        op = lcapi.CallOp.NORMALIZE
        dtype = args[0].dtype
        return dtype, lcapi.builder().call(to_lctype(dtype), op, [x.expr for x in args])

    @staticmethod
    @with_checker(binary, all_arithmetic, same_length)
    def invoke_dot(name, *args, **kwargs):
        op = lcapi.CallOp.DOT
        dtype = inner_type(args[0].dtype)
        return dtype, lcapi.builder().call(to_lctype(dtype), op, [x.expr for x in args])

    @staticmethod
    @with_signature((float3, float3),)
    def invoke_cross(name, *args, **kwargs):
        op = lcapi.CallOp.CROSS
        dtype = args[0].dtype
        return dtype, lcapi.builder().call(to_lctype(dtype), op, [x.expr for x in args])

    @staticmethod
    @with_checker(ternary, all_float)
    def invoke_lerp(name, *args, **kwargs):
        return make_vector_call(float, lcapi.CallOp.LERP, args)

    @staticmethod
    @with_checker(ternary, with_inner_type((float, int), (float, int), (bool,)))
    def invoke_select(name, *args, **kwargs):
        op = lcapi.CallOp.SELECT
        dtype = args[0].dtype
        return dtype, lcapi.builder().call(to_lctype(dtype), op, [x.expr for x in args])

    @staticmethod
    def invoke_print(name, *args, **kwargs):
        globalvars.printer.kernel_print(args)
        globalvars.current_context.uses_printer = True
        return None, None

    @staticmethod
    @with_checker(binary, all_arithmetic, broadcast)
    def invoke_pow(name, *args, **kwargs):
        for arg in args:
            if arg.dtype is not float:
                arg.dtype, arg.expr = builtin_type_cast(to_float(arg.dtype), arg)
        return make_vector_call(float, lcapi.CallOp.POW, args)

    @staticmethod
    @with_checker(unary, all_bool)
    def invoke_all(name, *args, **kwargs):
        op = lcapi.CallOp.ALL
        dtype = bool
        return dtype, lcapi.builder().call(to_lctype(dtype), op, [x.expr for x in args])

    @staticmethod
    @with_checker(unary, all_bool)
    def invoke_any(name, *args, **kwargs):
        op = lcapi.CallOp.ANY
        dtype = bool
        return dtype, lcapi.builder().call(to_lctype(dtype), op, [x.expr for x in args])

    @staticmethod
    @with_checker(ternary, all_arithmetic)
    def invoke_clamp(name, *args, **kwargs):
        op = lcapi.CallOp.CLAMP
        dtype = element_of(args[0].dtype)
        return make_vector_call(dtype, op, args)

    @staticmethod
    @with_checker(ternary, all_float)
    def invoke_fma(name, *args, **kwargs):
        op = lcapi.CallOp.FMA
        dtype = element_of(args[0].dtype)
        return make_vector_call(dtype, op, args)

    @staticmethod
    @with_checker(binary, all_arithmetic, same_length)
    def invoke_step(name, *args, **kwargs):
        op = lcapi.CallOp.STEP
        dtype = binary_type_infer.with_type(args[0].dtype, float)  # scalar -> float, vector<scalar> -> vector<float>
        return dtype, lcapi.builder().call(to_lctype(dtype), op, [x.expr for x in args])

    @staticmethod
    @with_checker(unary, all_integer)
    def invoke_clz(name, *args, **kwargs):
        op = lcapi.CallOp.CLZ
        dtype = args[0].dtype
        return dtype, lcapi.builder().call(to_lctype(dtype), op, [x.expr for x in args])

    @staticmethod
    @with_checker(unary, all_integer)
    def invoke_ctz(name, *args, **kwargs):
        op = lcapi.CallOp.CTZ
        dtype = args[0].dtype
        return dtype, lcapi.builder().call(to_lctype(dtype), op, [x.expr for x in args])

    @staticmethod
    @with_checker(unary, all_integer)
    def invoke_popcount(name, *args, **kwargs):
        op = lcapi.CallOp.POPCOUNT
        dtype = args[0].dtype
        return dtype, lcapi.builder().call(to_lctype(dtype), op, [x.expr for x in args])

    @staticmethod
    @with_checker(unary, all_integer)
    def invoke_reverse(name, *args, **kwargs):
        op = lcapi.CallOp.REVERSE
        dtype = args[0].dtype
        return dtype, lcapi.builder().call(to_lctype(dtype), op, [x.expr for x in args])

    @staticmethod
    @with_signature((float3, float3, float3),)
    def invoke_faceforward(name, *args, **kwargs):
        op = lcapi.CallOp.FACEFORWARD
        dtype = args[0].dtype
        return dtype, lcapi.builder().call(to_lctype(dtype), op, [x.expr for x in args])

    @staticmethod
    @with_signature((float2x2,), (float3x3,), (float4x4,))
    def invoke_determinant(name, *args, **kwargs):
        op = lcapi.CallOp.DETERMINANT
        dtype = float
        return dtype, lcapi.builder().call(to_lctype(dtype), op, [args[0].expr])

    @staticmethod
    @with_signature((float2x2,), (float3x3,), (float4x4,))
    def invoke_inverse(name, *args, **kwargs):
        op = lcapi.CallOp.INVERSE
        dtype = args[0].dtype
        return dtype, lcapi.builder().call(to_lctype(dtype), op, [args[0].expr])

    @staticmethod
    @with_signature((float2x2,), (float3x3,), (float4x4,))
    def invoke_transpose(name, *args, **kwargs):
        op = lcapi.CallOp.TRANSPOSE
        dtype = args[0].dtype
        return dtype, lcapi.builder().call(to_lctype(dtype), op, [args[0].expr])

    @staticmethod
    def invoke_array(name, *args, **kwargs):
        check_exact_signature([list], args, 'array')
        # deduce array dtype & length
        nodes = args[0].elts
        size = len(nodes)
        if size == 0:
            raise TypeError("Can't create empty array")
        dtype = nodes[0].dtype
        for x in nodes:
            if x.dtype != dtype:
                raise TypeError("all elements of array must be of same type")
        arrtype = ArrayType(dtype=dtype, size=size)
        # create & fill array
        arrexpr = lcapi.builder().local(to_lctype(arrtype))
        for idx in range(size):
            sliceexpr = lcapi.builder().literal(to_lctype(int), idx)
            lhs = lcapi.builder().access(to_lctype(dtype), arrexpr, sliceexpr)
            lcapi.builder().assign(lhs, nodes[idx].expr)
        return arrtype, arrexpr

    @staticmethod
    def invoke_struct(name, *args, **kwargs):
        # get alignment
        alignment = 1
        if len(args) > 0:
            if len(args) > 1 or args[0].dtype != int:
                raise TypeError("struct only takes an optional positional argument 'alignment' (int)")
            if type(args[0]).__name__ != "Constant":
                raise TypeError("alignment must be compile-time constant (literal).")
            alignment = args[0].value
        if 'alignment' in kwargs:
            if type(kwargs['alignment']).__name__ != "Constant":
                raise TypeError("alignment must be compile-time constant (literal).")
            alignment = kwargs.pop('alignment').value
        # deduce struct type
        strtype = StructType(alignment=alignment, **{name:kwargs[name].dtype for name in kwargs})
        # create & fill struct
        strexpr = lcapi.builder().local(to_lctype(strtype))
        for name in kwargs:
            idx = strtype.idx_dict[name]
            dtype = strtype.membertype[idx]
            lhs = lcapi.builder().member(to_lctype(dtype), strexpr, idx)
            lcapi.builder().assign(lhs, kwargs[name].expr)
        return strtype, strexpr

    @staticmethod
    @with_checker(unary, is_array)
    def invoke_len(name, *args, **kwargs):
        return int, lcapi.builder().literal(to_lctype(int), length_of(args[0].dtype))

    @staticmethod
    def invoke_make_ray(name, *args, **kwargs):
        from .accel import make_ray
        return callable_call(make_ray, *args)

    @staticmethod
    def invoke_inf_ray(name, *args, **kwargs):
        from .accel import inf_ray
        return callable_call(inf_ray, *args)

    @staticmethod
    def invoke_offset_ray_origin(name, *args, **kwargs):
        from .accel import offset_ray_origin
        return callable_call(offset_ray_origin, *args)


builtin_func = BuiltinFunctionCall()


def callable_call(func, *args):
    # get function instance by argtypes
    if func is globalvars.current_context.func and tuple(a.dtype for a in args) == globalvars.current_context.argtypes:
        raise Exception("Recursion is not supported")
    f = func.get_compiled(call_from_host=False, argtypes=tuple(a.dtype for a in args))
    globalvars.current_context.uses_printer |= f.uses_printer
    # create temporary var for each r-value argument
    for node in args:
        if node.lr == "r":
            wrap_with_tmp_var(node)
    # call
    if getattr(f, "return_type", None) == None:
        return None, lcapi.builder().call(f.function, [x.expr for x in args])
    else:
        dtype = f.return_type
        return dtype, lcapi.builder().call(to_lctype(dtype), f.function, [x.expr for x in args])<|MERGE_RESOLUTION|>--- conflicted
+++ resolved
@@ -9,12 +9,8 @@
 from .array import ArrayType
 from .struct import StructType
 from .builtin_type_check import binary_type_infer
-<<<<<<< HEAD
 from .checkers import binary, all_arithmetic, broadcast, multi_param, length_eq, unary, all_float, all_integer, \
     all_bool, same_length, with_dim, ternary, with_inner_type, is_array, inner_type
-=======
->>>>>>> 02efbf04
-
 
 def wrap_with_tmp_var(node):
     tmp = lcapi.builder().local(to_lctype(node.dtype))
