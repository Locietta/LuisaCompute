--- conflicted
+++ resolved
@@ -13,14 +13,9 @@
 from .mathtypes import *
 from .printer import Printer
 
-<<<<<<< HEAD
-def init(backend_name = None):
-    globalvars.context = lcapi.Context(lcapi.FsPath(""))
-=======
 
 def init(backend_name = None):
     globalvars.context = lcapi.Context(lcapi.FsPath("."))
->>>>>>> 0d455362
     # auto select backend if not specified
     if backend_name == None:
         backends = globalvars.context.installed_backends()
@@ -31,10 +26,6 @@
     globalvars.stream = globalvars.device.create_stream()
     globalvars.printer = Printer()
 
-<<<<<<< HEAD
-
-=======
->>>>>>> 0d455362
 
 def create_param_exprs(params):
     # supports positional arguments only
