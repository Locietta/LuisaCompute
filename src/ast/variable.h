//
// Created by Mike Smith on 2020/12/2.
//

#pragma once
#ifndef LC_BACKEND
#include <ast/type.h>
<<<<<<< HEAD
#include "interface/ivariable.h"
=======
#include <core/union.h>
#endif
>>>>>>> 64fdcd3c

namespace luisa::compute {
class IType;
class Variable {
    friend class Function;

public:
    enum struct Tag : uint32_t {

        // data
        LOCAL,
        SHARED,
        CONSTANT,

        UNIFORM,

        // resources
        BUFFER,
        TEXTURE,
        // TODO: Bindless Texture

        // builtins
        THREAD_ID,
        BLOCK_ID,
        DISPATCH_ID
    };

private:
    const IType *_type;
    Tag _tag;
    uint32_t _uid;
    constexpr Variable(const IType *type, Tag tag, uint32_t uid) noexcept
        : _type{type}, _tag{tag}, _uid{uid} {}

public:
#ifndef LC_BACKEND
    [[nodiscard]] auto type() const noexcept { return static_cast<Type const *>(_type); }
#endif
    [[nodiscard]] auto itype() const noexcept { return _type; }
    [[nodiscard]] auto uid() const noexcept { return _uid; }
    [[nodiscard]] auto tag() const noexcept { return _tag; }
};

}// namespace luisa::compute<|MERGE_RESOLUTION|>--- conflicted
+++ resolved
@@ -5,12 +5,7 @@
 #pragma once
 #ifndef LC_BACKEND
 #include <ast/type.h>
-<<<<<<< HEAD
-#include "interface/ivariable.h"
-=======
-#include <core/union.h>
 #endif
->>>>>>> 64fdcd3c
 
 namespace luisa::compute {
 class IType;
