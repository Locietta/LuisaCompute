--- conflicted
+++ resolved
@@ -31,13 +31,8 @@
     }
 }
 
-<<<<<<< HEAD
-void Resource::_check_is_valid() const noexcept {
-    LUISA_ASSERT(*this, "Invalid resource.");
-=======
 void Resource::_error_invalid() noexcept {
     LUISA_ERROR_WITH_LOCATION("Invalid resource.");
->>>>>>> 1f19d103
 }
 
 }// namespace luisa::compute
