#include <fstream>
#include <random>
#include <luisa/luisa-compute.h>

using namespace luisa;
using namespace luisa::compute;

struct AdCheckOptions {
    uint32_t repeats = 1024 * 1024;
    float rel_tol = 5e-2f;
    float fd_eps = 1e-3f;
    float max_precent_bad = 0.003f;
    float min_value = -1.0f;
    float max_value = 1.0f;
};
LUISA_STRUCT(AdCheckOptions, repeats, rel_tol, fd_eps, max_precent_bad, min_value, max_value) {};
using B = Buffer<float>;
template<int N, typename F>
void test_ad_helper(luisa::string_view name, Device &device, F &&f_, AdCheckOptions options = AdCheckOptions{}) {
    auto stream = device.create_stream(StreamTag::GRAPHICS);
    auto rng = std::mt19937{std::random_device{}()};
    const auto input_data = [&] {
        auto input_data = luisa::vector<luisa::vector<float>>();
        for (auto i = 0; i < N; i++) {
            auto tmp = luisa::vector<float>();
            tmp.resize(options.repeats);
            std::uniform_real_distribution<float> dist{options.min_value, options.max_value};
            for (auto j = 0; j < options.repeats; j++) {
                tmp[j] = dist(rng);
            }
            input_data.emplace_back(std::move(tmp));
        }
        return input_data;
    }();
    const auto inputs = [&] {
        auto inputs = luisa::vector<B>();
        for (auto i = 0; i < N; i++) {
            auto tmp = device.create_buffer<float>(options.repeats);
            stream << tmp.copy_from(input_data[i].data()) << synchronize();
            inputs.emplace_back(std::move(tmp));
        }
        return inputs;
    }();
    const auto dinputs_fd = [&] {
        auto dinputs_fd = luisa::vector<B>();
        for (auto i = 0; i < N; i++) {
            dinputs_fd.emplace_back(device.create_buffer<float>(options.repeats));
        }
        return dinputs_fd;
    }();
    const auto dinputs_ad = [&] {
        auto dinputs_ad = luisa::vector<B>();
        for (auto i = 0; i < N; i++) {
            dinputs_ad.emplace_back(device.create_buffer<float>(options.repeats));
        }
        return dinputs_ad;
    }();
    auto f = [&](luisa::span<Var<float>> x) {
        auto impl = [&]<size_t... i>(std::index_sequence<i...>) noexcept {
            return f_(x[i]...);
        };
        return impl(std::make_index_sequence<N>{});
    };
    Kernel1D fd_kernel = [&](Var<AdCheckOptions> options) {
        const auto i = dispatch_x();
        auto x = luisa::vector<Var<float>>();
        for (auto j = 0; j < N; j++) {
            x.emplace_back(def(inputs[j]->read(i)));
        }
        auto eval_f = [&](int comp, Expr<float> dx) {
            auto x_copy = x;
            x_copy[comp] += dx;
            auto y = f(x_copy);
            return y;
        };
        auto dx = luisa::vector<Var<float>>();
        for (auto j = 0; j < N; j++) {
            auto f_plus_xi = eval_f(j, options.fd_eps);
            auto f_minus_xi = eval_f(j, -options.fd_eps);
            dx.emplace_back(def((f_plus_xi - f_minus_xi) / (2 * options.fd_eps)));
        }
        for (auto j = 0; j < N; j++) {
            dinputs_fd[j]->write(i, dx[j]);
        }
    };
    Kernel1D ad_kernel = [&](Var<AdCheckOptions> options) {
        const auto i = dispatch_x();
        auto x = luisa::vector<Var<float>>();
        for (auto j = 0; j < N; j++) {
            x.emplace_back(def(inputs[j]->read(i)));
        }
        $autodiff {
            for (auto j = 0; j < N; j++) {
                requires_grad(x[j]);
            }
            auto y = f(x);
            backward(y);
            for (auto j = 0; j < N; j++) {
                dinputs_ad[j]->write(i, grad(x[j]));
            }
        };
    };
    auto o = luisa::compute::ShaderOption{.enable_fast_math = false};
    stream
        << device.compile(fd_kernel, o)(options).dispatch(options.repeats)
        << device.compile(ad_kernel, o)(options).dispatch(options.repeats)
        << synchronize();
    const auto fd_data = [&] {
        auto fd_data = luisa::vector<luisa::vector<float>>();
        for (auto i = 0; i < N; i++) {
            luisa::vector<float> tmp;
            tmp.resize(options.repeats);
            stream << dinputs_fd[i].copy_to(tmp.data()) << synchronize();
            fd_data.emplace_back(std::move(tmp));
        }
        return fd_data;
    }();
    const auto ad_data = [&] {
        auto ad_data = luisa::vector<luisa::vector<float>>();
        for (auto i = 0; i < N; i++) {
            luisa::vector<float> tmp;
            tmp.resize(options.repeats);
            stream << dinputs_ad[i].copy_to(tmp.data()) << synchronize();
            ad_data.emplace_back(std::move(tmp));
        }
        return ad_data;
    }();
    size_t bad_count = 0;
    luisa::string error_msg;
    for (size_t i = 0; i < options.repeats; i++) {
        for (size_t j = 0; j < N; j++) {
            const auto fd = fd_data[j][i];
            const auto ad = ad_data[j][i];
            const auto diff = std::abs(fd - ad);
            const auto rel_diff = diff / std::abs(fd);
            if (rel_diff > options.rel_tol) {
                if (bad_count <= 20)
                    error_msg.append(luisa::format("x[{}] = {}, fd = {}, ad = {}, diff = {}, rel_diff = {}\n", j, input_data[j][i], fd, ad, diff, rel_diff));
                bad_count++;
            }
        }
    }
    const auto bad_percent = static_cast<float>(bad_count) / (options.repeats * N);
    if (bad_percent > options.max_precent_bad) {
        LUISA_ERROR("Test `{}` First 20 errors:\n{}\nTest `{}`: Bad percent {}% is greater than max percent {}%.\n", name, error_msg, name, bad_percent * 100, options.max_precent_bad * 100);
    }
    LUISA_INFO("Test `{}` passed.", name);
}

#define TEST_AD_1(f, min, max) [&] {                        \
    auto options = AdCheckOptions{};                        \
    options.min_value = min;                                \
    options.max_value = max;                                \
    test_ad_helper<1>(                                      \
        #f, device, [&](auto x) { return f(x); }, options); \
}()

struct Foo {
    float3 v;
    float f;
    uint z[2];
};
LUISA_STRUCT(Foo, v, f, z) {};

int main(int argc, char *argv[]) {

    luisa::log_level_info();

    auto context = Context{argv[0]};
    if (argc <= 1) {
        LUISA_INFO("Usage: {} <backend>. <backend>: cuda, dx, cpu, metal", argv[0]);
        exit(1);
    }
    auto device = context.create_device(argv[1]);
    TEST_AD_1(sin, -1.0, 1.0);
    TEST_AD_1(cos, -1.0, 1.0);
    TEST_AD_1(tan, -1.0, 1.0);
    TEST_AD_1(asin, -1.0, 1.0);
    TEST_AD_1(acos, -1.0, 1.0);
    TEST_AD_1(atan, -1.0, 1.0);
    TEST_AD_1(sinh, -1.0, 1.0);
    TEST_AD_1(cosh, -1.0, 1.0);
    TEST_AD_1(tanh, -1.0, 1.0);
    TEST_AD_1(asinh, -1.0, 1.0);
    TEST_AD_1(acosh, -1.0, 1.0);
    TEST_AD_1(atanh, -1.0, 1.0);
    TEST_AD_1(exp, -1.0, 1.0);
    TEST_AD_1(exp2, -1.0, 1.0);
    TEST_AD_1(log, 0.001, 10.0);
    {
        test_ad_helper<2>("float2_length", device, [](auto x, auto y) { return length(make_float2(x, y)); });
        test_ad_helper<2>("float2_dot2", device, [](auto x, auto y) { return dot(make_float2(x, y), make_float2(x, y)); });
        test_ad_helper<4>("float2_dot", device, [](auto x, auto y, auto z, auto w) { return dot(make_float2(x, y), make_float2(z, w)); });
    }
    {
        test_ad_helper<3>("float3_sum", device, [](auto x, auto y, auto z) { return reduce_sum(make_float3(x, y, z)); });
        test_ad_helper<3>("float3_prod", device, [](auto x, auto y, auto z) { return reduce_prod(make_float3(x, y, z)); });
        test_ad_helper<3>("float3_length", device, [](auto x, auto y, auto z) { return length(make_float3(x, y, z)); });
        test_ad_helper<3>("float3_dot2", device, [](auto x, auto y, auto z) { return dot(make_float3(x, y, z), make_float3(x, y, z)); });
        test_ad_helper<6>("float3_dot", device, [](auto vx, auto vy, auto vz, auto wx, auto wy, auto wz) { return dot(make_float3(vx, vy, vz), make_float3(wx, wy, wz)); });
<<<<<<< HEAD
        // test_ad_helper<6>("float3_cross_x", device, [](auto vx, auto vy, auto vz, auto wx, auto wy, auto wz) { return cross(make_float3(vx, vy, vz), make_float3(wx, wy, wz)).x; });
        // test_ad_helper<6>("float3_cross_y", device, [](auto vx, auto vy, auto vz, auto wx, auto wy, auto wz) { return cross(make_float3(vx, vy, vz), make_float3(wx, wy, wz)).y; });
        // test_ad_helper<6>("float3_cross_z", device, [](auto vx, auto vy, auto vz, auto wx, auto wy, auto wz) { return cross(make_float3(vx, vy, vz), make_float3(wx, wy, wz)).z; });
=======
        test_ad_helper<6>("float3_cross_length", device, [](auto vx, auto vy, auto vz, auto wx, auto wy, auto wz) { return length(cross(make_float3(vx, vy, vz), make_float3(wx, wy, wz))); });
        test_ad_helper<6>("float3_cross_sum", device, [](auto vx, auto vy, auto vz, auto wx, auto wy, auto wz) {
             auto n = (cross(make_float3(vx, vy, vz), make_float3(wx, wy, wz)));
             return n.x + n.y + n.z; });
        test_ad_helper<6>("float3_cross_x", device, [](auto vx, auto vy, auto vz, auto wx, auto wy, auto wz) { return cross(make_float3(vx, vy, vz), make_float3(wx, wy, wz)).x; });
        test_ad_helper<6>("float3_cross_y", device, [](auto vx, auto vy, auto vz, auto wx, auto wy, auto wz) { return cross(make_float3(vx, vy, vz), make_float3(wx, wy, wz)).y; });
        test_ad_helper<6>("float3_cross_z", device, [](auto vx, auto vy, auto vz, auto wx, auto wy, auto wz) { return cross(make_float3(vx, vy, vz), make_float3(wx, wy, wz)).z; });
>>>>>>> 96ade44a
    }
    {
        test_ad_helper<3>("struct", device, [](auto a, auto b, auto c) {
            Var<Foo> foo{make_float3(a, b, c), a + b + c};
            return foo.v.x * foo.v.y + foo.v.z * foo.f;
        });
    }
    {
        test_ad_helper<3>("if", device, [](auto a, auto b, auto c) {
            Var<Foo> foo{make_float3(a, b, c), a + b + c};
            auto zero = def(0u);
            $if (foo.v.x > 3.0f) {
                foo.v[zero + 0u] -= 1.0f;
            }
            $else {
                foo.v[zero + 0u] -= foo.f;
            };
            return foo.v.x * foo.v.y + foo.v.z * foo.f;
        });
    }
    {
        test_ad_helper<3>("if2", device, [](auto a, auto b, auto c) {
            Var<Foo> foo{make_float3(a, b, c), a + b + c};
            $if (foo.v.x > 3.0f) {
                foo.v.x -= 1.0f;
            }
            $else {
                foo.v.x -= foo.f;
            };
            return foo.v.x * foo.v.y + foo.v.z * foo.f;
        });
    }
}<|MERGE_RESOLUTION|>--- conflicted
+++ resolved
@@ -198,11 +198,6 @@
         test_ad_helper<3>("float3_length", device, [](auto x, auto y, auto z) { return length(make_float3(x, y, z)); });
         test_ad_helper<3>("float3_dot2", device, [](auto x, auto y, auto z) { return dot(make_float3(x, y, z), make_float3(x, y, z)); });
         test_ad_helper<6>("float3_dot", device, [](auto vx, auto vy, auto vz, auto wx, auto wy, auto wz) { return dot(make_float3(vx, vy, vz), make_float3(wx, wy, wz)); });
-<<<<<<< HEAD
-        // test_ad_helper<6>("float3_cross_x", device, [](auto vx, auto vy, auto vz, auto wx, auto wy, auto wz) { return cross(make_float3(vx, vy, vz), make_float3(wx, wy, wz)).x; });
-        // test_ad_helper<6>("float3_cross_y", device, [](auto vx, auto vy, auto vz, auto wx, auto wy, auto wz) { return cross(make_float3(vx, vy, vz), make_float3(wx, wy, wz)).y; });
-        // test_ad_helper<6>("float3_cross_z", device, [](auto vx, auto vy, auto vz, auto wx, auto wy, auto wz) { return cross(make_float3(vx, vy, vz), make_float3(wx, wy, wz)).z; });
-=======
         test_ad_helper<6>("float3_cross_length", device, [](auto vx, auto vy, auto vz, auto wx, auto wy, auto wz) { return length(cross(make_float3(vx, vy, vz), make_float3(wx, wy, wz))); });
         test_ad_helper<6>("float3_cross_sum", device, [](auto vx, auto vy, auto vz, auto wx, auto wy, auto wz) {
              auto n = (cross(make_float3(vx, vy, vz), make_float3(wx, wy, wz)));
@@ -210,7 +205,6 @@
         test_ad_helper<6>("float3_cross_x", device, [](auto vx, auto vy, auto vz, auto wx, auto wy, auto wz) { return cross(make_float3(vx, vy, vz), make_float3(wx, wy, wz)).x; });
         test_ad_helper<6>("float3_cross_y", device, [](auto vx, auto vy, auto vz, auto wx, auto wy, auto wz) { return cross(make_float3(vx, vy, vz), make_float3(wx, wy, wz)).y; });
         test_ad_helper<6>("float3_cross_z", device, [](auto vx, auto vy, auto vz, auto wx, auto wy, auto wz) { return cross(make_float3(vx, vy, vz), make_float3(wx, wy, wz)).z; });
->>>>>>> 96ade44a
     }
     {
         test_ad_helper<3>("struct", device, [](auto a, auto b, auto c) {
