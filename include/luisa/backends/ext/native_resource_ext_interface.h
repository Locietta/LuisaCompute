--- conflicted
+++ resolved
@@ -14,11 +14,9 @@
 
 template<typename T>
 class Volume;
-<<<<<<< HEAD
 
-=======
 class Swapchain;
->>>>>>> ca0a4a55
+
 class NativeResourceExt : public DeviceExtension {
 
 private:
@@ -55,13 +53,11 @@
         uint height,
         // custom data see backends' header
         void *custom_data) noexcept = 0;
-<<<<<<< HEAD
 
-=======
     virtual SwapchainCreationInfo register_external_swapchain(
         void *swapchain_ptr,
         bool vsync) noexcept = 0;
->>>>>>> ca0a4a55
+
     virtual uint64_t get_native_resource_device_address(
         void *native_handle) noexcept = 0;
 
@@ -102,6 +98,7 @@
         PixelStorage storage,
         uint mip,
         void *custom_data) noexcept;
+
     [[nodiscard]] Swapchain create_native_swapchain(
         void *swapchain_ptr,
         bool vsync) noexcept;
