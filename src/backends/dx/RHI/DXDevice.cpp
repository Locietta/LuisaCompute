#include <codecvt>
#include <Common/GFXUtil.h>
#include <Common/LockFreeArrayQueue.h>
#include <runtime/device.h>
#include <RenderComponent/RenderComponentInclude.h>
#include <RHI/DXStream.hpp>
#include <RHI/ShaderCompiler.h>
#include <RHI/DXEvent.h>
#include <RHI/InternalShaders.h>
#include <RHI/RenderTexturePackage.h>
#include <ShaderCompile/HLSLCompiler.h>
#include <PipelineComponent/DXAllocator.h>
#include <Singleton/Graphics.h>

#include <RenderComponent/ComputeShader.h>
#include <RenderComponent/LCMesh.h>
#include <Singleton/ShaderID.h>
#include <RenderComponent/CBufferAllocator.h>
#include <PipelineComponent/RayTracing/RayTracingManager.h>
#include <core/mathematics.h>

namespace luisa::compute {
using namespace Microsoft::WRL;

static GFXFormat LCFormatToVEngineFormat(PixelFormat format) {
	switch (format) {
		case PixelFormat::R8SInt:
			return GFXFormat_R8_SInt;
		case PixelFormat::R8UInt:
			return GFXFormat_R8_UInt;
		case PixelFormat::R8UNorm:
			return GFXFormat_R8_UNorm;
		case PixelFormat::RG8SInt:
			return GFXFormat_R8G8_SInt;
		case PixelFormat::RG8UInt:
			return GFXFormat_R8G8_UInt;
		case PixelFormat::RG8UNorm:
			return GFXFormat_R8G8B8A8_UNorm;
		case PixelFormat::RGBA8SInt:
			return GFXFormat_R8G8B8A8_SInt;
		case PixelFormat::RGBA8UInt:
			return GFXFormat_R8G8B8A8_UInt;
		case PixelFormat::RGBA8UNorm:
			return GFXFormat_R8G8B8A8_UNorm;

		case PixelFormat::R16SInt:
			return GFXFormat_R16_SInt;
		case PixelFormat::R16UInt:
			return GFXFormat_R16_UInt;
		case PixelFormat::R16UNorm:
			return GFXFormat_R16_UNorm;
		case PixelFormat::RG16SInt:
			return GFXFormat_R16G16_SInt;
		case PixelFormat::RG16UInt:
			return GFXFormat_R16G16_UInt;
		case PixelFormat::RG16UNorm:
			return GFXFormat_R16G16B16A16_UNorm;
		case PixelFormat::RGBA16SInt:
			return GFXFormat_R16G16B16A16_SInt;
		case PixelFormat::RGBA16UInt:
			return GFXFormat_R16G16B16A16_UInt;
		case PixelFormat::RGBA16UNorm:
			return GFXFormat_R16G16B16A16_UNorm;

		case PixelFormat::R32SInt:
			return GFXFormat_R32_SInt;
		case PixelFormat::R32UInt:
			return GFXFormat_R32_UInt;
		case PixelFormat::RG32SInt:
			return GFXFormat_R32G32_SInt;
		case PixelFormat::RG32UInt:
			return GFXFormat_R32G32_UInt;
		case PixelFormat::RGBA32SInt:
			return GFXFormat_R32G32B32A32_SInt;
		case PixelFormat::RGBA32UInt:
			return GFXFormat_R32G32B32A32_UInt;

		case PixelFormat::R16F:
			return GFXFormat_R16_Float;
		case PixelFormat::RG16F:
			return GFXFormat_R16G16_Float;
		case PixelFormat::RGBA16F:
			return GFXFormat_R16G16B16A16_Float;

		case PixelFormat::R32F:
			return GFXFormat_R32_Float;
		case PixelFormat::RG32F:
			return GFXFormat_R32G32_Float;
		case PixelFormat::RGBA32F:
			return GFXFormat_R32G32B32A32_Float;
	}
}
class FrameResource;
class DXDevice final : public Device::Interface {
public:
	DXDevice(const Context& ctx, uint32_t index) : Device::Interface(ctx) {// TODO: support device selection?
		EnableThreadLocal();
		InitD3D(index);
		dxDevice.New(md3dDevice.Get(), adapter);

		SCompile::HLSLCompiler::InitRegisterData();

		graphicsInstance.New(dxDevice);
		//shaderGlobal = ShaderLoader::Init(dxDevice);
		cbAlloc.New(dxDevice, false);
		ShaderID::Init();

		internalShaders.New();
		InitInternal();
	}
	uint64 create_buffer(size_t size_bytes) noexcept override {
		Graphics::current = graphicsInstance;
		return reinterpret_cast<uint64>(
			new StructuredBuffer(
				dxDevice,
				{StructuredBufferElement::Get(1, size_bytes)},
				GPUResourceState_Common,
				DXAllocator::GetBufferAllocator()));
	}
	void destroy_buffer(uint64 handle) noexcept override {
		delete reinterpret_cast<StructuredBuffer*>(handle);
	}

	// texture
	uint64 create_texture(
		PixelFormat format, uint dimension,
		uint width, uint height, uint depth,
		uint mipmap_levels,
		TextureSampler sampler,
		uint64 heap_handle,// == uint64(-1) when not from heap
		uint32_t index_in_heap) override {
		Graphics::current = graphicsInstance;
		RenderTexturePackage* pack = new RenderTexturePackage();
		pack->descHeap = reinterpret_cast<UploadBuffer*>(heap_handle);
		pack->descIndex = index_in_heap;
		pack->format = format;
		pack->rt.New(
			dxDevice,
			DXAllocator::GetTextureAllocator(),
			width,
			height,
			RenderTextureFormat::GetColorFormat(LCFormatToVEngineFormat(format)),
			dimension > 2 ? TextureDimension::Tex3D : TextureDimension::Tex2D,
			depth,
			mipmap_levels,
			RenderTextureState::Common,
			0);
		if (heap_handle != std::numeric_limits<uint64>::max()) {
		}
		return reinterpret_cast<uint64>(pack);
	}
<<<<<<< HEAD
	void dispose_texture(uint64 handle) noexcept override {
		delete reinterpret_cast<RenderTexturePackage*>(handle);
=======
	void destroy_texture(uint64 handle) noexcept override {
		delete reinterpret_cast<RenderTexture*>(handle);
>>>>>>> 8584a7c2
	}

	[[nodiscard]] uint64 create_texture_heap(size_t size) noexcept override { return 0; }
	[[nodiscard]] size_t query_texture_heap_memory_usage(uint64 handle) noexcept override { return 0; }
	void dispose_texture_heap(uint64 handle) noexcept override {}

	// stream
	uint64 create_stream() noexcept override {
		return reinterpret_cast<uint64>(
			new DXStream(dxDevice, mComputeCommandQueue.Get(), GFXCommandListType_Compute)//TODO: need support copy
		);
	}
	void destroy_stream(uint64 handle) noexcept override {
		synchronize_stream(handle);
		delete reinterpret_cast<DXStream*>(handle);
	}
	void synchronize_stream(uint64 stream_handle) noexcept override {
		DXStream* stream = reinterpret_cast<DXStream*>(stream_handle);
		stream->Sync(cpuFence.Get(), mtx);
		FreeFrameResource(stream->GetSignal());
	}
	void dispatch(uint64 stream_handle, CommandBuffer cmd_buffer) noexcept override {
		EnableThreadLocal();
		DXStream* stream = reinterpret_cast<DXStream*>(stream_handle);
		stream->Execute(
			dxDevice,
			std::move(cmd_buffer),
			cpuFence.Get(),
			[&](GFXCommandListType type) {
				return GetFrameResource(type);
			},
			internalShaders,
			usingQueue[GetQueueIndex(stream->GetType())],
			mtx,
			signalCount);
	}
	/*
	void compile_kernel(uint32_t uid) noexcept override {
		ShaderCompiler::TryCompileCompute(uid);
	}*/
	uint64 create_event() noexcept override {
		return reinterpret_cast<uint64>(new DXEvent());
	}
	void destroy_event(uint64 handle) noexcept override {
		delete reinterpret_cast<DXEvent*>(handle);
	}
	void signal_event(uint64 handle, uint64 stream_handle) noexcept override {
		DXStream* stream = reinterpret_cast<DXStream*>(stream_handle);
		DXEvent* evt = reinterpret_cast<DXEvent*>(handle);
		evt->AddSignal(
			reinterpret_cast<uint64>(stream->GetQueue()),
			stream->GetSignal());
	}
	void wait_event(uint64 handle, uint64 stream_handle) noexcept override {
		DXEvent* evt = reinterpret_cast<DXEvent*>(handle);
		DXStream* stream = reinterpret_cast<DXStream*>(stream_handle);
		std::lock_guard lck(mtx);
		evt->GPUWaitEvent(
			stream->GetQueue(),
			cpuFence.Get());
	}
	uint64 create_mesh(
		uint64 stream_handle,
		uint64 vertex_buffer_handle,
		size_t vertex_buffer_offset_bytes,
		size_t vertex_count,
		uint64 index_buffer_handle,
		size_t index_buffer_offset_bytes,
		size_t triangle_count) noexcept override {
		/* return reinterpret_cast<uint64>(
			new LCMesh(
				reinterpret_cast<StructuredBuffer*>(vertex_buffer_handle),
				reinterpret_cast<StructuredBuffer*>(index_buffer_handle),
				vertex_buffer_offset_bytes,
				index_buffer_offset_bytes,
				vertex_count,
				index_count));*/
		return 0;
	}
	void destroy_mesh(
		uint64 mesh_handle) noexcept override {
		//delete reinterpret_cast<LCMesh*>(mesh_handle);
	}
	uint64 create_accel(
		uint64 stream_handle,
		uint64 mesh_handle_buffer_handle,
		size_t mesh_handle_buffer_offset_bytes,
		uint64 transform_buffer_handle,
		size_t transform_buffer_offset_bytes,
<<<<<<< HEAD
		size_t mesh_count) noexcept override {
		return 0;
	}
	void dispose_accel(uint64 handle) noexcept override {}
=======
		size_t mesh_count) noexcept override {}
	void destroy_accel(uint64 handle) noexcept override {}
>>>>>>> 8584a7c2
	/*
	uint64 signal_event(uint64 handle, uint64 stream_handle);
	void wait_event(uint64 signal, uint64 stream_handle)
	*/
	void synchronize_event(uint64 handle) noexcept override {
		DXEvent* evt = reinterpret_cast<DXEvent*>(handle);
		evt->Sync([&](uint64 signal) {
			DXStream::WaitFence(
				cpuFence.Get(),
				signal);
			FreeFrameResource(signal);
		});
	}

<<<<<<< HEAD
	uint64_t create_shader(Function kernel) noexcept override {
		return 0;
	}
	void dispose_shader(uint64_t handle) noexcept override {}
=======
	[[nodiscard]] uint64 create_texture_heap(size_t size) noexcept override {}
	[[nodiscard]] size_t query_texture_heap_memory_usage(uint64 handle) noexcept override {}
	void destroy_texture_heap(uint64 handle) noexcept override {}
	uint64_t create_shader(Function kernel) noexcept override {}
	void destroy_shader(uint64_t handle) noexcept override {}
>>>>>>> 8584a7c2
	/*
	uint64 create_raytracing_struct() noexcept override {
		return reinterpret_cast<uint64>(new RayTracingManager(dxDevice));
	}
	void destroy_raytracing_struct(
		uint64 handle) noexcept override {
		delete reinterpret_cast<RayTracingManager*>(handle);
	}*/
	~DXDevice() {
		//ShaderLoader::Dispose(shaderGlobal);
	}
	//////////// Variables
	StackObject<GFXDevice, true> dxDevice;
	DECLARE_VENGINE_OVERRIDE_OPERATOR_NEW
private:
	///////////// D3D
	ComPtr<IDXGIFactory4> mdxgiFactory;
	ComPtr<ID3D12Device> md3dDevice;
	IDXGIAdapter1* adapter{nullptr};
	ComPtr<ID3D12Fence> cpuFence;
	uint64 signalCount = 1;

	ComPtr<GFXCommandQueue> mComputeCommandQueue;
	ComPtr<GFXCommandQueue> mCopyCommandQueue;
	static constexpr uint QUEUE_COUNT = 1;
	LockFreeArrayQueue<FrameResource*> waitingRes[QUEUE_COUNT];
	SingleThreadArrayQueue<FrameResource*> usingQueue[QUEUE_COUNT];
	std::mutex mtx;
	StackObject<InternalShaders> internalShaders;
	StackObject<Graphics, true> graphicsInstance;
	//ShaderLoaderGlobal* shaderGlobal;
	ComputeShader* copyShader;
	StackObject<CBufferAllocator, true> cbAlloc;
	HashMap<uint, IShader*> loadShaders;
	void InitD3D(uint32_t index) {
#if defined(DEBUG)
		// Enable the D3D12 debug layer.
		{
			ComPtr<ID3D12Debug> debugController;
			ThrowIfFailed(D3D12GetDebugInterface(IID_PPV_ARGS(&debugController)));
			debugController->EnableDebugLayer();
		}
#endif
		ThrowIfFailed(CreateDXGIFactory1(IID_PPV_ARGS(&mdxgiFactory)));
		int32_t adapterIndex = 0; // we'll start looking for directx 12  compatible graphics devices starting at index 0
		bool adapterFound = false;// set this to true when a good one was found
		while (mdxgiFactory->EnumAdapters1(adapterIndex, &adapter) != DXGI_ERROR_NOT_FOUND) {
			DXGI_ADAPTER_DESC1 desc;
			adapter->GetDesc1(&desc);
			if ((desc.Flags & DXGI_ADAPTER_FLAG_SOFTWARE) == 0) {
				HRESULT hr = D3D12CreateDevice(
					adapter, D3D_FEATURE_LEVEL_12_1,
					IID_PPV_ARGS(&md3dDevice));
				if (SUCCEEDED(hr)) {
					adapterFound = true;
					std::wstring description{desc.Description};
					std::wstring_convert<std::codecvt_utf8<wchar_t>, wchar_t> converter;
					LUISA_VERBOSE(
						"Create DirectX device #{}: {}.",
						index, converter.to_bytes(description));
					break;
				}
			}
			adapter->Release();
			adapterIndex++;
		}
		// Check 4X MSAA quality support for our back buffer format.
		// All Direct3D 11 capable devices support 4X MSAA for all render
		// target formats, so we only need to check quality support.
		if (!adapterFound) [[unlikely]] {
			LUISA_ERROR_WITH_LOCATION(
				"Failed to create DirectX device with index {}.", index);
		}
		ThrowIfFailed(md3dDevice->CreateFence(0, D3D12_FENCE_FLAG_NONE, IID_PPV_ARGS(&cpuFence)));
		CreateCommandQueue();
	}
	void CreateCommandQueue() {
		ID3D12Device* device = md3dDevice.Get();
		D3D12_COMMAND_QUEUE_DESC queueDesc = {};
		queueDesc.Type = (D3D12_COMMAND_LIST_TYPE)GFXCommandListType_Compute;
		queueDesc.Flags = D3D12_COMMAND_QUEUE_FLAG_DISABLE_GPU_TIMEOUT;
		ThrowIfFailed(device->CreateCommandQueue(&queueDesc, IID_PPV_ARGS(&mComputeCommandQueue)));
		queueDesc.Type = (D3D12_COMMAND_LIST_TYPE)GFXCommandListType_Copy;
		ThrowIfFailed(device->CreateCommandQueue(&queueDesc, IID_PPV_ARGS(&mCopyCommandQueue)));
	}
	void EnableThreadLocal() {
		Graphics::current = graphicsInstance;
		//ShaderLoader::current = shaderGlobal;
	}
	void InitInternal() {
		EnableThreadLocal();
		/* internalShaders->copyShader = ShaderLoader::GetComputeShader(
			"VEngineCompiler/ShaderCompileResult/copy.compute.cso"_sv);*/
		internalShaders->copyShader = nullptr;
	}

	void FreeFrameResource(uint64 lastSignal = 0) {
		std::lock_guard lck(mtx);
		if (lastSignal == 0)
			lastSignal = cpuFence->GetCompletedValue();
		for (uint index = 0; index < QUEUE_COUNT; ++index) {
			for (uint i = 0; i < QUEUE_COUNT; ++i) {
				auto& queue = usingQueue[index];
				auto& waitingQueue = waitingRes[index];
				FrameResource* res;
				while (queue.GetLast(&res)) {
					if (lastSignal >= res->signalIndex) {
						queue.Pop();
						res->ReleaseTemp();
						waitingQueue.Push(res);
					} else
						break;
				}
			}
		}
	}

	FrameResource* GetFrameResource(GFXCommandListType type) {
		FreeFrameResource();
		FrameResource* result = nullptr;
		size_t index = GetQueueIndex(type);
		if (waitingRes[index].Pop(&result))
			return result;
		return new FrameResource(dxDevice, type, cbAlloc);
	}
	size_t GetQueueIndex(GFXCommandListType lstType) {
		switch (lstType) {
			case GFXCommandListType_Compute:
				return 0;
		}
		//TODO
		return 0;
	}
};
}// namespace luisa::compute

LUISA_EXPORT luisa::compute::Device::Interface* create(const luisa::compute::Context& ctx, uint32_t id) noexcept {
	return new luisa::compute::DXDevice(ctx, id);
}

LUISA_EXPORT void destroy(luisa::compute::Device::Interface* device) noexcept {
	delete device;
}
/*
void CreateDevice_Test() {
	using namespace luisa::compute;
	auto dev = new DXDevice(0);
	auto stream = dev->create_stream();
	dev->synchronize_stream(stream);
	dev->destroy_stream(stream);
	auto buffer = dev->create_buffer(
		64);
	dev->destroy_buffer(buffer);
	auto tex = dev->create_texture(
		PixelFormat::RGBA32F,
		2,
		1024,
		1024,
		1,
		0,
		true
	);
	dev->destroy_texture(
		tex
	);
	delete dev;
	std::cout << "Finish\n";
}
*/<|MERGE_RESOLUTION|>--- conflicted
+++ resolved
@@ -149,18 +149,13 @@
 		}
 		return reinterpret_cast<uint64>(pack);
 	}
-<<<<<<< HEAD
-	void dispose_texture(uint64 handle) noexcept override {
+	void destroy_texture(uint64 handle) noexcept override {
 		delete reinterpret_cast<RenderTexturePackage*>(handle);
-=======
-	void destroy_texture(uint64 handle) noexcept override {
-		delete reinterpret_cast<RenderTexture*>(handle);
->>>>>>> 8584a7c2
 	}
 
 	[[nodiscard]] uint64 create_texture_heap(size_t size) noexcept override { return 0; }
 	[[nodiscard]] size_t query_texture_heap_memory_usage(uint64 handle) noexcept override { return 0; }
-	void dispose_texture_heap(uint64 handle) noexcept override {}
+	void destroy_texture_heap(uint64 handle) noexcept override {}
 
 	// stream
 	uint64 create_stream() noexcept override {
@@ -245,15 +240,10 @@
 		size_t mesh_handle_buffer_offset_bytes,
 		uint64 transform_buffer_handle,
 		size_t transform_buffer_offset_bytes,
-<<<<<<< HEAD
 		size_t mesh_count) noexcept override {
 		return 0;
 	}
-	void dispose_accel(uint64 handle) noexcept override {}
-=======
-		size_t mesh_count) noexcept override {}
 	void destroy_accel(uint64 handle) noexcept override {}
->>>>>>> 8584a7c2
 	/*
 	uint64 signal_event(uint64 handle, uint64 stream_handle);
 	void wait_event(uint64 signal, uint64 stream_handle)
@@ -268,18 +258,10 @@
 		});
 	}
 
-<<<<<<< HEAD
 	uint64_t create_shader(Function kernel) noexcept override {
 		return 0;
 	}
-	void dispose_shader(uint64_t handle) noexcept override {}
-=======
-	[[nodiscard]] uint64 create_texture_heap(size_t size) noexcept override {}
-	[[nodiscard]] size_t query_texture_heap_memory_usage(uint64 handle) noexcept override {}
-	void destroy_texture_heap(uint64 handle) noexcept override {}
-	uint64_t create_shader(Function kernel) noexcept override {}
 	void destroy_shader(uint64_t handle) noexcept override {}
->>>>>>> 8584a7c2
 	/*
 	uint64 create_raytracing_struct() noexcept override {
 		return reinterpret_cast<uint64>(new RayTracingManager(dxDevice));
@@ -289,7 +271,7 @@
 		delete reinterpret_cast<RayTracingManager*>(handle);
 	}*/
 	~DXDevice() {
-		//ShaderLoader::Dispose(shaderGlobal);
+		//ShaderLoader::destroy(shaderGlobal);
 	}
 	//////////// Variables
 	StackObject<GFXDevice, true> dxDevice;
