#pragma vengine_package vengine_directx

#include <Codegen/DxCodegen.h>
#include <vstl/StringUtility.h>
#include <d3dx12.h>
#include <vstl/variant_util.h>
#include <ast/constant_data.h>
#include <Codegen/StructGenerator.h>
#include <Codegen/ShaderHeader.h>
#include <Codegen/StructVariableTracker.h>
namespace toolhub::directx {
static constexpr vstd::string_view rayTypeDesc = "struct<16,array<float,3>,float,array<float,3>,float>"sv;
static constexpr vstd::string_view hitTypeDesc = "struct<16,uint,uint,vector<float,2>>"sv;

struct CodegenGlobal : public vstd::IOperatorNewBase {
    int64 scopeCount = -1;
    vstd::HashMap<Type const *, uint64> structTypes;
    vstd::HashMap<uint64, uint64> constTypes;
    vstd::HashMap<uint64, uint64> funcTypes;
    vstd::HashMap<Type const *, vstd::unique_ptr<StructGenerator>> customStruct;
    vstd::HashMap<Type const *, uint64> bindlessBufferTypes;
    vstd::vector<StructGenerator *> customStructVector;
    vstd::optional<vstd::move_only_func<void()>> assignFunc;
    StructVariableTracker tracker;
    uint64 count = 0;
    uint64 constCount = 0;
    uint64 funcCount = 0;
    uint64 tempCount = 0;
    uint64 bindlessBufferCount = 0;
    vstd::function<StructGenerator *(Type const *)> generateStruct;
    StructGenerator *rayDesc = nullptr;
    StructGenerator *hitDesc = nullptr;
    vstd::HashMap<vstd::string, vstd::string> structReplaceName;
    vstd::HashMap<uint64_t> generatedConstants;
    CodegenGlobal()
        : generateStruct(
              [this](Type const *t) {
                  return CreateStruct(t);
              }) {
        structReplaceName.Emplace(
            "float3"sv, "float4"sv);
        structReplaceName.Emplace(
            "int3"sv, "int4"sv);
        structReplaceName.Emplace(
            "uint3"sv, "uint4"sv);
    }
    void Clear() {
        rayDesc = nullptr;
        hitDesc = nullptr;
        scopeCount = -1;
        structTypes.Clear();
        constTypes.Clear();
        funcTypes.Clear();
        bindlessBufferTypes.Clear();
        customStruct.Clear();
        customStructVector.clear();
        generatedConstants.Clear();
        tracker.Clear();
        constCount = 0;
        count = 0;
        funcCount = 0;
        tempCount = 0;
        bindlessBufferCount = 0;
    }
    uint AddBindlessType(Type const *type) {
        return bindlessBufferTypes
            .Emplace(
                type,
                vstd::MakeLazyEval([&] {
                    return bindlessBufferCount++;
                }))
            .Value();
    }
    StructGenerator *CreateStruct(Type const *t) {
        auto ite = customStruct.Find(t);
        if (ite) {
            return ite.Value().get();
        }
        auto sz = customStructVector.size();
        customStructVector.emplace_back(nullptr);
        auto newPtr = new StructGenerator(
            t,
            sz,
            generateStruct);
        customStruct.ForceEmplace(
            t,
            vstd::create_unique(newPtr));
        customStructVector[sz] = newPtr;
        if (t->description() == rayTypeDesc) {
            rayDesc = newPtr;
        } else if (t->description() == hitTypeDesc) {
            hitDesc = newPtr;
        }
        return newPtr;
    }
    uint64 GetConstCount(uint64 data) {
        auto ite = constTypes.Emplace(
            data,
            vstd::MakeLazyEval(
                [&] {
                    return constCount++;
                }));
        return ite.Value();
    }
    uint64 GetFuncCount(uint64 data) {
        auto ite = funcTypes.Emplace(
            data,
            vstd::MakeLazyEval(
                [&] {
                    return funcCount++;
                }));
        return ite.Value();
    }
    uint64 GetTypeCount(Type const *t) {
        auto ite = structTypes.Emplace(
            t,
            vstd::MakeLazyEval(
                [&] {
                    return count++;
                }));
        return ite.Value();
    }
};
static thread_local vstd::unique_ptr<CodegenGlobal> opt;
struct CodegenGlobalPool {
    std::mutex mtx;
    vstd::vector<vstd::unique_ptr<CodegenGlobal>> allCodegen;
    vstd::unique_ptr<CodegenGlobal> Allocate() {
        std::lock_guard lck(mtx);
        if (!allCodegen.empty()) {
            auto ite = allCodegen.erase_last();
            ite->Clear();
            return ite;
        }
        return vstd::unique_ptr<CodegenGlobal>(new CodegenGlobal());
    }
    void DeAllocate(vstd::unique_ptr<CodegenGlobal> &&v) {
        std::lock_guard lck(mtx);
        allCodegen.emplace_back(std::move(v));
    }
};
static CodegenGlobalPool codegenGlobalPool;
void CodegenUtility::AddScope(int32 v) {
    opt->scopeCount += v;
}
int64 CodegenUtility::GetScope() {
    return opt->scopeCount;
}
StructVariableTracker *CodegenUtility::GetTracker() {
    return &opt->tracker;
}
uint CodegenUtility::IsBool(Type const &type) {
    if (type.tag() == Type::Tag::BOOL) {
        return 1;
    } else if (type.tag() == Type::Tag::VECTOR && type.element()->tag() == Type::Tag::BOOL) {
        return type.dimension();
    }
    return 0;
};
vstd::string CodegenUtility::GetNewTempVarName() {
    vstd::string name = "tmp";
    vstd::to_string(opt->tempCount, name);
    opt->tempCount++;
    return name;
}
StructGenerator const *CodegenUtility::GetStruct(
    Type const *type) {
    return opt->CreateStruct(type);
}
void CodegenUtility::RegistStructType(Type const *type) {
    if (type->is_structure() || type->is_array())
        opt->structTypes.Emplace(type, opt->count++);
    else if (type->is_buffer()) {
        RegistStructType(type->element());
    }
}

static bool IsVarWritable(Function func, Variable i) {
    return ((uint)func.variable_usage(i.uid()) & (uint)Usage::WRITE) != 0;
}
void CodegenUtility::GetVariableName(Variable::Tag type, uint id, vstd::string &str) {
    switch (type) {
        case Variable::Tag::BLOCK_ID:
            str << "thdId"sv;
            break;
        case Variable::Tag::DISPATCH_ID:
            str << "dspId"sv;
            break;
        case Variable::Tag::THREAD_ID:
            str << "grpId"sv;
            break;
        case Variable::Tag::DISPATCH_SIZE:
            str << "dsp_c"sv;
            break;
        case Variable::Tag::LOCAL:
            str << 'l';
            vstd::to_string(id, str);
            break;
        case Variable::Tag::SHARED:
            str << 's';
            vstd::to_string(id, str);
            break;
        case Variable::Tag::REFERENCE:
            str << 'r';
            vstd::to_string(id, str);
            break;
        case Variable::Tag::BUFFER:
            str << 'b';
            vstd::to_string(id, str);
            break;
        case Variable::Tag::TEXTURE:
            str << 't';
            vstd::to_string(id, str);
            break;
        case Variable::Tag::BINDLESS_ARRAY:
            str << "ba"sv;
            vstd::to_string(id, str);
            break;
        case Variable::Tag::ACCEL:
            str << "ac"sv;
            vstd::to_string(id, str);
            break;
        default:
            str << 'v';
            vstd::to_string(id, str);
            break;
    }
}

void CodegenUtility::GetVariableName(Variable const &type, vstd::string &str) {
    GetVariableName(type.tag(), type.uid(), str);
}
void CodegenUtility::GetConstName(ConstantData const &data, vstd::string &str) {
    uint64 constCount = opt->GetConstCount(data.hash());
    str << "c";
    vstd::to_string((constCount), str);
}
void CodegenUtility::GetConstantStruct(ConstantData const &data, vstd::string &str) {
    uint64 constCount = opt->GetConstCount(data.hash());
    //auto typeName = CodegenUtility::GetBasicTypeName(view.index());
    str << "struct tc";
    vstd::to_string((constCount), str);
    uint64 varCount = 1;
    eastl::visit(
        [&](auto &&arr) {
            varCount = arr.size();
        },
        data.view());
    str << "{\n";
    str << CodegenUtility::GetBasicTypeName(data.view().index()) << " v[";
    vstd::to_string((varCount), str);
    str << "];\n";
    str << "};\n";
}
void CodegenUtility::GetConstantData(ConstantData const &data, vstd::string &str) {
    auto &&view = data.view();
    uint64 constCount = opt->GetConstCount(data.hash());

    vstd::string name = vstd::to_string((constCount));
    str << "uniform const tc" << name << " c" << name;
    str << "={{";
    eastl::visit(
        [&](auto &&arr) {
            for (auto const &ele : arr) {
                PrintValue<std::remove_cvref_t<typename std::remove_cvref_t<decltype(arr)>::element_type>> prt;
                prt(ele, str);
                str << ',';
            }
        },
        view);
    auto last = str.end() - 1;
    if (*last == ',')
        *last = '}';
    else
        str << '}';
    str << "};\n";
}

void CodegenUtility::GetTypeName(Type const &type, vstd::string &str, Usage usage) {
    switch (type.tag()) {
        case Type::Tag::BOOL:
            str << "bool"sv;
            return;
        case Type::Tag::FLOAT:
            str << "float"sv;
            return;
        case Type::Tag::INT:
            str << "int"sv;
            return;
        case Type::Tag::UINT:
            str << "uint"sv;
            return;
        case Type::Tag::MATRIX: {
            //str << "row_major ";
            CodegenUtility::GetTypeName(*type.element(), str, usage);
            vstd::to_string((type.dimension() == 3) ? 4 : type.dimension(), str);
            str << 'x';
            vstd::to_string(type.dimension(), str);
        }
            return;
        case Type::Tag::VECTOR: {
            CodegenUtility::GetTypeName(*type.element(), str, usage);
            vstd::to_string((type.dimension()), str);
        }
            return;
        case Type::Tag::ARRAY:
        case Type::Tag::STRUCTURE: {
            if (type.description() == hitTypeDesc) {
                str << "RayPayload";
                return;
            } else if (type.description() == rayTypeDesc) {
                str << "LCRayDesc";
                return;
            } else {
                auto customType = opt->CreateStruct(&type);
                str << customType->GetStructName();
            }
        }
            return;
        case Type::Tag::BUFFER: {

            if ((static_cast<uint>(usage) & static_cast<uint>(Usage::WRITE)) != 0)
                str << "RW"sv;
            str << "StructuredBuffer<"sv;
            auto ele = type.element();
            if (ele->is_matrix() && ele->dimension() == 3u) {
                str << "WrappedFloat3x3";
            } else {
                vstd::string typeName;
                GetTypeName(*ele, typeName, usage);
                auto ite = opt->structReplaceName.Find(typeName);
                if (ite) {
                    str << ite.Value();
                } else {
                    str << typeName;
                }
            }
            str << '>';
        } break;
        case Type::Tag::TEXTURE: {
            if ((static_cast<uint>(usage) & static_cast<uint>(Usage::WRITE)) != 0)
                str << "RW"sv;
            str << "Texture"sv;
            vstd::to_string((type.dimension()), str);
            str << "D<"sv;
            GetTypeName(*type.element(), str, usage);
            if (type.tag() != Type::Tag::VECTOR) {
                str << '4';
            }
            str << '>';
            break;
        }
        case Type::Tag::BINDLESS_ARRAY: {
            str << "BINDLESS_ARRAY"sv;
        } break;
        case Type::Tag::ACCEL: {
            str << "RaytracingAccelerationStructure"sv;
        } break;
        default:
            LUISA_ERROR_WITH_LOCATION("Bad.");
            break;
    }
}

void CodegenUtility::GetFunctionDecl(Function func, vstd::string &data) {
    if (func.return_type()) {
        //TODO: return type
        CodegenUtility::GetTypeName(*func.return_type(), data, Usage::READ);
    } else {
        data += "void"sv;
    }
    switch (func.tag()) {
        case Function::Tag::CALLABLE: {
            data += " custom_"sv;
            vstd::to_string((opt->GetFuncCount(func.hash())), data);
            if (func.arguments().empty()) {
                data += "()"sv;
            } else {
                data += '(';
                for (auto &&i : func.arguments()) {
                    if (i.tag() == Variable::Tag::REFERENCE) {
                        data += "inout ";
                    }
                    RegistStructType(i.type());
                    CodegenUtility::GetTypeName(*i.type(), data, func.variable_usage(i.uid()));
                    data << ' ';
                    CodegenUtility::GetVariableName(i, data);
                    data += ',';
                }
                data[data.size() - 1] = ')';
            }
        } break;
    }
}
void CodegenUtility::GetFunctionName(CallExpr const *expr, vstd::string &str, StringStateVisitor &vis) {
    auto args = expr->arguments();
    auto GenMakeFunc = [&]() {
        uint tarDim = [&]() -> uint {
            switch (expr->type()->tag()) {
                case Type::Tag::VECTOR:
                    return expr->type()->dimension();
                case Type::Tag::MATRIX:
                    return expr->type()->dimension() * expr->type()->dimension();
                default:
                    return 1;
            }
        }();
        auto is_make_matrix = expr->type()->is_matrix();
        auto n = luisa::format("{}", expr->type()->dimension());
        if (args.size() == 1 && args[0]->type()->is_scalar()) {
            str << '(';
            str << '(';
            if (is_make_matrix) {
                str << "make_float" << n << "x" << n;
            } else {
                GetTypeName(*expr->type(), str, Usage::READ);
            }
            str << ')';
            str << '(';
            for (auto &&i : args) {
                i->accept(vis);
                str << ',';
            }
            *(str.end() - 1) = ')';
            str << ')';
        } else {
            if (is_make_matrix) {
                str << "make_float" << n << "x" << n;
            } else {
                GetTypeName(*expr->type(), str, Usage::READ);
            }
            str << '(';
            uint count = 0;
            for (auto &&i : args) {
                i->accept(vis);
                if (i->type()->is_vector()) {
                    auto dim = i->type()->dimension();
                    auto ele = i->type()->element();
                    auto leftEle = tarDim - count;
                    //More lefted
                    if (dim <= leftEle) {
                    } else {
                        auto swizzle = "xyzw";
                        str << '.' << vstd::string_view(swizzle, leftEle);
                    }
                    count += dim;
                } else if (i->type()->is_scalar()) {
                    count++;
                }
                str << ',';
                if (count >= tarDim) break;
            }
            if (count < tarDim) {
                for (auto i : vstd::range(tarDim - count)) {
                    str << "0,"sv;
                }
            }
            *(str.end() - 1) = ')';
        }
    };
    auto getPointer = [&]() {
        str << '(';
        uint64 sz = 1;
        if (args.size() >= 1) {
            str << "&(";
            args[0]->accept(vis);
            str << "),";
        }
        for (auto i : vstd::range(1, args.size())) {
            ++sz;
            args[i]->accept(vis);
            if (sz != args.size()) {
                str << ',';
            }
        }
        str << ')';
    };
    auto IsNumVec3 = [&](Type const &t) {
        if (t.tag() != Type::Tag::VECTOR || t.dimension() != 3) return false;
        auto &&ele = *t.element();
        switch (ele.tag()) {
            case Type::Tag::INT:
            case Type::Tag::UINT:
            case Type::Tag::FLOAT:
                return true;
            default:
                return false;
        }
    };
    auto IsMat3 = [](const Type *t) {
        return t->is_matrix() &&
               t->dimension() == 3u;
    };
    auto PrintArgs = [&] {
        uint64 sz = 0;
        for (auto &&i : args) {
            ++sz;
            i->accept(vis);
            if (sz != args.size()) {
                str << ',';
            }
        }
    };
    switch (expr->op()) {
        case CallOp::CUSTOM:
            str << "custom_"sv << vstd::to_string((opt->GetFuncCount(expr->custom().hash())));
            break;

        case CallOp::ALL:
            str << "all"sv;
            break;
        case CallOp::ANY:
            str << "any"sv;
            break;
        case CallOp::SELECT: {
            auto type = args[2]->type();
            str << "selectVec"sv;
            if (type->tag() == Type::Tag::VECTOR) {
                vstd::to_string(type->dimension(), str);
            }
        } break;
        case CallOp::CLAMP:
            str << "clamp"sv;
            break;
        case CallOp::LERP:
            str << "lerp"sv;
            break;
        case CallOp::STEP:
            str << "step"sv;
            break;
        case CallOp::ABS:
            str << "abs"sv;
            break;
        case CallOp::MAX:
            str << "max"sv;
            break;
        case CallOp::MIN:
            str << "min"sv;
            break;
        case CallOp::POW:
            str << "pow"sv;
            break;
        case CallOp::CLZ:
            str << "clz"sv;
            break;
        case CallOp::CTZ:
            str << "ctz"sv;
            break;
        case CallOp::POPCOUNT:
            str << "popcount"sv;
            break;
        case CallOp::REVERSE:
            str << "reverse"sv;
            break;
        case CallOp::ISINF:
            str << "_isinf"sv;
            break;
        case CallOp::ISNAN:
            str << "_isnan"sv;
            break;
        case CallOp::ACOS:
            str << "acos"sv;
            break;
        case CallOp::ACOSH:
            str << "_acosh"sv;
            break;
        case CallOp::ASIN:
            str << "asin"sv;
            break;
        case CallOp::ASINH:
            str << "_asinh"sv;
            break;
        case CallOp::ATAN:
            str << "atan"sv;
            break;
        case CallOp::ATAN2:
            str << "atan2"sv;
            break;
        case CallOp::ATANH:
            str << "_atanh"sv;
            break;
        case CallOp::COS:
            str << "cos"sv;
            break;
        case CallOp::COSH:
            str << "cosh"sv;
            break;
        case CallOp::SIN:
            str << "sin"sv;
            break;
        case CallOp::SINH:
            str << "sinh"sv;
            break;
        case CallOp::TAN:
            str << "tan"sv;
            break;
        case CallOp::TANH:
            str << "tanh"sv;
            break;
        case CallOp::EXP:
            str << "exp"sv;
            break;
        case CallOp::EXP2:
            str << "exp2"sv;
            break;
        case CallOp::EXP10:
            str << "_exp10"sv;
            break;
        case CallOp::LOG:
            str << "log"sv;
            break;
        case CallOp::LOG2:
            str << "log2"sv;
            break;
        case CallOp::LOG10:
            str << "log10"sv;
            break;
        case CallOp::SQRT:
            str << "sqrt"sv;
            break;
        case CallOp::RSQRT:
            str << "rsqrt"sv;
            break;
        case CallOp::CEIL:
            str << "ceil"sv;
            break;
        case CallOp::FLOOR:
            str << "floor"sv;
            break;
        case CallOp::FRACT:
            str << "fract"sv;
            break;
        case CallOp::TRUNC:
            str << "trunc"sv;
            break;
        case CallOp::ROUND:
            str << "round"sv;
            break;
        case CallOp::FMA:
            str << "fma"sv;
            break;
        case CallOp::COPYSIGN:
            str << "copysign"sv;
            break;
        case CallOp::CROSS:
            str << "cross"sv;
            break;
        case CallOp::DOT:
            str << "dot"sv;
            break;
        case CallOp::LENGTH:
            str << "length"sv;
            break;
        case CallOp::LENGTH_SQUARED:
            str << "_length_sqr"sv;
            break;
        case CallOp::NORMALIZE:
            str << "normalize"sv;
            break;
        case CallOp::FACEFORWARD:
            str << "faceforward"sv;
            break;
        case CallOp::DETERMINANT:
            str << "determinant"sv;
            break;
        case CallOp::TRANSPOSE:
            str << "my_transpose"sv;
            break;
        case CallOp::INVERSE:
            str << "_inverse"sv;
            break;
        case CallOp::ATOMIC_EXCHANGE: {
            str << "_atomic_exchange"sv;
            getPointer();
            return;
        }
        case CallOp::ATOMIC_COMPARE_EXCHANGE: {
            str << "_atomic_compare_exchange"sv;
            getPointer();
            return;
        }
        case CallOp::ATOMIC_FETCH_ADD: {
            str << "_atomic_add"sv;
            getPointer();
            return;
        }
        case CallOp::ATOMIC_FETCH_SUB: {
            str << "_atomic_sub"sv;
            getPointer();
            return;
        }
        case CallOp::ATOMIC_FETCH_AND: {
            str << "_atomic_and"sv;
            getPointer();
            return;
        }
        case CallOp::ATOMIC_FETCH_OR: {
            str << "_atomic_or"sv;
            getPointer();
            return;
        }
        case CallOp::ATOMIC_FETCH_XOR: {
            str << "_atomic_xor"sv;
            getPointer();
            return;
        }
        case CallOp::ATOMIC_FETCH_MIN: {
            str << "_atomic_min"sv;
            getPointer();
            return;
        }
        case CallOp::ATOMIC_FETCH_MAX: {

            str << "_atomic_max"sv;
            getPointer();
            return;
        }
        case CallOp::TEXTURE_READ:
            str << "Smptx";
            break;
        case CallOp::TEXTURE_WRITE:
            str << "Writetx";
            break;
        case CallOp::MAKE_BOOL2:
        case CallOp::MAKE_BOOL3:
        case CallOp::MAKE_BOOL4:
        case CallOp::MAKE_UINT2:
        case CallOp::MAKE_UINT3:
        case CallOp::MAKE_UINT4:
        case CallOp::MAKE_INT2:
        case CallOp::MAKE_INT3:
        case CallOp::MAKE_INT4:
        case CallOp::MAKE_FLOAT2:
        case CallOp::MAKE_FLOAT3:
        case CallOp::MAKE_FLOAT4:
        case CallOp::MAKE_FLOAT2X2:
        case CallOp::MAKE_FLOAT4X4: {
            if (args.size() == 1 && (args[0]->type() == expr->type())) {
                args[0]->accept(vis);
            } else {
                GenMakeFunc();
            }
            return;
        }
        case CallOp::MAKE_FLOAT3X3: {
            if (args.size() == 1 && (args[0]->type() == expr->type())) {
                args[0]->accept(vis);
                return;
            } else {
                str << "make_float3x3";
            }
        } break;
        case CallOp::BUFFER_READ: {
            str << "bfread"sv;
            auto elem = args[0]->type()->element();
            if (IsNumVec3(*elem)) {
                str << "Vec3"sv;
            } else if (IsMat3(elem)) {
                str << "Mat3";
            }
        } break;
        case CallOp::BUFFER_WRITE: {
            str << "bfwrite"sv;
            auto elem = args[0]->type()->element();
            if (IsNumVec3(*elem)) {
                str << "Vec3"sv;
            } else if (IsMat3(elem)) {
                str << "Mat3";
            }
        } break;
        case CallOp::TRACE_CLOSEST:
            str << "TraceClosest"sv;
            break;
        case CallOp::TRACE_ANY:
            str << "TraceAny"sv;
            break;
        case CallOp::BINDLESS_BUFFER_READ: {
            str << "READ_BUFFER"sv;
            if (IsNumVec3(*expr->type())) {
                str << "Vec3"sv;
            }
            auto index = opt->AddBindlessType(expr->type());
            str << '(';
            auto args = expr->arguments();
            for (auto &&i : args) {
                i->accept(vis);
                str << ',';
            }
            str << "bdls"sv
                << vstd::to_string(index)
                << ')';
            return;
        }
        case CallOp::ASSUME:
        case CallOp::UNREACHABLE: {
            return;
        }
        case CallOp::BINDLESS_TEXTURE2D_SAMPLE:
        case CallOp::BINDLESS_TEXTURE2D_SAMPLE_LEVEL:
        case CallOp::BINDLESS_TEXTURE2D_SAMPLE_GRAD:
            str << "SampleTex2D"sv;
            break;
        case CallOp::BINDLESS_TEXTURE3D_SAMPLE:
        case CallOp::BINDLESS_TEXTURE3D_SAMPLE_LEVEL:
        case CallOp::BINDLESS_TEXTURE3D_SAMPLE_GRAD:
            str << "SampleTex3D"sv;
            break;
        case CallOp::BINDLESS_TEXTURE2D_READ:
        case CallOp::BINDLESS_TEXTURE2D_READ_LEVEL:
            str << "ReadTex2D"sv;
            break;
        case CallOp::BINDLESS_TEXTURE3D_READ:
        case CallOp::BINDLESS_TEXTURE3D_READ_LEVEL:
            str << "ReadTex3D"sv;
            break;
        case CallOp::BINDLESS_TEXTURE2D_SIZE:
        case CallOp::BINDLESS_TEXTURE2D_SIZE_LEVEL:
            str << "Tex2DSize"sv;
            break;
        case CallOp::BINDLESS_TEXTURE3D_SIZE:
        case CallOp::BINDLESS_TEXTURE3D_SIZE_LEVEL:
            str << "Tex3DSize"sv;
            break;
        //case CallOp::SYNCHRONIZE_BLOCK:
        case CallOp::INSTANCE_TO_WORLD_MATRIX: {
            str << "InstMatrix("sv;
            args[0]->accept(vis);
            str << "Inst,"sv;
            args[1]->accept(vis);
            str << ')';
            return;
        }
        default: {
            auto errorType = expr->op();
            VEngine_Log("Function Not Implemented"sv);
            VSTL_ABORT();
        }
    }
    str << '(';
    PrintArgs();
    str << ')';
}
size_t CodegenUtility::GetTypeSize(Type const &t) {
    switch (t.tag()) {
        case Type::Tag::BOOL:
        case Type::Tag::FLOAT:
        case Type::Tag::INT:
        case Type::Tag::UINT:
            return 4;
        case Type::Tag::VECTOR:
            switch (t.dimension()) {
                case 1:
                    return 4;
                case 2:
                    return 8;
                default:
                    return 16;
            }
        case Type::Tag::MATRIX: {
            return 4 * t.dimension() * sizeof(float);
        }
        case Type::Tag::STRUCTURE: {
            size_t v = 0;
            size_t maxAlign = 0;
            for (auto &&i : t.members()) {
                auto align = GetTypeAlign(*i);
                v = CalcAlign(v, align);
                maxAlign = std::max(align, align);
                v += GetTypeSize(*i);
            }
            v = CalcAlign(v, maxAlign);
            return v;
        }
        case Type::Tag::ARRAY: {
            return GetTypeSize(*t.element()) * t.dimension();
        }
        default:
            return 0;
    }
}

size_t CodegenUtility::GetTypeAlign(Type const &t) {// TODO: use t.alignment()
    switch (t.tag()) {
        case Type::Tag::BOOL:
        case Type::Tag::FLOAT:
        case Type::Tag::INT:
        case Type::Tag::UINT:
            return 4;
            // TODO: incorrect
        case Type::Tag::VECTOR:
            switch (t.dimension()) {
                case 1:
                    return 4;
                case 2:
                    return 8;
                default:
                    return 16;
            }
        case Type::Tag::MATRIX: {
            return 16;
        }
        case Type::Tag::ARRAY: {
            return GetTypeAlign(*t.element());
        }
        case Type::Tag::STRUCTURE: {
            return 16;
        }
        case Type::Tag::BUFFER:
        case Type::Tag::TEXTURE:
        case Type::Tag::ACCEL:
        case Type::Tag::BINDLESS_ARRAY:
            return 8;
        default:
            LUISA_ERROR_WITH_LOCATION(
                "Invalid type: {}.", t.description());
    }
}

template<typename T>
struct TypeNameStruct {
    void operator()(vstd::string &str) {
        using BasicTypeUtil = vstd::VariantVisitor_t<basic_types>;
        if constexpr (std::is_same_v<bool, T>) {
            str << "bool";
        } else if constexpr (std::is_same_v<int, T>) {
            str << "int";
        } else if constexpr (std::is_same_v<uint, T>) {
            str << "uint";
        } else if constexpr (std::is_same_v<float, T>) {
            str << "float";
        } else {
            static_assert(vstd::AlwaysFalse<T>, "illegal type");
        }
    }
};
template<typename T, size_t t>
struct TypeNameStruct<luisa::Vector<T, t>> {
    void operator()(vstd::string &str) {
        TypeNameStruct<T>()(str);
        size_t n = (t == 3) ? 4 : t;
        str += ('0' + n);
    }
};
template<size_t t>
struct TypeNameStruct<luisa::Matrix<t>> {
    void operator()(vstd::string &str) {
        TypeNameStruct<float>()(str);
        if constexpr (t == 2) {
            str << "2x2";
        } else if constexpr (t == 3) {
            str << "4x3";
        } else if constexpr (t == 4) {
            str << "4x4";
        } else {
            static_assert(vstd::AlwaysFalse<luisa::Matrix<t>>, "illegal type");
        }
    }
};
void CodegenUtility::GetBasicTypeName(uint64 typeIndex, vstd::string &str) {
    vstd::VariantVisitor_t<basic_types>()(
        [&]<typename T>() {
            TypeNameStruct<T>()(str);
        },
        typeIndex);
}
void CodegenUtility::CodegenFunction(Function func, vstd::string &result) {
    if (func.tag() == Function::Tag::KERNEL) {
        result << "[numthreads("
               << vstd::to_string(func.block_size().x)
               << ','
               << vstd::to_string(func.block_size().y)
               << ','
               << vstd::to_string(func.block_size().z)
               << ")]\nvoid main(uint3 thdId : SV_GroupThreadId, uint3 dspId : SV_DispatchThreadID, uint3 grpId : SV_GroupId){\nif(any(dspId >= dsp_c)) return;\n";

    } else {
        GetFunctionDecl(func, result);
        result << "{\n"sv;
    }
    auto constants = func.constants();
    for (auto &&i : constants) {
        if (!opt->generatedConstants.TryEmplace(i.hash()).second) {
            continue;
        }
        GetTypeName(*i.type, result, Usage::READ);
        result << ' ';
        vstd::string constName;
        GetConstName(
            i.data,
            constName);

        result << constName << ";\nconst "sv;
        vstd::string constValueName(constName + "_v");
        GetTypeName(*i.type->element(), result, Usage::READ);
        result << ' ' << constValueName << '[';
        vstd::to_string(i.type->dimension(), result);
        result << "]={"sv;
        auto &&dataView = i.data.view();
        eastl::visit(
            [&]<typename T>(eastl::span<T> const &sp) {
                for (auto i : vstd::range(sp.size())) {
                    auto &&value = sp[i];
                    PrintValue<std::remove_cvref_t<T>>()(value, result);
                    if (i != (sp.size() - 1)) {
                        result << ',';
                    }
                }
            },
            dataView);
        //TODO: constants
        result << "};\n"sv
               << constName
               << ".v="sv
               << constValueName
               << ";\n"sv;
    }
    StringStateVisitor vis(func, result);
    func.body()->accept(vis);
    result << "}\n"sv;
}
void CodegenUtility::GenerateCBuffer(
    Function f,
    std::span<const Variable> vars,
    vstd::string &result) {
    result << R"(cbuffer _Global:register(b0){
uint3 dsp_c;
)"sv;
    size_t structSize = 12;
    size_t alignCount = 0;
    auto isCBuffer = [&](Variable::Tag t) {
        switch (t) {
            case Variable::Tag::BUFFER:
            case Variable::Tag::TEXTURE:
            case Variable::Tag::BINDLESS_ARRAY:
            case Variable::Tag::ACCEL:
            case Variable::Tag::THREAD_ID:
            case Variable::Tag::BLOCK_ID:
            case Variable::Tag::DISPATCH_ID:
            case Variable::Tag::DISPATCH_SIZE:
                return false;
        }
        return true;
    };
    for (auto &&i : vars) {
        if (!isCBuffer(i.tag())) continue;
        StructGenerator::ProvideAlignVariable(
            GetTypeAlign(*i.type()),
            structSize,
            alignCount,
            result);
        structSize += GetTypeSize(*i.type());
        GetTypeName(*i.type(), result, f.variable_usage(i.uid()));
        result << ' ';
        GetVariableName(i, result);
        result << ";\n"sv;
    }
    result << "}\n";
}
vstd::optional<CodegenResult> CodegenUtility::Codegen(
    Function kernel) {
    if (kernel.tag() != Function::Tag::KERNEL) return {};
    opt = codegenGlobalPool.Allocate();
    auto disposeOpt = vstd::create_disposer([&] {
        codegenGlobalPool.DeAllocate(std::move(opt));
    });
    vstd::string codegenData;
    // Custom callable
    {
        vstd::HashMap<void const *> callableMap;
        auto callable = [&](auto &&callable, Function func) -> void {
            for (auto &&i : func.custom_callables()) {
                if (callableMap.TryEmplace(i.get()).second) {
                    Function f(i.get());
                    callable(callable, f);
                }
            }
            CodegenFunction(func, codegenData);
        };
        callable(callable, kernel);
    }
    vstd::string finalResult;
    finalResult.reserve(65500);

    vstd::string propertyResult;
    GenerateCBuffer(kernel, kernel.arguments(), propertyResult);
    // Bindless Buffers;
    for (auto &&i : opt->bindlessBufferTypes) {
        propertyResult << "StructuredBuffer<"sv;
        if (i.first->is_matrix() && i.first->dimension() == 3u) {
            propertyResult << "WrappedFloat3x3";
        } else {
            GetTypeName(*i.first, propertyResult, Usage::READ);
        }
        propertyResult << "> bdls"sv
                       << vstd::to_string(i.second)
                       << "[]:register(t0,space1);\n"sv;
    }
    CodegenResult::Properties properties;
    properties.reserve(kernel.arguments().size() + 2);
    properties.emplace_back(
        "_Global"sv,
        Shader::Property{
            ShaderVariableType::ConstantBuffer,
            0,
            0,
            0});
    properties.emplace_back(
        "_BindlessTex"sv,
        Shader::Property{
            ShaderVariableType::SRVDescriptorHeap,
            1,
            0,
            0});
    enum class RegisterType : vbyte {
        CBV,
        UAV,
        SRV
    };
    uint registerCount[3] = {0, 0, 0};
    auto Writable = [&](Variable const &v) {
        return (static_cast<uint>(kernel.variable_usage(v.uid())) & static_cast<uint>(Usage::WRITE)) != 0;
    };
    for (auto &&i : kernel.arguments()) {
        auto print = [&] {
            GetTypeName(*i.type(), propertyResult, kernel.variable_usage(i.uid()));
            propertyResult << ' ';
            vstd::string varName;
            GetVariableName(i, varName);
            propertyResult << varName;
            return varName;
        };
        auto printInstBuffer = [&] {
            propertyResult
<<<<<<< HEAD
                << "StructuredBuffer<WrappedFloat3x3>"sv
=======
                << "StructuredBuffer<float4x3>"sv
>>>>>>> f58e9511
                << ' ';
            vstd::string varName;
            GetVariableName(i, varName);
            varName << "Inst"sv;
            propertyResult << varName;
            return varName;
        };
        auto genArg = [&]<bool rtBuffer = false>(RegisterType regisT, ShaderVariableType sT, char v) {
            auto &&r = registerCount[(vbyte)regisT];
            Shader::Property prop = {
                .type = sT,
                .spaceIndex = 0,
                .registerIndex = r,
                .arrSize = 0};
            if constexpr (rtBuffer) {
                properties.emplace_back(printInstBuffer(), prop);

            } else {
                properties.emplace_back(print(), prop);
            }
            propertyResult << ":register("sv << v;
            vstd::to_string(r, propertyResult);
            propertyResult << ");\n"sv;
            r++;
        };

        switch (i.type()->tag()) {
            case Type::Tag::TEXTURE:
                if (Writable(i)) {
                    genArg(RegisterType::UAV, ShaderVariableType::UAVDescriptorHeap, 'u');
                } else {
                    genArg(RegisterType::SRV, ShaderVariableType::SRVDescriptorHeap, 't');
                }
                break;
            case Type::Tag::BUFFER: {
                if (Writable(i)) {
                    genArg(RegisterType::UAV, ShaderVariableType::RWStructuredBuffer, 'u');
                } else {
                    genArg(RegisterType::SRV, ShaderVariableType::StructuredBuffer, 't');
                }
            } break;
            case Type::Tag::BINDLESS_ARRAY:
                genArg(RegisterType::SRV, ShaderVariableType::StructuredBuffer, 't');
                break;
            case Type::Tag::ACCEL:
                genArg(RegisterType::SRV, ShaderVariableType::StructuredBuffer, 't');
                genArg.operator()<true>(RegisterType::SRV, ShaderVariableType::StructuredBuffer, 't');
                break;
        }
    }
    if (!opt->customStructVector.empty()) {
        for (auto ite = opt->customStructVector.rbegin(); ite != opt->customStructVector.rend(); --ite) {
            auto &&v = *ite;
            finalResult << "struct " << v->GetStructName() << "{\n"
                        << v->GetStructDesc() << "};\n";
        }
    }
    if (kernel.raytracing()) {
        if (!opt->rayDesc) {
            finalResult << R"(
struct FLOATV3{
    float v[3];
};
struct LCRayDesc{
    FLOATV3 v0;
    float v1;
    FLOATV3 v2;
    float v3;
};
)"sv;
        }
        if (!opt->hitDesc) {
            finalResult << R"(
struct RayPayload{
    uint v0;
    uint v1;
    float2 v2;
};
)"sv;
        }
    }
    if (kernel.raytracing()) {
        if (opt->rayDesc) {
            finalResult << "#define LCRayDesc "sv << opt->rayDesc->GetStructName() << '\n';
        }
        if (opt->hitDesc) {
            finalResult << "#define RayPayload "sv << opt->hitDesc->GetStructName() << '\n';
        }
        finalResult << GetRayTracingHeader();
    }
    finalResult << propertyResult << codegenData;
    return {std::move(finalResult), std::move(properties)};
}
}// namespace toolhub::directx<|MERGE_RESOLUTION|>--- conflicted
+++ resolved
@@ -1130,13 +1130,7 @@
             return varName;
         };
         auto printInstBuffer = [&] {
-            propertyResult
-<<<<<<< HEAD
-                << "StructuredBuffer<WrappedFloat3x3>"sv
-=======
-                << "StructuredBuffer<float4x3>"sv
->>>>>>> f58e9511
-                << ' ';
+            propertyResult << "StructuredBuffer<WrappedFloat3x3> ";
             vstd::string varName;
             GetVariableName(i, varName);
             varName << "Inst"sv;
