//
// Created by Mike Smith on 2022/2/11.
//

#include <cmath>
#include <llvm/Analysis/CGSCCPassManager.h>
#include <llvm/Analysis/LoopAnalysisManager.h>
#include <llvm/Passes/PassBuilder.h>
#include <core/mathematics.h>
#include <backends/llvm/llvm_shader.h>
#include <backends/llvm/llvm_device.h>
#include <backends/llvm/llvm_codegen.h>
#include <backends/llvm/llvm_accel.h>

#define LC_LLVM_CODEGEN_MAGIC ".codegen.0003"

namespace luisa::compute::llvm {

LLVMShader::LLVMShader(LLVMDevice *device, Function func) noexcept
    : _name{luisa::format("kernel.{:016x}", func.hash())} {
    // compute argument offsets
    _argument_offsets.reserve(func.arguments().size());
    for (auto &&arg : func.arguments()) {
        auto aligned_offset = luisa::align(_argument_buffer_size, 16u);
        _argument_offsets.emplace(arg.uid(), aligned_offset);
        if (arg.type()->is_buffer()) {
            _argument_buffer_size = aligned_offset + LLVMCodegen::buffer_handle_size;
        } else if (arg.type()->is_texture()) {
            _argument_buffer_size = aligned_offset + LLVMCodegen::texture_handle_size;
        } else if (arg.type()->is_accel()) {
            _argument_buffer_size = aligned_offset + LLVMCodegen::accel_handle_size;
        } else if (arg.type()->is_bindless_array()) {
            _argument_buffer_size = aligned_offset + LLVMCodegen::bindless_array_handle_size;
        } else {
            _argument_buffer_size = aligned_offset + arg.type()->size();
        }
    }
    _argument_buffer_size = luisa::align(_argument_buffer_size, 16u);

    for (auto s : func.shared_variables()) {
        _shared_memory_size = luisa::align(_shared_memory_size, s.type()->alignment());
        _shared_memory_size += s.type()->size();
    }
    _shared_memory_size = luisa::align(_shared_memory_size, 16u);

    LUISA_VERBOSE_WITH_LOCATION(
        "Generating kernel '{}' with {} bytes of "
        "argument buffer and {} bytes of shared memory.",
        _name, _argument_buffer_size, _shared_memory_size);

    // codegen
    std::error_code ec;
    _context = luisa::make_unique<::llvm::LLVMContext>();

    auto file_path = device->context().cache_directory() /
<<<<<<< HEAD
                     luisa::format("kernel.{:016x}.llvm.opt.ll", func.hash());
=======
                     luisa::format("kernel.{:016x}.llvm.opt.ll",
                                   hash64(LLVM_VERSION_STRING LC_LLVM_CODEGEN_MAGIC, func.hash()));
>>>>>>> c852606e
    ::llvm::SMDiagnostic diagnostic;
    auto module = ::llvm::parseIRFile(file_path.string(), diagnostic, *_context);
    Clock clk;
    auto machine = device->target_machine();
    if (module == nullptr) {
        LUISA_WARNING_WITH_LOCATION(
            "Failed to load LLVM IR from cache: {}.",
            diagnostic.getMessage().str());
        LLVMCodegen codegen{*_context};
        module = codegen.emit(func);
        LUISA_INFO("Codegen: {} ms.", clk.toc());
        //    {
        //        auto file_path = device->context().cache_directory() /
        //                         luisa::format("kernel.{:016x}.llvm.ll", func.hash());
        //        auto file_path_string = file_path.string();
        //        ::llvm::raw_fd_ostream file{file_path_string, ec};
        //        if (ec) {
        //            LUISA_WARNING_WITH_LOCATION(
        //                "Failed to create file '{}': {}.",
        //                file_path_string, ec.message());
        //        } else {
        //            LUISA_INFO("Saving LLVM kernel to '{}'.",
        //                       file_path_string);
        //            module->print(file, nullptr);
        //        }
        //    }
        if (::llvm::verifyModule(*module, &::llvm::errs())) {
            LUISA_ERROR_WITH_LOCATION("Failed to verify module.");
        }

<<<<<<< HEAD
        // optimize
        ::llvm::PassManagerBuilder pass_manager_builder;
        pass_manager_builder.OptLevel = ::llvm::CodeGenOpt::Aggressive;
        pass_manager_builder.Inliner = ::llvm::createFunctionInliningPass(
            pass_manager_builder.OptLevel, 0, false);
        pass_manager_builder.LoopsInterleaved = true;
        pass_manager_builder.LoopVectorize = true;
        pass_manager_builder.SLPVectorize = true;
        pass_manager_builder.MergeFunctions = true;
        pass_manager_builder.PerformThinLTO = true;
        pass_manager_builder.NewGVN = true;
        machine->adjustPassManager(pass_manager_builder);
        module->setDataLayout(machine->createDataLayout());
        module->setTargetTriple(machine->getTargetTriple().str());
        ::llvm::legacy::PassManager module_pass_manager;
        module_pass_manager.add(
            ::llvm::createTargetTransformInfoWrapperPass(
                machine->getTargetIRAnalysis()));
        pass_manager_builder.populateModulePassManager(module_pass_manager);
        clk.tic();
        module_pass_manager.run(*module);
        if (::llvm::verifyModule(*module, &::llvm::errs())) {
            LUISA_ERROR_WITH_LOCATION("Failed to verify module.");
        }
        LUISA_INFO("Optimize: {} ms.", clk.toc());
=======
        // optimize with the new pass manager
        ::llvm::LoopAnalysisManager LAM;
        ::llvm::FunctionAnalysisManager FAM;
        ::llvm::CGSCCAnalysisManager CGAM;
        ::llvm::ModuleAnalysisManager MAM;
        ::llvm::PipelineTuningOptions PTO;
        PTO.LoopInterleaving = true;
        PTO.LoopVectorization = true;
        PTO.SLPVectorization = true;
        PTO.LoopUnrolling = true;
        PTO.MergeFunctions = true;
        ::llvm::PassBuilder PB{machine, PTO};
        PB.registerModuleAnalyses(MAM);
        PB.registerCGSCCAnalyses(CGAM);
        PB.registerFunctionAnalyses(FAM);
        PB.registerLoopAnalyses(LAM);
        PB.crossRegisterProxies(LAM, FAM, CGAM, MAM);
        machine->registerPassBuilderCallbacks(PB);
        ::llvm::ModulePassManager MPM = PB.buildPerModuleDefaultPipeline(::llvm::OptimizationLevel::O3);
        module->setDataLayout(machine->createDataLayout());
        module->setTargetTriple(machine->getTargetTriple().str());
        clk.tic();
        MPM.run(*module, MAM);

        // optimize with the legacy pass manager
        //        ::llvm::PassManagerBuilder pass_manager_builder;
        //        pass_manager_builder.OptLevel = ::llvm::CodeGenOpt::Aggressive;
        //        pass_manager_builder.Inliner = ::llvm::createFunctionInliningPass(
        //            pass_manager_builder.OptLevel, 0, false);
        //        pass_manager_builder.LoopsInterleaved = true;
        //        pass_manager_builder.LoopVectorize = true;
        //        pass_manager_builder.SLPVectorize = true;
        //        pass_manager_builder.MergeFunctions = true;
        //        pass_manager_builder.NewGVN = true;
        //        machine->adjustPassManager(pass_manager_builder);
        //        module->setDataLayout(machine->createDataLayout());
        //        module->setTargetTriple(machine->getTargetTriple().str());
        //        ::llvm::legacy::PassManager module_pass_manager;
        //        module_pass_manager.add(
        //            ::llvm::createTargetTransformInfoWrapperPass(
        //                machine->getTargetIRAnalysis()));
        //        pass_manager_builder.populateModulePassManager(module_pass_manager);
        //        module_pass_manager.run(*module);
        LUISA_INFO("Optimize: {} ms.", clk.toc());
        if (::llvm::verifyModule(*module, &::llvm::errs())) {
            LUISA_ERROR_WITH_LOCATION("Failed to verify module.");
        }
>>>>>>> c852606e

        // dump optimized ir for debugging
        {
            auto file_path_string = file_path.string();
            ::llvm::raw_fd_ostream file_opt{file_path_string, ec};
            if (ec) {
                LUISA_ERROR_WITH_LOCATION(
                    "Failed to create file '{}': {}.",
                    file_path_string, ec.message());
            } else {
                LUISA_INFO("Saving optimized LLVM kernel to '{}'.",
                           file_path_string);
                module->print(file_opt, nullptr);
            }
        }
    }

    // compile to machine code
    clk.tic();
    std::string err;
    static std::mutex mutex;
    std::unique_lock lock{mutex};
    _engine = ::llvm::EngineBuilder{std::move(module)}
                  .setErrorStr(&err)
                  .setOptLevel(::llvm::CodeGenOpt::Aggressive)
                  .setEngineKind(::llvm::EngineKind::JIT)
                  .create(machine);
    _engine->DisableLazyCompilation(true);
    _engine->DisableSymbolSearching(false);
    _engine->InstallLazyFunctionCreator([](auto &&name) noexcept -> void * {
        using namespace std::string_view_literals;
        static const luisa::unordered_map<luisa::string_view, void *> symbols{
            {"texture.read.2d.int"sv, reinterpret_cast<void *>(&texture_read_2d_int)},
            {"texture.read.3d.int"sv, reinterpret_cast<void *>(&texture_read_3d_int)},
            {"texture.read.2d.uint"sv, reinterpret_cast<void *>(&texture_read_2d_uint)},
            {"texture.read.3d.uint"sv, reinterpret_cast<void *>(&texture_read_3d_uint)},
            {"texture.read.2d.float"sv, reinterpret_cast<void *>(&texture_read_2d_float)},
            {"texture.read.3d.float"sv, reinterpret_cast<void *>(&texture_read_3d_float)},
            {"texture.write.2d.int"sv, reinterpret_cast<void *>(&texture_write_2d_int)},
            {"texture.write.3d.int"sv, reinterpret_cast<void *>(&texture_write_3d_int)},
            {"texture.write.2d.uint"sv, reinterpret_cast<void *>(&texture_write_2d_uint)},
            {"texture.write.3d.uint"sv, reinterpret_cast<void *>(&texture_write_3d_uint)},
            {"texture.write.2d.float"sv, reinterpret_cast<void *>(&texture_write_2d_float)},
            {"texture.write.3d.float"sv, reinterpret_cast<void *>(&texture_write_3d_float)},
            {"accel.trace.closest"sv, reinterpret_cast<void *>(&accel_trace_closest)},
            {"accel.trace.any"sv, reinterpret_cast<void *>(&accel_trace_any)},
            {"bindless.texture.2d.read"sv, reinterpret_cast<void *>(&bindless_texture_2d_read)},
            {"bindless.texture.3d.read"sv, reinterpret_cast<void *>(&bindless_texture_3d_read)},
            {"bindless.texture.2d.sample"sv, reinterpret_cast<void *>(&bindless_texture_2d_sample)},
            {"bindless.texture.3d.sample"sv, reinterpret_cast<void *>(&bindless_texture_3d_sample)},
            {"bindless.texture.2d.sample.level"sv, reinterpret_cast<void *>(&bindless_texture_2d_sample_level)},
            {"bindless.texture.3d.sample.level"sv, reinterpret_cast<void *>(&bindless_texture_3d_sample_level)},
            {"bindless.texture.2d.sample.grad"sv, reinterpret_cast<void *>(&bindless_texture_2d_sample_grad)},
            {"bindless.texture.3d.sample.grad"sv, reinterpret_cast<void *>(&bindless_texture_3d_sample_grad)}};
        auto name_view = luisa::string_view{name};
        if (name_view.starts_with('_')) { name_view = name_view.substr(1u); }
        LUISA_INFO("Searching for symbol '{}' in JIT.", name_view);
        if (auto iter = symbols.find(name_view); iter != symbols.end()) {
            return iter->second;
        }
        LUISA_WARNING_WITH_LOCATION("Failed to find symbol '{}' in JIT.", name_view);
        return nullptr;
    });
    LUISA_ASSERT(_engine != nullptr, "Failed to create execution engine: {}.", err);
    auto main_name = luisa::format("kernel.{:016x}.main", func.hash());
    _kernel_entry = reinterpret_cast<kernel_entry_t *>(
        _engine->getFunctionAddress(std::string{main_name}));
    LUISA_ASSERT(_kernel_entry != nullptr, "Failed to find kernel entry.");
    LUISA_INFO("Compile: {} ms.", clk.toc());
}

LLVMShader::~LLVMShader() noexcept = default;

size_t LLVMShader::argument_offset(uint uid) const noexcept {
    if (auto iter = _argument_offsets.find(uid);
        iter != _argument_offsets.cend()) [[likely]] {
        return iter->second;
    }
    LUISA_ERROR_WITH_LOCATION("Invalid argument uid {}.", uid);
}

void LLVMShader::invoke(const std::byte *args, std::byte *shared_mem,
                        uint3 dispatch_size, uint3 block_id) const noexcept {
    _kernel_entry(args, shared_mem,
                  dispatch_size.x, dispatch_size.y, dispatch_size.z,
                  block_id.x, block_id.y, block_id.z);
}

}// namespace luisa::compute::llvm<|MERGE_RESOLUTION|>--- conflicted
+++ resolved
@@ -53,12 +53,8 @@
     _context = luisa::make_unique<::llvm::LLVMContext>();
 
     auto file_path = device->context().cache_directory() /
-<<<<<<< HEAD
-                     luisa::format("kernel.{:016x}.llvm.opt.ll", func.hash());
-=======
                      luisa::format("kernel.{:016x}.llvm.opt.ll",
                                    hash64(LLVM_VERSION_STRING LC_LLVM_CODEGEN_MAGIC, func.hash()));
->>>>>>> c852606e
     ::llvm::SMDiagnostic diagnostic;
     auto module = ::llvm::parseIRFile(file_path.string(), diagnostic, *_context);
     Clock clk;
@@ -89,33 +85,6 @@
             LUISA_ERROR_WITH_LOCATION("Failed to verify module.");
         }
 
-<<<<<<< HEAD
-        // optimize
-        ::llvm::PassManagerBuilder pass_manager_builder;
-        pass_manager_builder.OptLevel = ::llvm::CodeGenOpt::Aggressive;
-        pass_manager_builder.Inliner = ::llvm::createFunctionInliningPass(
-            pass_manager_builder.OptLevel, 0, false);
-        pass_manager_builder.LoopsInterleaved = true;
-        pass_manager_builder.LoopVectorize = true;
-        pass_manager_builder.SLPVectorize = true;
-        pass_manager_builder.MergeFunctions = true;
-        pass_manager_builder.PerformThinLTO = true;
-        pass_manager_builder.NewGVN = true;
-        machine->adjustPassManager(pass_manager_builder);
-        module->setDataLayout(machine->createDataLayout());
-        module->setTargetTriple(machine->getTargetTriple().str());
-        ::llvm::legacy::PassManager module_pass_manager;
-        module_pass_manager.add(
-            ::llvm::createTargetTransformInfoWrapperPass(
-                machine->getTargetIRAnalysis()));
-        pass_manager_builder.populateModulePassManager(module_pass_manager);
-        clk.tic();
-        module_pass_manager.run(*module);
-        if (::llvm::verifyModule(*module, &::llvm::errs())) {
-            LUISA_ERROR_WITH_LOCATION("Failed to verify module.");
-        }
-        LUISA_INFO("Optimize: {} ms.", clk.toc());
-=======
         // optimize with the new pass manager
         ::llvm::LoopAnalysisManager LAM;
         ::llvm::FunctionAnalysisManager FAM;
@@ -163,7 +132,6 @@
         if (::llvm::verifyModule(*module, &::llvm::errs())) {
             LUISA_ERROR_WITH_LOCATION("Failed to verify module.");
         }
->>>>>>> c852606e
 
         // dump optimized ir for debugging
         {
