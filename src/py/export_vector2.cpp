--- conflicted
+++ resolved
@@ -41,14 +41,10 @@
     	.def(py::init<T>()) \
     	.def(py::init<T,T>()) \
     	.def(py::init<Vector<T,2>>()) \
-<<<<<<< HEAD
-        .def("__repr__", [](Vector<T,2>& self){return format(#T"2({},{})", self.x, self.y);}) \
-=======
-    	.def("__repr__", [](Vector<T,2>& self){return format(#T"2({},{})", self.x, self.y);}) \
+    	  .def("__repr__", [](Vector<T,2>& self){return format(#T"2({},{})", self.x, self.y);}) \
         .def("__getitem__", [](Vector<T,2>& self, size_t i){return self[i];}) \
         .def("__setitem__", [](Vector<T,2>& self, size_t i, T k){ self[i]=k; }) \
         .def("copy", [](Vector<T,2>& self){return Vector<T,2>(self);}) \
->>>>>>> 0aa3e077
     	.def_readwrite("x", &Vector<T,2>::x) \
     	.def_readwrite("y", &Vector<T,2>::y) \
 		.def_property_readonly("xx", &Vector<T,2>::xx) \
