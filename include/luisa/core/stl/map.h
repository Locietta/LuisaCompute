--- conflicted
+++ resolved
@@ -1,71 +1,10 @@
 #pragma once
 
-<<<<<<< HEAD
-// #define LUISA_COMPUTE_USE_BTREE_MAP
-#define LUISA_COMPUTE_USE_EASTL_MAP
-
-#ifdef LUISA_COMPUTE_USE_BTREE_MAP
-#include <parallel_hashmap/btree.h>
-#elif defined(LUISA_COMPUTE_USE_EASTL_MAP)
-#include <EASTL/set.h>
-#include <EASTL/map.h>
-#else
-#include <map>
-#include <set>
-#endif
-
-#include <luisa/core/stl/memory.h>
-
-namespace luisa {
-
-#ifdef LUISA_COMPUTE_USE_BTREE_MAP
-template<typename Key,
-         typename Compare = std::less<>, typename allocator = luisa::allocator<Key>>
-using set = phmap::btree_set<
-    Key, Compare, allocator>;
-
-template<typename Key, typename Value,
-         typename Compare = std::less<>, typename allocator = luisa::allocator<std::pair<const Key, Value>>>
-using map = phmap::btree_map<
-    Key, Value, Compare, allocator>;
-
-template<typename Key,
-         typename Compare = std::less<>, typename allocator = luisa::allocator<Key>>
-using multiset = phmap::btree_multiset<
-    Key, Compare, allocator>;
-
-template<typename Key, typename Value,
-         typename Compare = std::less<>, typename allocator = luisa::allocator<std::pair<const Key, Value>>>
-using multimap = phmap::btree_multimap<
-    Key, Value, Compare, allocator>;
-#elif defined(LUISA_COMPUTE_USE_EASTL_MAP)
-template<typename Key,
-         typename Compare = std::less<>, typename allocator = luisa::allocator<Key>>
-using set = eastl::set<
-    Key, Compare, allocator>;
-
-template<typename Key, typename Value,
-         typename Compare = std::less<>, typename allocator = luisa::allocator<std::pair<const Key, Value>>>
-using map = eastl::map<
-    Key, Value, Compare, allocator>;
-
-template<typename Key,
-         typename Compare = std::less<>, typename allocator = luisa::allocator<Key>>
-using multiset = eastl::multiset<
-    Key, Compare, allocator>;
-
-template<typename Key, typename Value,
-         typename Compare = std::less<>, typename allocator = luisa::allocator<std::pair<const Key, Value>>>
-using multimap = eastl::multimap<
-    Key, Value, Compare, allocator>;
-#else
-=======
 #include <EASTL/map.h>
 #include <EASTL/set.h>
 
 namespace luisa {
 
->>>>>>> bec8d6c5
 template<typename Key,
          typename Compare = std::less<>,
          typename allocator = luisa::allocator<Key>>
