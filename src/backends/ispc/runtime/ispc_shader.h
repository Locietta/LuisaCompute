--- conflicted
+++ resolved
@@ -13,19 +13,16 @@
 using namespace luisa::compute;
 
 class Shader {
+
 private:
-<<<<<<< HEAD
     luisa::unique_ptr<Module> executable;
-=======
-    void* executable;
->>>>>>> c3da1cce
     Function func;
     vstd::HashMap<uint, uint> varIdToArg;
 
 public:
     using ArgVector = vstd::vector<uint8_t, VEngine_AllocType::VEngine, true, 32>;
     Shader(const Context &ctx, Function func);
-    size_t GetArgIndex(uint varID) const;
+    [[nodiscard]] size_t GetArgIndex(uint varID) const;
     static constexpr size_t CalcAlign(size_t value, size_t align) {
         return (value + (align - 1)) & ~(align - 1);
     }
@@ -50,6 +47,5 @@
         ThreadPool *tPool,
         uint3 sz,
         ArgVector vec) const;
-    ~Shader();
 };
 }// namespace lc::ispc