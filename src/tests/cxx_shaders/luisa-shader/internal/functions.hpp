--- conflicted
+++ resolved
@@ -183,13 +183,8 @@
 [[callop("LENGTH_SQUARED")]] extern typename element<T>::type length_squared(T v);
 
 template<float_family T>
-<<<<<<< HEAD
-    requires(vec_dim<T>::value > 1)
+    requires(vec_dim_v<T> > 1)
 [[callop("NORMALIZE")]] extern T normalize(T v);
-=======
-    requires(vec_dim_v<T> > 1)
-[[callop("NORMALIZE")]] extern typename element<T>::type normalize(T v);
->>>>>>> dc0c6dfe
 
 template<arithmetic T>
     requires(vec_dim_v<T> > 1)
