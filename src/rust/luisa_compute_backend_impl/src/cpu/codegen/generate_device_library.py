--- conflicted
+++ resolved
@@ -24,12 +24,12 @@
         print('''
 struct lc_half {
     lc_short bits;
-    inline constexpr lc_half() noexcept : bits{0} {}
-    inline constexpr lc_half(float x) noexcept {
+   inline constexpr lc_half() noexcept : bits{0} {}
+   inline constexpr lc_half(float x) noexcept {
         __fp16 h = x;
         bits = *reinterpret_cast<const lc_short*>(&h);
     }
-    inline constexpr operator float() const noexcept {
+   inline constexpr operator float() const noexcept {
         __fp16 h;
         h = *reinterpret_cast<const __fp16*>(&bits);
         return float(h);
@@ -65,16 +65,16 @@
                 print(
                     f"""struct alignas({align}) lc_{type}{i} {{
     lc_{type} {', '.join(elements[:i + 1])};
-     inline constexpr lc_{type}{i}() noexcept
+    inline constexpr lc_{type}{i}() noexcept
         : {', '.join(f"{m}{{}}" for m in elements)} {{}}
-     inline constexpr static auto zero() noexcept {{ return lc_{type}{i}{{}}; }}
-     inline constexpr static auto one() noexcept {{ return lc_{type}{i}{{{', '.join('1' for _ in elements)}}}; }}
-     inline explicit constexpr lc_{type}{i}(lc_{type} s) noexcept
+    inline constexpr static auto zero() noexcept {{ return lc_{type}{i}{{}}; }}
+    inline constexpr static auto one() noexcept {{ return lc_{type}{i}{{{', '.join('1' for _ in elements)}}}; }}
+    inline explicit constexpr lc_{type}{i}(lc_{type} s) noexcept
         : {', '.join(f"{m}{{s}}" for m in elements)} {{}}
-     inline constexpr lc_{type}{i}({', '.join(f"lc_{type} {m}" for m in elements)}) noexcept
+    inline constexpr lc_{type}{i}({', '.join(f"lc_{type} {m}" for m in elements)}) noexcept
         : {', '.join(f"{m}{{{m}}}" for m in elements)} {{}}
-     inline constexpr auto &operator[](lc_uint i) noexcept {{ return (&x)[i]; }}
-     inline constexpr auto operator[](lc_uint i) const noexcept {{ return (&x)[i]; }}
+    inline constexpr auto &operator[](lc_uint i) noexcept {{ return (&x)[i]; }}
+    inline constexpr auto operator[](lc_uint i) const noexcept {{ return (&x)[i]; }}
 }};
 """, file=file)
 
@@ -82,40 +82,40 @@
         for type in scalar_types:
             # make type2
             print(
-                f"""[[nodiscard]]  inline constexpr auto lc_make_{type}2(lc_{type} s = 0) noexcept {{ return lc_{type}2{{s, s}}; }}
-[[nodiscard]]  inline constexpr auto lc_make_{type}2(lc_{type} x, lc_{type} y) noexcept {{ return lc_{type}2{{x, y}}; }}""",
+                f"""[[nodiscard]] inline constexpr auto lc_make_{type}2(lc_{type} s = 0) noexcept {{ return lc_{type}2{{s, s}}; }}
+[[nodiscard]] inline constexpr auto lc_make_{type}2(lc_{type} x, lc_{type} y) noexcept {{ return lc_{type}2{{x, y}}; }}""",
                 file=file)
             for t in scalar_types:
                 for l in range(2, 5):
                     print(
-                        f"[[nodiscard]]  inline constexpr auto lc_make_{type}2(lc_{t}{l} v) noexcept {{ return lc_{type}2{{static_cast<lc_{type}>(v.x), static_cast<lc_{type}>(v.y)}}; }}",
+                        f"[[nodiscard]] inline constexpr auto lc_make_{type}2(lc_{t}{l} v) noexcept {{ return lc_{type}2{{static_cast<lc_{type}>(v.x), static_cast<lc_{type}>(v.y)}}; }}",
                         file=file)
             # make type3
             print(
-                f"""[[nodiscard]] inline  constexpr auto lc_make_{type}3(lc_{type} s = 0) noexcept {{ return lc_{type}3{{s, s, s}}; }}
-[[nodiscard]]  inline constexpr auto lc_make_{type}3(lc_{type} x, lc_{type} y, lc_{type} z) noexcept {{ return lc_{type}3{{x, y, z}}; }}
-[[nodiscard]]  inline constexpr auto lc_make_{type}3(lc_{type} x, lc_{type}2 yz) noexcept {{ return lc_{type}3{{x, yz.x, yz.y}}; }}
-[[nodiscard]]  inline constexpr auto lc_make_{type}3(lc_{type}2 xy, lc_{type} z) noexcept {{ return lc_{type}3{{xy.x, xy.y, z}}; }}""",
+                f"""[[nodiscard]] inline constexpr auto lc_make_{type}3(lc_{type} s = 0) noexcept {{ return lc_{type}3{{s, s, s}}; }}
+[[nodiscard]] inline constexpr auto lc_make_{type}3(lc_{type} x, lc_{type} y, lc_{type} z) noexcept {{ return lc_{type}3{{x, y, z}}; }}
+[[nodiscard]] inline constexpr auto lc_make_{type}3(lc_{type} x, lc_{type}2 yz) noexcept {{ return lc_{type}3{{x, yz.x, yz.y}}; }}
+[[nodiscard]] inline constexpr auto lc_make_{type}3(lc_{type}2 xy, lc_{type} z) noexcept {{ return lc_{type}3{{xy.x, xy.y, z}}; }}""",
                 file=file)
             for t in scalar_types:
                 for l in range(3, 5):
                     print(
-                        f"[[nodiscard]]  constexpr auto lc_make_{type}3(lc_{t}{l} v) noexcept {{ return lc_{type}3{{static_cast<lc_{type}>(v.x), static_cast<lc_{type}>(v.y), static_cast<lc_{type}>(v.z)}}; }}",
+                        f"[[nodiscard]] constexpr auto lc_make_{type}3(lc_{t}{l} v) noexcept {{ return lc_{type}3{{static_cast<lc_{type}>(v.x), static_cast<lc_{type}>(v.y), static_cast<lc_{type}>(v.z)}}; }}",
                         file=file)
             # make type4
             print(
-                f"""[[nodiscard]] inline  constexpr auto lc_make_{type}4(lc_{type} s = 0) noexcept {{ return lc_{type}4{{s, s, s, s}}; }}
-[[nodiscard]]  inline constexpr auto lc_make_{type}4(lc_{type} x, lc_{type} y, lc_{type} z, lc_{type} w) noexcept {{ return lc_{type}4{{x, y, z, w}}; }}
-[[nodiscard]]  inline constexpr auto lc_make_{type}4(lc_{type} x, lc_{type} y, lc_{type}2 zw) noexcept {{ return lc_{type}4{{x, y, zw.x, zw.y}}; }}
-[[nodiscard]]  inline constexpr auto lc_make_{type}4(lc_{type} x, lc_{type}2 yz, lc_{type} w) noexcept {{ return lc_{type}4{{x, yz.x, yz.y, w}}; }}
-[[nodiscard]]  inline constexpr auto lc_make_{type}4(lc_{type}2 xy, lc_{type} z, lc_{type} w) noexcept {{ return lc_{type}4{{xy.x, xy.y, z, w}}; }}
-[[nodiscard]]  inline constexpr auto lc_make_{type}4(lc_{type}2 xy, lc_{type}2 zw) noexcept {{ return lc_{type}4{{xy.x, xy.y, zw.x, zw.y}}; }}
-[[nodiscard]]  inline constexpr auto lc_make_{type}4(lc_{type} x, lc_{type}3 yzw) noexcept {{ return lc_{type}4{{x, yzw.x, yzw.y, yzw.z}}; }}
-[[nodiscard]]  inline constexpr auto lc_make_{type}4(lc_{type}3 xyz, lc_{type} w) noexcept {{ return lc_{type}4{{xyz.x, xyz.y, xyz.z, w}}; }}""",
+                f"""[[nodiscard]] inline constexpr auto lc_make_{type}4(lc_{type} s = 0) noexcept {{ return lc_{type}4{{s, s, s, s}}; }}
+[[nodiscard]] inline constexpr auto lc_make_{type}4(lc_{type} x, lc_{type} y, lc_{type} z, lc_{type} w) noexcept {{ return lc_{type}4{{x, y, z, w}}; }}
+[[nodiscard]] inline constexpr auto lc_make_{type}4(lc_{type} x, lc_{type} y, lc_{type}2 zw) noexcept {{ return lc_{type}4{{x, y, zw.x, zw.y}}; }}
+[[nodiscard]] inline constexpr auto lc_make_{type}4(lc_{type} x, lc_{type}2 yz, lc_{type} w) noexcept {{ return lc_{type}4{{x, yz.x, yz.y, w}}; }}
+[[nodiscard]] inline constexpr auto lc_make_{type}4(lc_{type}2 xy, lc_{type} z, lc_{type} w) noexcept {{ return lc_{type}4{{xy.x, xy.y, z, w}}; }}
+[[nodiscard]] inline constexpr auto lc_make_{type}4(lc_{type}2 xy, lc_{type}2 zw) noexcept {{ return lc_{type}4{{xy.x, xy.y, zw.x, zw.y}}; }}
+[[nodiscard]] inline constexpr auto lc_make_{type}4(lc_{type} x, lc_{type}3 yzw) noexcept {{ return lc_{type}4{{x, yzw.x, yzw.y, yzw.z}}; }}
+[[nodiscard]] inline constexpr auto lc_make_{type}4(lc_{type}3 xyz, lc_{type} w) noexcept {{ return lc_{type}4{{xyz.x, xyz.y, xyz.z, w}}; }}""",
                 file=file)
             for t in scalar_types:
                 print(
-                    f"[[nodiscard]] inline  constexpr auto lc_make_{type}4(lc_{t}4 v) noexcept {{ return lc_{type}4{{static_cast<lc_{type}>(v.x), static_cast<lc_{type}>(v.y), static_cast<lc_{type}>(v.z), static_cast<lc_{type}>(v.w)}}; }}",
+                    f"[[nodiscard]] inline constexpr auto lc_make_{type}4(lc_{t}4 v) noexcept {{ return lc_{type}4{{static_cast<lc_{type}>(v.x), static_cast<lc_{type}>(v.y), static_cast<lc_{type}>(v.z), static_cast<lc_{type}>(v.w)}}; }}",
                     file=file)
             print(file=file)
 
@@ -124,18 +124,18 @@
             for i in range(2, 5):
                 elements = ["x", "y", "z", "w"][:i]
                 print(
-                    f"[[nodiscard]] inline  constexpr auto operator!(lc_{type}{i} v) noexcept {{ return lc_make_bool{i}({', '.join(f'!v.{m}' for m in elements)}); }}",
+                    f"[[nodiscard]] inline constexpr auto operator!(lc_{type}{i} v) noexcept {{ return lc_make_bool{i}({', '.join(f'!v.{m}' for m in elements)}); }}",
                     file=file)
                 if type != "bool":
                     print(
-                        f"[[nodiscard]] inline  constexpr auto operator+(lc_{type}{i} v) noexcept {{ return lc_make_{type}{i}({', '.join(f'+v.{m}' for m in elements)}); }}",
+                        f"[[nodiscard]] inline constexpr auto operator+(lc_{type}{i} v) noexcept {{ return lc_make_{type}{i}({', '.join(f'+v.{m}' for m in elements)}); }}",
                         file=file)
                     print(
-                        f"[[nodiscard]] inline  constexpr auto operator-(lc_{type}{i} v) noexcept {{ return lc_make_{type}{i}({', '.join(f'-v.{m}' for m in elements)}); }}",
+                        f"[[nodiscard]] inline constexpr auto operator-(lc_{type}{i} v) noexcept {{ return lc_make_{type}{i}({', '.join(f'-v.{m}' for m in elements)}); }}",
                         file=file)
                     if type != "float":
                         print(
-                            f"[[nodiscard]] inline   constexpr auto operator~(lc_{type}{i} v) noexcept {{ return lc_make_{type}{i}({', '.join(f'~v.{m}' for m in elements)}); }}",
+                            f"[[nodiscard]] inline  constexpr auto operator~(lc_{type}{i} v) noexcept {{ return lc_make_{type}{i}({', '.join(f'~v.{m}' for m in elements)}); }}",
                             file=file)
             print(file=file)
 
@@ -145,47 +145,46 @@
                 elements = ["x", "y", "z", "w"][:i]
                 # vector-vector
                 print(
-                    f"[[nodiscard]] inline  constexpr auto operator{op}(lc_{arg_t}{i} lhs, lc_{arg_t}{i} rhs) noexcept {{ return lc_make_{ret_t}{i}({', '.join(f'lhs.{m} {op} rhs.{m}' for m in elements)}); }}",
+                    f"[[nodiscard]] inline constexpr auto operator{op}(lc_{arg_t}{i} lhs, lc_{arg_t}{i} rhs) noexcept {{ return lc_make_{ret_t}{i}({', '.join(f'lhs.{m} {op} rhs.{m}' for m in elements)}); }}",
                     file=file)
                 # vector-scalar
                 operation = ", ".join(f"lhs.{e} {op} rhs" for e in "xyzw"[:i])
                 print(
-                    f"[[nodiscard]] inline  constexpr auto operator{op}(lc_{arg_t}{i} lhs, lc_{arg_t} rhs) noexcept {{ return lc_make_{ret_t}{i}({operation}); }}",
+                    f"[[nodiscard]] inline constexpr auto operator{op}(lc_{arg_t}{i} lhs, lc_{arg_t} rhs) noexcept {{ return lc_make_{ret_t}{i}({operation}); }}",
                     file=file)
                 # scalar-vector
                 operation = ", ".join(f"lhs {op} rhs.{e}" for e in "xyzw"[:i])
                 print(
-                    f"[[nodiscard]] inline  constexpr auto operator{op}(lc_{arg_t} lhs, lc_{arg_t}{i} rhs) noexcept {{ return lc_make_{ret_t}{i}({operation}); }}",
-                    file=file)
-
+                    f"[[nodiscard]] inline constexpr auto operator{op}(lc_{arg_t} lhs, lc_{arg_t}{i} rhs) noexcept {{ return lc_make_{ret_t}{i}({operation}); }}",
+                    file=file)
 
         def gen_binary_op_(arg_t, ret_t, op):
             for i in [2, 4]:
                 elements = ["x", "y", "z", "w"][:i]
                 # vector-vector
                 print(
-                    f"[[nodiscard]] inline  constexpr auto operator{op}(lc_{arg_t}{i} lhs, lc_{arg_t}{i} rhs) noexcept {{ return lc_make_{ret_t}{i}({', '.join(f'lhs.{m} {op} rhs.{m}' for m in elements)}); }}",
+                    f"[[nodiscard]] inline constexpr auto operator{op}(lc_{arg_t}{i} lhs, lc_{arg_t}{i} rhs) noexcept {{ return lc_make_{ret_t}{i}({', '.join(f'lhs.{m} {op} rhs.{m}' for m in elements)}); }}",
                     file=file)
                 # vector-scalar
                 operation = ", ".join(f"lhs.{e} {op} rhs" for e in "xyzw"[:i])
                 print(
-                    f"[[nodiscard]] inline  constexpr auto operator{op}(lc_{arg_t}{i} lhs, lc_{arg_t} rhs) noexcept {{ return lc_make_{ret_t}{i}({operation}); }}",
+                    f"[[nodiscard]] inline constexpr auto operator{op}(lc_{arg_t}{i} lhs, lc_{arg_t} rhs) noexcept {{ return lc_make_{ret_t}{i}({operation}); }}",
                     file=file)
                 # scalar-vector
                 operation = ", ".join(f"lhs {op} rhs.{e}" for e in "xyzw"[:i])
                 print(
-                    f"[[nodiscard]] inline  constexpr auto operator{op}(lc_{arg_t} lhs, lc_{arg_t}{i} rhs) noexcept {{ return lc_make_{ret_t}{i}({operation}); }}",
-                    file=file)
-            print(
-                f"[[nodiscard]] inline  constexpr auto operator{op}(lc_{arg_t}3 lhs, lc_{arg_t}3 rhs) noexcept {{ return lc_bit_cast<lc_{ret_t}3>(lc_bit_cast<lc_{arg_t}4>(lhs) {op} lc_bit_cast<lc_{arg_t}4>(rhs));}}",
+                    f"[[nodiscard]] inline constexpr auto operator{op}(lc_{arg_t} lhs, lc_{arg_t}{i} rhs) noexcept {{ return lc_make_{ret_t}{i}({operation}); }}",
+                    file=file)
+            print(
+                f"[[nodiscard]] inline constexpr auto operator{op}(lc_{arg_t}3 lhs, lc_{arg_t}3 rhs) noexcept {{ return lc_bit_cast<lc_{ret_t}3>(lc_bit_cast<lc_{arg_t}4>(lhs) {op} lc_bit_cast<lc_{arg_t}4>(rhs));}}",
                 file=file)
             # vector-scalar
             print(
-                f"[[nodiscard]] inline  constexpr auto operator{op}(lc_{arg_t}3 lhs, lc_{arg_t} rhs) noexcept {{ return lc_bit_cast<lc_{ret_t}3>(lc_bit_cast<lc_{arg_t}4>(lhs) {op} rhs); }}",
+                f"[[nodiscard]] inline constexpr auto operator{op}(lc_{arg_t}3 lhs, lc_{arg_t} rhs) noexcept {{ return lc_bit_cast<lc_{ret_t}3>(lc_bit_cast<lc_{arg_t}4>(lhs) {op} rhs); }}",
                 file=file)
             # scalar-vector
             print(
-                f"[[nodiscard]] inline  constexpr auto operator{op}(lc_{arg_t} lhs, lc_{arg_t}3 rhs) noexcept {{ return lc_bit_cast<lc_{ret_t}3>(lhs {op} lc_bit_cast<lc_{arg_t}4>(rhs)); }}",
+                f"[[nodiscard]] inline constexpr auto operator{op}(lc_{arg_t} lhs, lc_{arg_t}3 rhs) noexcept {{ return lc_bit_cast<lc_{ret_t}3>(lhs {op} lc_bit_cast<lc_{arg_t}4>(rhs)); }}",
                 file=file)
 
 
@@ -249,7 +248,7 @@
             for i in range(2, 5):
                 elements = ["x", "y", "z", "w"][:i]
                 print(
-                    f"[[nodiscard]]  inline constexpr auto lc_{f}(lc_bool{i} v) noexcept {{ return {f' {bop} '.join(f'{uop}v.{m}' for m in elements)}; }}",
+                    f"[[nodiscard]] inline constexpr auto lc_{f}(lc_bool{i} v) noexcept {{ return {f' {bop} '.join(f'{uop}v.{m}' for m in elements)}; }}",
                     file=file)
 
         # matrix types
@@ -261,29 +260,29 @@
             print(f"""
 struct lc_float{i}x{i} {{
     lc_float{i} cols[{i}];
-     inline constexpr lc_float{i}x{i}() noexcept : cols{{}} {{}}
-     inline explicit constexpr lc_float{i}x{i}(lc_float s) noexcept
+    inline constexpr lc_float{i}x{i}() noexcept : cols{{}} {{}}
+    inline explicit constexpr lc_float{i}x{i}(lc_float s) noexcept
         : cols{{{", ".join(f"lc_make_float{i}({init(j)})" for j in range(i))}}} {{}}
-     inline constexpr static auto full(lc_float s) noexcept {{ return lc_float{i}x{i}{{{", ".join(f"lc_float{i}(s)" for j in range(i))}}}; }}
-     inline constexpr static auto zero() noexcept {{ return lc_float{i}x{i}{{{", ".join(f"lc_float{i}::zero()" for j in range(i))}}}; }}
-     inline constexpr static auto one() noexcept {{ return lc_float{i}x{i}{{{", ".join(f"lc_float{i}::one()" for j in range(i))}}}; }}
-     inline constexpr lc_float{i}x{i}({", ".join(f"lc_float{i} c{j}" for j in range(i))}) noexcept
+    inline constexpr static auto full(lc_float s) noexcept {{ return lc_float{i}x{i}{{{", ".join(f"lc_float{i}(s)" for j in range(i))}}}; }}
+    inline constexpr static auto zero() noexcept {{ return lc_float{i}x{i}{{{", ".join(f"lc_float{i}::zero()" for j in range(i))}}}; }}
+    inline constexpr static auto one() noexcept {{ return lc_float{i}x{i}{{{", ".join(f"lc_float{i}::one()" for j in range(i))}}}; }}
+    inline constexpr lc_float{i}x{i}({", ".join(f"lc_float{i} c{j}" for j in range(i))}) noexcept
         : cols{{{", ".join(f"c{j}" for j in range(i))}}} {{}}
-    [[nodiscard]]  inline constexpr auto &operator[](lc_uint i) noexcept {{ return cols[i]; }}
-    [[nodiscard]]  inline constexpr auto operator[](lc_uint i) const noexcept {{ return cols[i]; }}
-    [[nodiscard]]  inline constexpr auto comp_mul(const lc_float{i}x{i} &rhs) const noexcept {{ return lc_float{i}x{i}{{{", ".join(f"cols[{j}] * rhs[{j}]" for j in range(i))}}}; }}
+    [[nodiscard]] inline constexpr auto &operator[](lc_uint i) noexcept {{ return cols[i]; }}
+    [[nodiscard]] inline constexpr auto operator[](lc_uint i) const noexcept {{ return cols[i]; }}
+    [[nodiscard]] inline constexpr auto comp_mul(const lc_float{i}x{i} &rhs) const noexcept {{ return lc_float{i}x{i}{{{", ".join(f"cols[{j}] * rhs[{j}]" for j in range(i))}}}; }}
 }};""", file=file)
 
         for i in range(2, 5):
             elements = ["x", "y", "z", "w"][:i]
             print(f"""
-[[nodiscard]]  inline constexpr auto operator*(const lc_float{i}x{i} m, lc_float s) noexcept {{ return lc_float{i}x{i}{{{", ".join(f"m[{j}] * s" for j in range(i))}}}; }}
-[[nodiscard]]  inline constexpr auto operator*(lc_float s, const lc_float{i}x{i} m) noexcept {{ return m * s; }}
-[[nodiscard]]  inline constexpr auto operator/(const lc_float{i}x{i} m, lc_float s) noexcept {{ return m * (1.0f / s); }}
-[[nodiscard]]  inline constexpr auto operator*(const lc_float{i}x{i} m, const lc_float{i} v) noexcept {{ return {' + '.join(f"v.{e} * m[{j}]" for j, e in enumerate(elements))}; }}
-[[nodiscard]]  inline constexpr auto operator*(const lc_float{i}x{i} lhs, const lc_float{i}x{i} rhs) noexcept {{ return lc_float{i}x{i}{{{', '.join(f"lhs * rhs[{j}]" for j in range(i))}}}; }}
-[[nodiscard]]  inline constexpr auto operator+(const lc_float{i}x{i} lhs, const lc_float{i}x{i} rhs) noexcept {{ return lc_float{i}x{i}{{{", ".join(f"lhs[{j}] + rhs[{j}]" for j in range(i))}}}; }}
-[[nodiscard]]  inline constexpr auto operator-(const lc_float{i}x{i} lhs, const lc_float{i}x{i} rhs) noexcept {{ return lc_float{i}x{i}{{{", ".join(f"lhs[{j}] - rhs[{j}]" for j in range(i))}}}; }}
+[[nodiscard]] inline constexpr auto operator*(const lc_float{i}x{i} m, lc_float s) noexcept {{ return lc_float{i}x{i}{{{", ".join(f"m[{j}] * s" for j in range(i))}}}; }}
+[[nodiscard]] inline constexpr auto operator*(lc_float s, const lc_float{i}x{i} m) noexcept {{ return m * s; }}
+[[nodiscard]] inline constexpr auto operator/(const lc_float{i}x{i} m, lc_float s) noexcept {{ return m * (1.0f / s); }}
+[[nodiscard]] inline constexpr auto operator*(const lc_float{i}x{i} m, const lc_float{i} v) noexcept {{ return {' + '.join(f"v.{e} * m[{j}]" for j, e in enumerate(elements))}; }}
+[[nodiscard]] inline constexpr auto operator*(const lc_float{i}x{i} lhs, const lc_float{i}x{i} rhs) noexcept {{ return lc_float{i}x{i}{{{', '.join(f"lhs * rhs[{j}]" for j in range(i))}}}; }}
+[[nodiscard]] inline constexpr auto operator+(const lc_float{i}x{i} lhs, const lc_float{i}x{i} rhs) noexcept {{ return lc_float{i}x{i}{{{", ".join(f"lhs[{j}] + rhs[{j}]" for j in range(i))}}}; }}
+[[nodiscard]] inline constexpr auto operator-(const lc_float{i}x{i} lhs, const lc_float{i}x{i} rhs) noexcept {{ return lc_float{i}x{i}{{{", ".join(f"lhs[{j}] - rhs[{j}]" for j in range(i))}}}; }}
  inline constexpr void operator+=(lc_float{i}x{i}& lhs, const lc_float{i}x{i}& rhs) noexcept {{ {''.join(f'lhs.cols[{j}] += rhs.cols[{j}];' for j in range(i))} }}""",
                   file=file)
 
@@ -293,35 +292,35 @@
 
 
             print(f"""
-[[nodiscard]]  inline constexpr auto lc_make_float{i}x{i}(lc_float s = 1.0f) noexcept {{ return lc_float{i}x{i}{{{", ".join(f"lc_make_float{i}({init(j)})" for j in range(i))}}}; }}
-[[nodiscard]]  inline constexpr auto lc_make_float{i}x{i}({', '.join(', '.join(f"lc_float m{j}{k}" for k in range(i)) for j in range(i))}) noexcept {{ return lc_float{i}x{i}{{{", ".join(f"lc_make_float{i}({', '.join(f'm{j}{k}' for k in range(i))})" for j in range(i))}}}; }}
-[[nodiscard]]  inline constexpr auto lc_make_float{i}x{i}({", ".join(f"lc_float{i} c{j}" for j in range(i))}) noexcept {{ return lc_float{i}x{i}{{{", ".join(f"c{j}" for j in range(i))}}}; }}""",
+[[nodiscard]] inline constexpr auto lc_make_float{i}x{i}(lc_float s = 1.0f) noexcept {{ return lc_float{i}x{i}{{{", ".join(f"lc_make_float{i}({init(j)})" for j in range(i))}}}; }}
+[[nodiscard]] inline constexpr auto lc_make_float{i}x{i}({', '.join(', '.join(f"lc_float m{j}{k}" for k in range(i)) for j in range(i))}) noexcept {{ return lc_float{i}x{i}{{{", ".join(f"lc_make_float{i}({', '.join(f'm{j}{k}' for k in range(i))})" for j in range(i))}}}; }}
+[[nodiscard]] inline constexpr auto lc_make_float{i}x{i}({", ".join(f"lc_float{i} c{j}" for j in range(i))}) noexcept {{ return lc_float{i}x{i}{{{", ".join(f"c{j}" for j in range(i))}}}; }}""",
                   file=file)
             if i == 3:
                 print(
-                    f"[[nodiscard]]  inline constexpr auto lc_make_float{i}x{i}(lc_float2x2 m) noexcept {{ return lc_float3x3{{lc_make_float3(m[0], 0.0f), lc_make_float3(m[1], 0.0f), lc_make_float3(0.0f, 0.0f, 1.0f)}}; }}",
+                    f"[[nodiscard]] inline constexpr auto lc_make_float{i}x{i}(lc_float2x2 m) noexcept {{ return lc_float3x3{{lc_make_float3(m[0], 0.0f), lc_make_float3(m[1], 0.0f), lc_make_float3(0.0f, 0.0f, 1.0f)}}; }}",
                     file=file)
             if i == 4:
                 print(
-                    f"[[nodiscard]]  inline constexpr auto lc_make_float{i}x{i}(lc_float2x2 m) noexcept {{ return lc_float4x4{{lc_make_float4(m[0], 0.0f, 0.0f), lc_make_float4(m[1], 0.0f, 0.0f), lc_make_float4(0.0f, 0.0f, 0.0f, 0.0f), lc_make_float4(0.0f, 0.0f, 0.0f, 1.0f)}}; }}",
-                    file=file)
-                print(
-                    f"[[nodiscard]]  inline constexpr auto lc_make_float{i}x{i}(lc_float3x3 m) noexcept {{ return lc_float4x4{{lc_make_float4(m[0], 0.0f), lc_make_float4(m[1], 0.0f), lc_make_float4(m[2], 0.0f), lc_make_float4(0.0f, 0.0f, 0.0f, 1.0f)}}; }}",
-                    file=file)
-            print(
-                f"[[nodiscard]]  inline constexpr auto lc_make_float{i}x{i}(lc_float{i}x{i} m) noexcept {{ return m; }}",
+                    f"[[nodiscard]] inline constexpr auto lc_make_float{i}x{i}(lc_float2x2 m) noexcept {{ return lc_float4x4{{lc_make_float4(m[0], 0.0f, 0.0f), lc_make_float4(m[1], 0.0f, 0.0f), lc_make_float4(0.0f, 0.0f, 0.0f, 0.0f), lc_make_float4(0.0f, 0.0f, 0.0f, 1.0f)}}; }}",
+                    file=file)
+                print(
+                    f"[[nodiscard]] inline constexpr auto lc_make_float{i}x{i}(lc_float3x3 m) noexcept {{ return lc_float4x4{{lc_make_float4(m[0], 0.0f), lc_make_float4(m[1], 0.0f), lc_make_float4(m[2], 0.0f), lc_make_float4(0.0f, 0.0f, 0.0f, 1.0f)}}; }}",
+                    file=file)
+            print(
+                f"[[nodiscard]] inline constexpr auto lc_make_float{i}x{i}(lc_float{i}x{i} m) noexcept {{ return m; }}",
                 file=file)
             for t in range(i + 1, 5):
                 print(
-                    f"[[nodiscard]]  inline constexpr auto lc_make_float{i}x{i}(lc_float{t}x{t} m) noexcept {{ return lc_float{i}x{i}{{{', '.join(f'lc_make_float{i}(m[{j}])' for j in range(i))}}}; }}",
-                    file=file)
-        print(file=file)
-
-        print('''[[nodiscard]]  inline bool isinf_impl(lc_float x) noexcept {
+                    f"[[nodiscard]] inline constexpr auto lc_make_float{i}x{i}(lc_float{t}x{t} m) noexcept {{ return lc_float{i}x{i}{{{', '.join(f'lc_make_float{i}(m[{j}])' for j in range(i))}}}; }}",
+                    file=file)
+        print(file=file)
+
+        print('''[[nodiscard]] inline bool isinf_impl(lc_float x) noexcept {
     auto u = __float_as_int(x);
     return u == 0x7f800000u | u == 0xff800000u;
 }
-[[nodiscard]]  inline bool isnan_impl(lc_float x) noexcept {
+[[nodiscard]] inline bool isnan_impl(lc_float x) noexcept {
     auto u = __float_as_int(x);
     return ((u & 0x7F800000u) == 0x7F800000u) & ((u & 0x7FFFFFu) != 0u);
 }
@@ -345,23 +344,23 @@
 
             for t in types:
                 print(
-                    f"[[nodiscard]]  inline auto lc_{name}({', '.join(f'lc_{t} {a}' for a in args)}) noexcept {{ return {c}({', '.join(args)}); }}",
+                    f"[[nodiscard]] inline auto lc_{name}({', '.join(f'lc_{t} {a}' for a in args)}) noexcept {{ return {c}({', '.join(args)}); }}",
                     file=file)
                 for n in range(2, 5):
                     print(
-                        f"[[nodiscard]]  inline auto lc_{name}({', '.join(f'lc_{t}{n} {a}' for a in args)}) noexcept {{ return lc_make_{t if name not in ['isnan', 'isinf'] else 'bool'}{n}({', '.join(call(i) for i in range(n))}); }}",
+                        f"[[nodiscard]] inline auto lc_{name}({', '.join(f'lc_{t}{n} {a}' for a in args)}) noexcept {{ return lc_make_{t if name not in ['isnan', 'isinf'] else 'bool'}{n}({', '.join(call(i) for i in range(n))}); }}",
                         file=file)
             print(file=file)
 
 
         # select
         print(
-            "template<typename T>\n[[nodiscard]]  inline auto lc_select(T f, T t, bool p) noexcept { return p ? t : f; }",
+            "template<typename T>\n[[nodiscard]] inline auto lc_select(T f, T t, bool p) noexcept { return p ? t : f; }",
             file=file)
         for t in ["short", "ushort", "int", "uint", "float", "bool", "long", "ulong"]:
             for n in range(2, 5):
                 print(
-                    f"[[nodiscard]]  inline auto lc_select(lc_{t}{n} f, lc_{t}{n} t, lc_bool{n} p) noexcept {{ return lc_make_{t}{n}({', '.join(f'lc_select<lc_{t}>(f.{e}, t.{e}, p.{e})' for e in 'xyzw'[:n])}); }}",
+                    f"[[nodiscard]] inline auto lc_select(lc_{t}{n} f, lc_{t}{n} t, lc_bool{n} p) noexcept {{ return lc_make_{t}{n}({', '.join(f'lc_select<lc_{t}>(f.{e}, t.{e}, p.{e})' for e in 'xyzw'[:n])}); }}",
                     file=file)
         print(file=file)
 
@@ -369,7 +368,7 @@
         for t in ["float"]:
             for n in range(2, 5):
                 print(
-                    f"[[nodiscard]]  inline auto lc_outer_product(lc_{t}{n} a, lc_{t}{n} b) noexcept {{ return lc_{t}{n}x{n}({', '.join(f'a * b.{f}' for f in 'xyzw'[:n])}); }}",
+                    f"[[nodiscard]] inline auto lc_outer_product(lc_{t}{n} a, lc_{t}{n} b) noexcept {{ return lc_{t}{n}x{n}({', '.join(f'a * b.{f}' for f in 'xyzw'[:n])}); }}",
                     file=file)
         # min/max/abs/acos/asin/asinh/acosh/atan/atanh/atan2/
         # cos/cosh/sin/sinh/tan/tanh/exp/exp2/exp10/log/log2/
@@ -413,26 +412,26 @@
         for t in ["short", "ushort", "int", "uint", "float", "long", "ulong"]:
             for n in range(2, 5):
                 print(
-                    f"[[nodiscard]]  inline auto lc_reduce_sum(lc_{t}{n} v) noexcept {{ return lc_{t}({'+'.join(f'v.{e}' for e in 'xyzw'[:n])}); }}",
-                    file=file)
-                print(
-                    f"[[nodiscard]]  inline auto lc_reduce_prod(lc_{t}{n} v) noexcept {{ return lc_{t}({'*'.join(f'v.{e}' for e in 'xyzw'[:n])}); }}",
-                    file=file)
-                print(
-                    f"[[nodiscard]]  inline auto lc_reduce_min(lc_{t}{n} v) noexcept {{ return lc_{t}({', '.join(f'lc_min(v.{e}' for e in 'xyzw'[:n - 1])}, v.{'xyzw'[n - 1]}{')' * (n)}; }}",
-                    file=file)
-                print(
-                    f"[[nodiscard]]  inline auto lc_reduce_max(lc_{t}{n} v) noexcept {{ return lc_{t}({', '.join(f'lc_max(v.{e}' for e in 'xyzw'[:n - 1])}, v.{'xyzw'[n - 1]}{')' * (n)}; }}",
+                    f"[[nodiscard]] inline auto lc_reduce_sum(lc_{t}{n} v) noexcept {{ return lc_{t}({'+'.join(f'v.{e}' for e in 'xyzw'[:n])}); }}",
+                    file=file)
+                print(
+                    f"[[nodiscard]] inline auto lc_reduce_prod(lc_{t}{n} v) noexcept {{ return lc_{t}({'*'.join(f'v.{e}' for e in 'xyzw'[:n])}); }}",
+                    file=file)
+                print(
+                    f"[[nodiscard]] inline auto lc_reduce_min(lc_{t}{n} v) noexcept {{ return lc_{t}({', '.join(f'lc_min(v.{e}' for e in 'xyzw'[:n - 1])}, v.{'xyzw'[n - 1]}{')' * (n)}; }}",
+                    file=file)
+                print(
+                    f"[[nodiscard]] inline auto lc_reduce_max(lc_{t}{n} v) noexcept {{ return lc_{t}({', '.join(f'lc_max(v.{e}' for e in 'xyzw'[:n - 1])}, v.{'xyzw'[n - 1]}{')' * (n)}; }}",
                     file=file)
 
         # min/max for int
         for t in ["short", "ushort", "int", "uint", "long", "ulong"]:
             # lc_min_impl/lc_max_impl
             print(
-                f"[[nodiscard]]  inline auto lc_min_impl(lc_{t} a, lc_{t} b) noexcept {{ return a < b ? a : b; }}",
-                file=file)
-            print(
-                f"[[nodiscard]]  inline auto lc_max_impl(lc_{t} a, lc_{t} b) noexcept {{ return a > b ? a : b; }}",
+                f"[[nodiscard]] inline auto lc_min_impl(lc_{t} a, lc_{t} b) noexcept {{ return a < b ? a : b; }}",
+                file=file)
+            print(
+                f"[[nodiscard]] inline auto lc_max_impl(lc_{t} a, lc_{t} b) noexcept {{ return a > b ? a : b; }}",
                 file=file)
         generate_vector_call("min", "lc_min_impl", "iulz", ["a", "b"])
         generate_vector_call("max", "lc_max_impl", "iulz", ["a", "b"])
@@ -440,46 +439,46 @@
         # clamp
         for t in ["short", "ushort", "int", "uint", "float", "long", "ulong"]:
             print(
-                f"[[nodiscard]]  inline auto lc_clamp_impl(lc_{t} v, lc_{t} lo, lc_{t} hi) noexcept {{ return lc_min(lc_max(v, lo), hi); }}",
+                f"[[nodiscard]] inline auto lc_clamp_impl(lc_{t} v, lc_{t} lo, lc_{t} hi) noexcept {{ return lc_min(lc_max(v, lo), hi); }}",
                 file=file)
         generate_vector_call("clamp", "lc_clamp_impl",
                              "iuf", ["v", "lo", "hi"])
 
         # lerp
         print(
-            f"[[nodiscard]]  inline auto lc_lerp_impl(lc_float a, lc_float b, lc_float t) noexcept {{ return t * (b - a) + a; }}",
+            f"[[nodiscard]] inline auto lc_lerp_impl(lc_float a, lc_float b, lc_float t) noexcept {{ return t * (b - a) + a; }}",
             file=file)
         generate_vector_call("lerp", "lc_lerp_impl", "f", ["a", "b", "t"])
 
         # saturate
         print(
-            "[[nodiscard]]  inline auto lc_saturate(lc_float x) noexcept { return lc_clamp(x, 0.0f, 1.0f); }",
+            "[[nodiscard]] inline auto lc_saturate(lc_float x) noexcept { return lc_clamp(x, 0.0f, 1.0f); }",
             file=file)
         for n in range(2, 5):
             print(
-                f"[[nodiscard]]  inline auto lc_saturate(lc_float{n} x) noexcept {{ return lc_clamp(x, lc_make_float{n}(0.0f), lc_make_float{n}(1.0f)); }}",
+                f"[[nodiscard]] inline auto lc_saturate(lc_float{n} x) noexcept {{ return lc_clamp(x, lc_make_float{n}(0.0f), lc_make_float{n}(1.0f)); }}",
                 file=file)
         print(file=file)
 
         # degrees/radians
         print(
-            f"[[nodiscard]]  inline auto lc_degrees_impl(lc_float rad) noexcept {{ return rad * (180.0f * 0.318309886183790671537767526745028724f); }}",
+            f"[[nodiscard]] inline auto lc_degrees_impl(lc_float rad) noexcept {{ return rad * (180.0f * 0.318309886183790671537767526745028724f); }}",
             file=file)
         generate_vector_call("degrees", "lc_degrees_impl", "f", ["rad"])
         print(
-            f"[[nodiscard]]  inline auto lc_radians_impl(lc_float deg) noexcept {{ return deg * (3.14159265358979323846264338327950288f / 180.0f); }}",
+            f"[[nodiscard]] inline auto lc_radians_impl(lc_float deg) noexcept {{ return deg * (3.14159265358979323846264338327950288f / 180.0f); }}",
             file=file)
         generate_vector_call("radians", "lc_radians_impl", "f", ["deg"])
 
         # step
         print(
-            f"[[nodiscard]]  inline auto lc_step_impl(lc_float edge, lc_float x) noexcept {{ return x < edge ? 0.0f : 1.0f; }}",
+            f"[[nodiscard]] inline auto lc_step_impl(lc_float edge, lc_float x) noexcept {{ return x < edge ? 0.0f : 1.0f; }}",
             file=file)
         generate_vector_call("step", "lc_step_impl", "f", ["edge", "x"])
 
         # smoothstep
         print(
-            f"""[[nodiscard]]  inline auto lc_smoothstep_impl(lc_float edge0, lc_float edge1, lc_float x) noexcept {{
+            f"""[[nodiscard]] inline auto lc_smoothstep_impl(lc_float edge0, lc_float edge1, lc_float x) noexcept {{
     auto t = lc_clamp((x - edge0) / (edge1 - edge0), 0.0f, 1.0f);
     return t * t * (3.f - 2.f * t);
 }}""",
@@ -489,7 +488,7 @@
 
         # mod
         print(
-            f"[[nodiscard]]  inline auto lc_mod_impl(lc_float x, lc_float y) noexcept {{ return x - y * lc_floor(x / y); }}",
+            f"[[nodiscard]] inline auto lc_mod_impl(lc_float x, lc_float y) noexcept {{ return x - y * lc_floor(x / y); }}",
             file=file)
         generate_vector_call("mod", "lc_mod_impl", "f", ["x", "y"])
 
@@ -498,7 +497,7 @@
 
         # fract
         print(
-            f"[[nodiscard]]  inline auto lc_fract_impl(lc_float x) noexcept {{ return x - lc_floor(x); }}",
+            f"[[nodiscard]] inline auto lc_fract_impl(lc_float x) noexcept {{ return x - lc_floor(x); }}",
             file=file)
         generate_vector_call("fract", "lc_fract_impl", "f", ["x"])
 
@@ -509,12 +508,12 @@
 
         # ctz
         print(
-            f"[[nodiscard]]  inline auto lc_ctz_impl(lc_uint x) noexcept {{ return 32u - __clz(x); }}",
+            f"[[nodiscard]] inline auto lc_ctz_impl(lc_uint x) noexcept {{ return 32u - __clz(x); }}",
             file=file)
         generate_vector_call("ctz", "lc_ctz_impl", "u", ["x"])
 
         # cross
-        print("""[[nodiscard]]  inline constexpr auto lc_cross(lc_float3 u, lc_float3 v) noexcept {
+        print("""[[nodiscard]] inline constexpr auto lc_cross(lc_float3 u, lc_float3 v) noexcept {
     return lc_make_float3(u.y * v.z - v.y * u.z,
                           u.z * v.x - v.z * u.x,
                           u.x * v.y - v.x * u.y);
@@ -522,45 +521,45 @@
         print(file=file)
 
         # dot
-        print("""[[nodiscard]]  inline auto lc_dot(lc_float2 a, lc_float2 b) noexcept {
+        print("""[[nodiscard]] inline auto lc_dot(lc_float2 a, lc_float2 b) noexcept {
     return a.x * b.x + a.y * b.y;
 }""", file=file)
-        print("""[[nodiscard]]  inline auto lc_dot(lc_float3 a, lc_float3 b) noexcept {
+        print("""[[nodiscard]] inline auto lc_dot(lc_float3 a, lc_float3 b) noexcept {
     return a.x * b.x + a.y * b.y + a.z * b.z;
 }""", file=file)
-        print("""[[nodiscard]]  inline auto lc_dot(lc_float4 a, lc_float4 b) noexcept {
+        print("""[[nodiscard]] inline auto lc_dot(lc_float4 a, lc_float4 b) noexcept {
     return a.x * b.x + a.y * b.y + a.z * b.z + a.w * b.w;
 }""", file=file)
         print(file=file)
 
         # length
         print(
-            f"[[nodiscard]]  inline auto lc_length(lc_float2 v) noexcept {{ return sqrtf(lc_dot(v, v)); }}",
-            file=file)
-        print(f"[[nodiscard]]  inline auto lc_length(lc_float3 v) noexcept {{ return sqrtf(lc_dot(v, v)); }}",
+            f"[[nodiscard]] inline auto lc_length(lc_float2 v) noexcept {{ return sqrtf(lc_dot(v, v)); }}",
+            file=file)
+        print(f"[[nodiscard]] inline auto lc_length(lc_float3 v) noexcept {{ return sqrtf(lc_dot(v, v)); }}",
               file=file)
-        print(f"[[nodiscard]]  inline auto lc_length(lc_float4 v) noexcept {{ return sqrtf(lc_dot(v, v)); }}",
+        print(f"[[nodiscard]] inline auto lc_length(lc_float4 v) noexcept {{ return sqrtf(lc_dot(v, v)); }}",
               file=file)
         print(file=file)
 
         # length_squared
         for n in range(2, 5):
             print(
-                f"[[nodiscard]]  inline auto lc_length_squared(lc_float{n} v) noexcept {{ return lc_dot(v, v); }}",
+                f"[[nodiscard]] inline auto lc_length_squared(lc_float{n} v) noexcept {{ return lc_dot(v, v); }}",
                 file=file)
         print(file=file)
 
         # distance
         for n in range(2, 5):
             print(
-                f"[[nodiscard]]  inline auto lc_distance(lc_float{n} a, lc_float{n} b) noexcept {{ return lc_length(a - b); }}",
+                f"[[nodiscard]] inline auto lc_distance(lc_float{n} a, lc_float{n} b) noexcept {{ return lc_length(a - b); }}",
                 file=file)
         print(file=file)
 
         # distance_squared
         for n in range(2, 5):
             print(
-                f"[[nodiscard]]  inline auto lc_distance_squared(lc_float{n} a, lc_float{n} b) noexcept {{ return lc_length_squared(a - b); }}",
+                f"[[nodiscard]] inline auto lc_distance_squared(lc_float{n} a, lc_float{n} b) noexcept {{ return lc_length_squared(a - b); }}",
                 file=file)
         print(file=file)
 
@@ -572,34 +571,34 @@
                 4: "rnorm4df"
             }[n]
             print(
-                f"[[nodiscard]]  inline auto lc_normalize(lc_float{n} v) noexcept {{ return v * rsqrtf(lc_dot(v, v)); }}",
+                f"[[nodiscard]] inline auto lc_normalize(lc_float{n} v) noexcept {{ return v * rsqrtf(lc_dot(v, v)); }}",
                 file=file)
         print(file=file)
 
         # faceforward
         print(
-            "[[nodiscard]]  inline auto lc_faceforward(lc_float3 n, lc_float3 i, lc_float3 n_ref) noexcept { return lc_dot(n_ref, i) < 0.0f ? n : -n; }",
+            "[[nodiscard]] inline auto lc_faceforward(lc_float3 n, lc_float3 i, lc_float3 n_ref) noexcept { return lc_dot(n_ref, i) < 0.0f ? n : -n; }",
             file=file)
         print(file=file)
 
         # transpose
-        print("""[[nodiscard]]  inline constexpr auto lc_transpose(const lc_float2x2 m) noexcept { return lc_make_float2x2(m[0].x, m[1].x, m[0].y, m[1].y); }
-[[nodiscard]]  inline constexpr auto lc_transpose(const lc_float3x3 m) noexcept { return lc_make_float3x3(m[0].x, m[1].x, m[2].x, m[0].y, m[1].y, m[2].y, m[0].z, m[1].z, m[2].z); }
-[[nodiscard]]  inline constexpr auto lc_transpose(const lc_float4x4 m) noexcept { return lc_make_float4x4(m[0].x, m[1].x, m[2].x, m[3].x, m[0].y, m[1].y, m[2].y, m[3].y, m[0].z, m[1].z, m[2].z, m[3].z, m[0].w, m[1].w, m[2].w, m[3].w); }
+        print("""[[nodiscard]] inline constexpr auto lc_transpose(const lc_float2x2 m) noexcept { return lc_make_float2x2(m[0].x, m[1].x, m[0].y, m[1].y); }
+[[nodiscard]] inline constexpr auto lc_transpose(const lc_float3x3 m) noexcept { return lc_make_float3x3(m[0].x, m[1].x, m[2].x, m[0].y, m[1].y, m[2].y, m[0].z, m[1].z, m[2].z); }
+[[nodiscard]] inline constexpr auto lc_transpose(const lc_float4x4 m) noexcept { return lc_make_float4x4(m[0].x, m[1].x, m[2].x, m[3].x, m[0].y, m[1].y, m[2].y, m[3].y, m[0].z, m[1].z, m[2].z, m[3].z, m[0].w, m[1].w, m[2].w, m[3].w); }
 """, file=file)
 
         # determinant/inverse
-        print("""[[nodiscard]]  inline constexpr auto lc_determinant(const lc_float2x2 m) noexcept {
+        print("""[[nodiscard]] inline constexpr auto lc_determinant(const lc_float2x2 m) noexcept {
     return m[0][0] * m[1][1] - m[1][0] * m[0][1];
 }
 
-[[nodiscard]]  constexpr auto lc_determinant(const lc_float3x3 m) noexcept {// from GLM
+[[nodiscard]] constexpr auto lc_determinant(const lc_float3x3 m) noexcept {// from GLM
     return m[0].x * (m[1].y * m[2].z - m[2].y * m[1].z)
          - m[1].x * (m[0].y * m[2].z - m[2].y * m[0].z)
          + m[2].x * (m[0].y * m[1].z - m[1].y * m[0].z);
 }
 
-[[nodiscard]]  inline constexpr auto lc_determinant(const lc_float4x4 m) noexcept {// from GLM
+[[nodiscard]] inline constexpr auto lc_determinant(const lc_float4x4 m) noexcept {// from GLM
     const auto coef00 = m[2].z * m[3].w - m[3].z * m[2].w;
     const auto coef02 = m[1].z * m[3].w - m[3].z * m[1].w;
     const auto coef03 = m[1].z * m[2].w - m[2].z * m[1].w;
@@ -632,8 +631,8 @@
     const auto inv1 = Vec0 * fac0 - Vec2 * fac3 + Vec3 * fac4;
     const auto inv2 = Vec0 * fac1 - Vec1 * fac3 + Vec3 * fac5;
     const auto inv3 = Vec0 * fac2 - Vec1 * fac4 + Vec2 * fac5;
-    constexpr auto sign_a = lc_make_float4(+1.0f, -1.0f, +1.0f, -1.0f);
-    constexpr auto sign_b = lc_make_float4(-1.0f, +1.0f, -1.0f, +1.0f);
+   constexpr auto sign_a = lc_make_float4(+1.0f, -1.0f, +1.0f, -1.0f);
+   constexpr auto sign_b = lc_make_float4(-1.0f, +1.0f, -1.0f, +1.0f);
     const auto inv_0 = inv0 * sign_a;
     const auto inv_1 = inv1 * sign_b;
     const auto inv_2 = inv2 * sign_a;
@@ -642,7 +641,7 @@
     return dot0.x + dot0.y + dot0.z + dot0.w;
 }
 
-[[nodiscard]]  inline constexpr auto lc_inverse(const lc_float2x2 m) noexcept {
+[[nodiscard]] inline constexpr auto lc_inverse(const lc_float2x2 m) noexcept {
     const auto one_over_determinant = 1.0f / (m[0][0] * m[1][1] - m[1][0] * m[0][1]);
     return lc_make_float2x2(m[1][1] * one_over_determinant,
                           - m[0][1] * one_over_determinant,
@@ -650,7 +649,7 @@
                           + m[0][0] * one_over_determinant);
 }
 
-[[nodiscard]]  inline constexpr auto lc_inverse(const lc_float3x3 m) noexcept {// from GLM
+[[nodiscard]] inline constexpr auto lc_inverse(const lc_float3x3 m) noexcept {// from GLM
     const auto one_over_determinant = 1.0f
                                       / (m[0].x * (m[1].y * m[2].z - m[2].y * m[1].z)
                                        - m[1].x * (m[0].y * m[2].z - m[2].y * m[0].z)
@@ -667,7 +666,7 @@
         (m[0].x * m[1].y - m[1].x * m[0].y) * one_over_determinant);
 }
 
-[[nodiscard]]  inline constexpr auto lc_inverse(const lc_float4x4 m) noexcept {// from GLM
+[[nodiscard]] inline constexpr auto lc_inverse(const lc_float4x4 m) noexcept {// from GLM
     const auto coef00 = m[2].z * m[3].w - m[3].z * m[2].w;
     const auto coef02 = m[1].z * m[3].w - m[3].z * m[1].w;
     const auto coef03 = m[1].z * m[2].w - m[2].z * m[1].w;
@@ -700,8 +699,8 @@
     const auto inv1 = Vec0 * fac0 - Vec2 * fac3 + Vec3 * fac4;
     const auto inv2 = Vec0 * fac1 - Vec1 * fac3 + Vec3 * fac5;
     const auto inv3 = Vec0 * fac2 - Vec1 * fac4 + Vec2 * fac5;
-    constexpr auto sign_a = lc_make_float4(+1.0f, -1.0f, +1.0f, -1.0f);
-    constexpr auto sign_b = lc_make_float4(-1.0f, +1.0f, -1.0f, +1.0f);
+   constexpr auto sign_a = lc_make_float4(+1.0f, -1.0f, +1.0f, -1.0f);
+   constexpr auto sign_b = lc_make_float4(-1.0f, +1.0f, -1.0f, +1.0f);
     const auto inv_0 = inv0 * sign_a;
     const auto inv_1 = inv1 * sign_b;
     const auto inv_2 = inv2 * sign_a;
@@ -715,40 +714,40 @@
                             inv_3 * one_over_determinant);
 }
 
-[[nodiscard]]  inline auto lc_reflect(const lc_float3 v, const lc_float3 n) noexcept {
+[[nodiscard]] inline auto lc_reflect(const lc_float3 v, const lc_float3 n) noexcept {
     return v - 2.0f * lc_dot(v, n) * n;
 }
 
 template<class T>
-[[nodiscard]]  inline constexpr auto lc_zero() noexcept{
+[[nodiscard]] inline constexpr auto lc_zero() noexcept{
     return T{};
 }
 template<class T>
-[[nodiscard]]  inline constexpr auto lc_one() noexcept{
+[[nodiscard]] inline constexpr auto lc_one() noexcept{
     return T::one();
 }
 template<>
-[[nodiscard]]  inline constexpr auto lc_one<lc_int>() noexcept{
+[[nodiscard]] inline constexpr auto lc_one<lc_int>() noexcept{
     return lc_int(1);
 }
 template<>
-[[nodiscard]]  inline constexpr auto lc_one<lc_float>() noexcept{
+[[nodiscard]] inline constexpr auto lc_one<lc_float>() noexcept{
     return lc_float(1.0f);
 }
 template<>
-[[nodiscard]]  inline constexpr auto lc_one<lc_uint>() noexcept{
+[[nodiscard]] inline constexpr auto lc_one<lc_uint>() noexcept{
     return lc_uint(1u);
 }
 template<>
-[[nodiscard]]  inline constexpr auto lc_one<lc_long>() noexcept{
+[[nodiscard]] inline constexpr auto lc_one<lc_long>() noexcept{
     return lc_long(1);
 }
 template<>
-[[nodiscard]]  inline constexpr auto lc_one<lc_ulong>() noexcept{
+[[nodiscard]] inline constexpr auto lc_one<lc_ulong>() noexcept{
     return lc_ulong(1);
 }
 template<>
-[[nodiscard]]  inline constexpr auto lc_one<lc_bool>() noexcept {
+[[nodiscard]] inline constexpr auto lc_one<lc_bool>() noexcept {
     return true;
 }
 template<typename T, size_t N>
@@ -759,11 +758,11 @@
 
 public:
     template<typename... Elem>
-     constexpr lc_array(Elem... elem) noexcept : _data{elem...} {}
-     constexpr lc_array(lc_array &&) noexcept = default;
-     constexpr lc_array(const lc_array &) noexcept = default;
-     constexpr lc_array &operator=(lc_array &&) noexcept = default;
-     constexpr lc_array &operator=(const lc_array &) noexcept = default;
+    constexpr lc_array(Elem... elem) noexcept : _data{elem...} {}
+    constexpr lc_array(lc_array &&) noexcept = default;
+    constexpr lc_array(const lc_array &) noexcept = default;
+    constexpr lc_array &operator=(lc_array &&) noexcept = default;
+    constexpr lc_array &operator=(const lc_array &) noexcept = default;
     [[nodiscard]]  T &operator[](size_t i) noexcept { return _data[i]; }
     [[nodiscard]]  T operator[](size_t i) const noexcept { return _data[i]; }
 
@@ -776,57 +775,47 @@
     }
 };
 
-<<<<<<< HEAD
-template<typename T, size_t N>
- inline void lc_accumulate_grad(lc_array<T, N> *dst, lc_array<T, N> grad) noexcept {
-    #pragma unroll
-    for (auto i = 0u; i < N; i++) { lc_accumulate_grad(&(*dst)[i], grad[i]); }
-}
-
-[[nodiscard]]  inline auto lc_mat_comp_mul(lc_float2x2 lhs, lc_float2x2 rhs) noexcept {
-=======
-[[nodiscard]] __device__ inline auto lc_mat_comp_mul(lc_float2x2 lhs, lc_float2x2 rhs) noexcept {
->>>>>>> b5ea147e
+[[nodiscard]] inline auto lc_mat_comp_mul(lc_float2x2 lhs, lc_float2x2 rhs) noexcept {
     return lc_make_float2x2(lhs[0] * rhs[0],
                             lhs[1] * rhs[1]);
 }
 
-[[nodiscard]]  inline auto lc_mat_comp_mul(lc_float3x3 lhs, lc_float3x3 rhs) noexcept {
+[[nodiscard]] inline auto lc_mat_comp_mul(lc_float3x3 lhs, lc_float3x3 rhs) noexcept {
     return lc_make_float3x3(lhs[0] * rhs[0],
                             lhs[1] * rhs[1],
                             lhs[2] * rhs[2]);
 }
 
-[[nodiscard]]  inline auto lc_mat_comp_mul(lc_float4x4 lhs, lc_float4x4 rhs) noexcept {
+[[nodiscard]] inline auto lc_mat_comp_mul(lc_float4x4 lhs, lc_float4x4 rhs) noexcept {
     return lc_make_float4x4(lhs[0] * rhs[0],
                             lhs[1] * rhs[1],
                             lhs[2] * rhs[2],
                             lhs[3] * rhs[3]);
 }
-[[nodiscard]]  inline constexpr auto lc_remove_nan(lc_float v) noexcept {
+[[nodiscard]] inline constexpr auto lc_remove_nan(lc_float v) noexcept {
     return lc_select(v, lc_zero<lc_float>(), lc_isnan(v) | lc_isinf(v));
 }
-[[nodiscard]]  inline constexpr auto lc_remove_nan(lc_float2 v) noexcept {
+[[nodiscard]] inline constexpr auto lc_remove_nan(lc_float2 v) noexcept {
     return lc_select(v, lc_zero<lc_float2>(), lc_isnan(v) | lc_isinf(v));
 }
-[[nodiscard]]  inline constexpr auto lc_remove_nan(lc_float3 v) noexcept {
+[[nodiscard]] inline constexpr auto lc_remove_nan(lc_float3 v) noexcept {
     return lc_select(v, lc_zero<lc_float3>(), lc_isnan(v) | lc_isinf(v));
 }
-[[nodiscard]]  inline constexpr auto lc_remove_nan(lc_float4 v) noexcept {
+[[nodiscard]] inline constexpr auto lc_remove_nan(lc_float4 v) noexcept {
     return lc_select(v, lc_zero<lc_float4>(), lc_isnan(v) | lc_isinf(v));
 }
-[[nodiscard]]  inline constexpr auto lc_remove_nan(lc_float2x2 v) noexcept {
+[[nodiscard]] inline constexpr auto lc_remove_nan(lc_float2x2 v) noexcept {
     v.cols[0] = lc_remove_nan(v.cols[0]);
     v.cols[1] = lc_remove_nan(v.cols[1]);
     return v;
 }
-[[nodiscard]]  inline constexpr auto lc_remove_nan(lc_float3x3 v) noexcept {
+[[nodiscard]] inline constexpr auto lc_remove_nan(lc_float3x3 v) noexcept {
     v.cols[0] = lc_remove_nan(v.cols[0]);
     v.cols[1] = lc_remove_nan(v.cols[1]);
     v.cols[2] = lc_remove_nan(v.cols[2]);
     return v;
 }
-[[nodiscard]]  inline constexpr auto lc_remove_nan(lc_float4x4 v) noexcept {
+[[nodiscard]] inline constexpr auto lc_remove_nan(lc_float4x4 v) noexcept {
     v.cols[0] = lc_remove_nan(v.cols[0]);
     v.cols[1] = lc_remove_nan(v.cols[1]);
     v.cols[2] = lc_remove_nan(v.cols[2]);
@@ -856,20 +845,16 @@
         ]
         for t in non_differentiable_types:
             print(
-<<<<<<< HEAD
                 f" inline void lc_accumulate_grad({t} *dst, {t} grad) noexcept {{}}", file=file)
-=======
-                f"__device__ inline void lc_accumulate_grad({t} *dst, {t} grad) noexcept {{}}", file=file)
 
         print("""
 template<typename T, size_t N>
-__device__ inline void lc_accumulate_grad(lc_array<T, N> *dst, lc_array<T, N> grad) noexcept {
+inline void lc_accumulate_grad(lc_array<T, N> *dst, lc_array<T, N> grad) noexcept {
     #pragma unroll
     for (auto i = 0u; i < N; i++) { lc_accumulate_grad(&(*dst)[i], grad[i]); }
 }
 """, file=file)
 
->>>>>>> b5ea147e
         print(
             "struct lc_user_data_t{}; constexpr lc_user_data_t _lc_user_data{};", file=file)
         print('''template<class T> struct element_type_{using type = void;};
@@ -902,7 +887,7 @@
             for op in unary:
                 func = f"""
 template<typename T, size_t N>
-[[nodiscard]]  inline lc_array<T, N> operator{op}(lc_array<T, N> arg) noexcept {{
+[[nodiscard]] inline lc_array<T, N> operator{op}(lc_array<T, N> arg) noexcept {{
     lc_array<T, N> ret;
     #pragma unroll
     for(size_t i = 0u; i < N; ++i) {{
