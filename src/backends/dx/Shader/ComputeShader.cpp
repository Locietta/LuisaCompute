#include <Shader/ComputeShader.h>
#include <Shader/ShaderSerializer.h>
#include "../../common/hlsl/hlsl_codegen.h"
#include "../../common/hlsl/shader_compiler.h"
#include <luisa/core/logging.h>
#include <luisa/vstl/md5.h>
namespace lc::dx {
namespace ComputeShaderDetail {
static const bool PRINT_CODE = ([] {
    // read env LUISA_DUMP_SOURCE
    auto env = std::getenv("LUISA_DUMP_SOURCE");
    if (env == nullptr) return false;
    return std::string_view{env} == "1";
})();
}// namespace ComputeShaderDetail
ComputeShader *ComputeShader::LoadPresetCompute(
    BinaryIO const *fileIo,
    Device *device,
    vstd::span<Type const *const> types,
    vstd::string_view fileName) {
    using namespace ComputeShaderDetail;
    auto psoName = Shader::PSOName(device, fileName);
    bool oldDeleted = false;
    vstd::MD5 typeMD5;
    auto result = ShaderSerializer::DeSerialize(
        fileName,
        psoName,
        CacheType::ByteCode,
        device,
        *fileIo,
        {},
        typeMD5,
        {},
        oldDeleted);
    //Cached

    if (result) {
        auto md5 = hlsl::CodegenUtility::GetTypeMD5(types);
        LUISA_ASSERT(md5 == typeMD5, "Shader {} arguments unmatch to requirement!", fileName);
        if (oldDeleted) {
            result->SavePSO(result->Pso(), psoName, fileIo, device);
        }
    }
    return result;
}
ComputeShader *ComputeShader::CompileCompute(
    BinaryIO const *fileIo,
    Device *device,
    Function kernel,
    vstd::function<hlsl::CodegenResult()> const &codegen,
    vstd::optional<vstd::MD5> const &checkMD5,
    vstd::vector<luisa::compute::Argument> &&bindings,
    uint3 blockSize,
    uint shaderModel,
    vstd::string_view fileName,
    CacheType cacheType,
    bool enableUnsafeMath) {

    using namespace ComputeShaderDetail;
    auto CompileNewCompute = [&](bool WriteCache, vstd::string_view psoName) {
        auto str = codegen();
        vstd::MD5 md5;
        if (WriteCache) {
            if (checkMD5) {
                md5 = *checkMD5;
            } else {
                md5 = vstd::MD5({reinterpret_cast<uint8_t const *>(str.result.data() + str.immutableHeaderSize), str.result.size() - str.immutableHeaderSize});
            }
        }

        if (PRINT_CODE) {
            auto md5_str = md5.to_string();
            auto dump_file_name = vstd::string("hlsl_output_") + md5_str + ".hlsl";
<<<<<<< HEAD
            auto f = fopen(dump_file_name.c_str(), "wb");
            fwrite(str.result.data(), str.result.size(), 1, f);
            fclose(f);
=======
            if (auto f = fopen(dump_file_name.c_str(), "wb")) {
                fwrite(str.result.data(), str.result.size(), 1, f);
                fclose(f);
            }
>>>>>>> 1851ef26
        }
        auto compResult = Device::Compiler()->compile_compute(
            str.result.view(),
            true,
            shaderModel,
            enableUnsafeMath,
            false);
        return compResult.multi_visit_or(
            vstd::UndefEval<ComputeShader *>{},
            [&](vstd::unique_ptr<hlsl::DxcByteBlob> const &buffer) {
                uint bdlsBufferCount = 0;
                if (str.useBufferBindless) bdlsBufferCount++;
                if (str.useTex2DBindless) bdlsBufferCount++;
                if (str.useTex3DBindless) bdlsBufferCount++;
                auto kernelArgs = [&] {
                    if (kernel.builder() == nullptr) {
                        return vstd::vector<SavedArgument>();
                    } else {
                        return ShaderSerializer::SerializeKernel(kernel);
                    }
                }();
                if (WriteCache) {
                    auto serData = ShaderSerializer::Serialize(
                        str.properties,
                        kernelArgs,
                        {buffer->data(), buffer->size()},
                        md5,
                        str.typeMD5,
                        bdlsBufferCount,
                        blockSize);
                    WriteBinaryIO(cacheType, fileIo, fileName, {reinterpret_cast<std::byte const *>(serData.data()), serData.size_bytes()});
                }
                auto cs = new ComputeShader(
                    blockSize,
                    std::move(str.properties),
                    std::move(kernelArgs),
                    {buffer->data(),
                     buffer->size()},
                    std::move(bindings),
                    device);
                cs->bindlessCount = bdlsBufferCount;
                if (WriteCache) {
                    cs->SavePSO(cs->Pso(), psoName, fileIo, device);
                }
                return cs;
            },
            [](auto &&err) {
                LUISA_ERROR("Compile Error: {}", err);
                return nullptr;
            });
    };
    if (!fileName.empty()) {
        vstd::string psoName = Shader::PSOName(device, fileName);
        bool oldDeleted = false;
        vstd::MD5 typeMD5;
        //Cached
        auto result = ShaderSerializer::DeSerialize(
            fileName,
            psoName,
            cacheType,
            device,
            *fileIo,
            checkMD5,
            typeMD5,
            std::move(bindings),
            oldDeleted);
        if (result) {
            if (oldDeleted) {
                result->SavePSO(result->Pso(), psoName, fileIo, device);
            }
            return result;
        }

        return CompileNewCompute(true, psoName);
    } else {
        return CompileNewCompute(false, {});
    }
}
void ComputeShader::SaveCompute(
    BinaryIO const *fileIo,
    Function kernel,
    hlsl::CodegenResult &str,
    uint3 blockSize,
    uint shaderModel,
    vstd::string_view fileName,
    bool enableUnsafeMath) {
    using namespace ComputeShaderDetail;
    vstd::MD5 md5({reinterpret_cast<uint8_t const *>(str.result.data() + str.immutableHeaderSize), str.result.size() - str.immutableHeaderSize});
    if (PRINT_CODE) {
        auto f = fopen("hlsl_output.hlsl", "ab");
        fwrite(str.result.data(), str.result.size(), 1, f);
        fclose(f);
    }
    if (ShaderSerializer::CheckMD5(fileName, md5, *fileIo)) return;
    auto compResult = Device::Compiler()->compile_compute(
        str.result.view(),
        true,
        shaderModel,
        enableUnsafeMath,
        false);
    compResult.multi_visit(
        [&](vstd::unique_ptr<hlsl::DxcByteBlob> const &buffer) {
            auto kernelArgs = ShaderSerializer::SerializeKernel(kernel);
            uint bdlsBufferCount = 0;
            if (str.useBufferBindless) bdlsBufferCount++;
            if (str.useTex2DBindless) bdlsBufferCount++;
            if (str.useTex3DBindless) bdlsBufferCount++;
            auto serData = ShaderSerializer::Serialize(
                str.properties,
                kernelArgs,
                {buffer->data(), buffer->size()},
                md5,
                str.typeMD5,
                bdlsBufferCount,
                blockSize);
            static_cast<void>(fileIo->write_shader_bytecode(fileName, {reinterpret_cast<std::byte const *>(serData.data()), serData.size_bytes()}));
        },
        [](auto &&err) {
            LUISA_ERROR("DXC compute-shader compile error: {}", err);
        });
}
ID3D12CommandSignature *ComputeShader::CmdSig() const {
    std::lock_guard lck(cmdSigMtx);
    if (cmdSig) return cmdSig.Get();
    D3D12_COMMAND_SIGNATURE_DESC desc{};
    D3D12_INDIRECT_ARGUMENT_DESC indDesc[2];
    memset(indDesc, 0, vstd::array_byte_size(indDesc));
    indDesc[0].Type = D3D12_INDIRECT_ARGUMENT_TYPE_CONSTANT;
    auto &c = indDesc[0].Constant;
    c.RootParameterIndex = 0;
    c.DestOffsetIn32BitValues = 0;
    c.Num32BitValuesToSet = 4;
    indDesc[1].Type = D3D12_INDIRECT_ARGUMENT_TYPE_DISPATCH;
    desc.ByteStride = DispatchIndirectStride;
    desc.NumArgumentDescs = 2;
    desc.pArgumentDescs = indDesc;
    ThrowIfFailed(device->device->CreateCommandSignature(&desc, rootSig.Get(), IID_PPV_ARGS(&cmdSig)));
    return cmdSig.Get();
}

ComputeShader::ComputeShader(
    uint3 blockSize,
    vstd::vector<hlsl::Property> &&prop,
    vstd::vector<SavedArgument> &&args,
    vstd::span<std::byte const> binData,
    vstd::vector<luisa::compute::Argument> &&bindings,
    Device *device)
    : Shader(std::move(prop), std::move(args), device->device, false),
      argBindings(std::move(bindings)),
      device(device),
      blockSize(blockSize) {
    D3D12_COMPUTE_PIPELINE_STATE_DESC psoDesc = {};
    psoDesc.pRootSignature = rootSig.Get();
    psoDesc.CS.pShaderBytecode = binData.data();
    psoDesc.CS.BytecodeLength = binData.size();
    psoDesc.Flags = D3D12_PIPELINE_STATE_FLAG_NONE;
    ThrowIfFailed(device->device->CreateComputePipelineState(&psoDesc, IID_PPV_ARGS(pso.GetAddressOf())));
}
ComputeShader::ComputeShader(
    uint3 blockSize,
    Device *device,
    vstd::vector<hlsl::Property> &&prop,
    vstd::vector<SavedArgument> &&args,
    vstd::vector<luisa::compute::Argument> &&bindings,
    ComPtr<ID3D12RootSignature> &&rootSig,
    ComPtr<ID3D12PipelineState> &&pso)
    : Shader(std::move(prop), std::move(args), std::move(rootSig)),
      argBindings(std::move(bindings)),
      device(device),
      blockSize(blockSize) {
    this->pso = std::move(pso);
}

ComputeShader::~ComputeShader() {
}
}// namespace lc::dx
<|MERGE_RESOLUTION|>--- conflicted
+++ resolved
@@ -1,259 +1,253 @@
-#include <Shader/ComputeShader.h>
-#include <Shader/ShaderSerializer.h>
-#include "../../common/hlsl/hlsl_codegen.h"
-#include "../../common/hlsl/shader_compiler.h"
-#include <luisa/core/logging.h>
-#include <luisa/vstl/md5.h>
-namespace lc::dx {
-namespace ComputeShaderDetail {
-static const bool PRINT_CODE = ([] {
-    // read env LUISA_DUMP_SOURCE
-    auto env = std::getenv("LUISA_DUMP_SOURCE");
-    if (env == nullptr) return false;
-    return std::string_view{env} == "1";
-})();
-}// namespace ComputeShaderDetail
-ComputeShader *ComputeShader::LoadPresetCompute(
-    BinaryIO const *fileIo,
-    Device *device,
-    vstd::span<Type const *const> types,
-    vstd::string_view fileName) {
-    using namespace ComputeShaderDetail;
-    auto psoName = Shader::PSOName(device, fileName);
-    bool oldDeleted = false;
-    vstd::MD5 typeMD5;
-    auto result = ShaderSerializer::DeSerialize(
-        fileName,
-        psoName,
-        CacheType::ByteCode,
-        device,
-        *fileIo,
-        {},
-        typeMD5,
-        {},
-        oldDeleted);
-    //Cached
-
-    if (result) {
-        auto md5 = hlsl::CodegenUtility::GetTypeMD5(types);
-        LUISA_ASSERT(md5 == typeMD5, "Shader {} arguments unmatch to requirement!", fileName);
-        if (oldDeleted) {
-            result->SavePSO(result->Pso(), psoName, fileIo, device);
-        }
-    }
-    return result;
-}
-ComputeShader *ComputeShader::CompileCompute(
-    BinaryIO const *fileIo,
-    Device *device,
-    Function kernel,
-    vstd::function<hlsl::CodegenResult()> const &codegen,
-    vstd::optional<vstd::MD5> const &checkMD5,
-    vstd::vector<luisa::compute::Argument> &&bindings,
-    uint3 blockSize,
-    uint shaderModel,
-    vstd::string_view fileName,
-    CacheType cacheType,
-    bool enableUnsafeMath) {
-
-    using namespace ComputeShaderDetail;
-    auto CompileNewCompute = [&](bool WriteCache, vstd::string_view psoName) {
-        auto str = codegen();
-        vstd::MD5 md5;
-        if (WriteCache) {
-            if (checkMD5) {
-                md5 = *checkMD5;
-            } else {
-                md5 = vstd::MD5({reinterpret_cast<uint8_t const *>(str.result.data() + str.immutableHeaderSize), str.result.size() - str.immutableHeaderSize});
-            }
-        }
-
-        if (PRINT_CODE) {
-            auto md5_str = md5.to_string();
-            auto dump_file_name = vstd::string("hlsl_output_") + md5_str + ".hlsl";
-<<<<<<< HEAD
-            auto f = fopen(dump_file_name.c_str(), "wb");
-            fwrite(str.result.data(), str.result.size(), 1, f);
-            fclose(f);
-=======
-            if (auto f = fopen(dump_file_name.c_str(), "wb")) {
-                fwrite(str.result.data(), str.result.size(), 1, f);
-                fclose(f);
-            }
->>>>>>> 1851ef26
-        }
-        auto compResult = Device::Compiler()->compile_compute(
-            str.result.view(),
-            true,
-            shaderModel,
-            enableUnsafeMath,
-            false);
-        return compResult.multi_visit_or(
-            vstd::UndefEval<ComputeShader *>{},
-            [&](vstd::unique_ptr<hlsl::DxcByteBlob> const &buffer) {
-                uint bdlsBufferCount = 0;
-                if (str.useBufferBindless) bdlsBufferCount++;
-                if (str.useTex2DBindless) bdlsBufferCount++;
-                if (str.useTex3DBindless) bdlsBufferCount++;
-                auto kernelArgs = [&] {
-                    if (kernel.builder() == nullptr) {
-                        return vstd::vector<SavedArgument>();
-                    } else {
-                        return ShaderSerializer::SerializeKernel(kernel);
-                    }
-                }();
-                if (WriteCache) {
-                    auto serData = ShaderSerializer::Serialize(
-                        str.properties,
-                        kernelArgs,
-                        {buffer->data(), buffer->size()},
-                        md5,
-                        str.typeMD5,
-                        bdlsBufferCount,
-                        blockSize);
-                    WriteBinaryIO(cacheType, fileIo, fileName, {reinterpret_cast<std::byte const *>(serData.data()), serData.size_bytes()});
-                }
-                auto cs = new ComputeShader(
-                    blockSize,
-                    std::move(str.properties),
-                    std::move(kernelArgs),
-                    {buffer->data(),
-                     buffer->size()},
-                    std::move(bindings),
-                    device);
-                cs->bindlessCount = bdlsBufferCount;
-                if (WriteCache) {
-                    cs->SavePSO(cs->Pso(), psoName, fileIo, device);
-                }
-                return cs;
-            },
-            [](auto &&err) {
-                LUISA_ERROR("Compile Error: {}", err);
-                return nullptr;
-            });
-    };
-    if (!fileName.empty()) {
-        vstd::string psoName = Shader::PSOName(device, fileName);
-        bool oldDeleted = false;
-        vstd::MD5 typeMD5;
-        //Cached
-        auto result = ShaderSerializer::DeSerialize(
-            fileName,
-            psoName,
-            cacheType,
-            device,
-            *fileIo,
-            checkMD5,
-            typeMD5,
-            std::move(bindings),
-            oldDeleted);
-        if (result) {
-            if (oldDeleted) {
-                result->SavePSO(result->Pso(), psoName, fileIo, device);
-            }
-            return result;
-        }
-
-        return CompileNewCompute(true, psoName);
-    } else {
-        return CompileNewCompute(false, {});
-    }
-}
-void ComputeShader::SaveCompute(
-    BinaryIO const *fileIo,
-    Function kernel,
-    hlsl::CodegenResult &str,
-    uint3 blockSize,
-    uint shaderModel,
-    vstd::string_view fileName,
-    bool enableUnsafeMath) {
-    using namespace ComputeShaderDetail;
-    vstd::MD5 md5({reinterpret_cast<uint8_t const *>(str.result.data() + str.immutableHeaderSize), str.result.size() - str.immutableHeaderSize});
-    if (PRINT_CODE) {
-        auto f = fopen("hlsl_output.hlsl", "ab");
-        fwrite(str.result.data(), str.result.size(), 1, f);
-        fclose(f);
-    }
-    if (ShaderSerializer::CheckMD5(fileName, md5, *fileIo)) return;
-    auto compResult = Device::Compiler()->compile_compute(
-        str.result.view(),
-        true,
-        shaderModel,
-        enableUnsafeMath,
-        false);
-    compResult.multi_visit(
-        [&](vstd::unique_ptr<hlsl::DxcByteBlob> const &buffer) {
-            auto kernelArgs = ShaderSerializer::SerializeKernel(kernel);
-            uint bdlsBufferCount = 0;
-            if (str.useBufferBindless) bdlsBufferCount++;
-            if (str.useTex2DBindless) bdlsBufferCount++;
-            if (str.useTex3DBindless) bdlsBufferCount++;
-            auto serData = ShaderSerializer::Serialize(
-                str.properties,
-                kernelArgs,
-                {buffer->data(), buffer->size()},
-                md5,
-                str.typeMD5,
-                bdlsBufferCount,
-                blockSize);
-            static_cast<void>(fileIo->write_shader_bytecode(fileName, {reinterpret_cast<std::byte const *>(serData.data()), serData.size_bytes()}));
-        },
-        [](auto &&err) {
-            LUISA_ERROR("DXC compute-shader compile error: {}", err);
-        });
-}
-ID3D12CommandSignature *ComputeShader::CmdSig() const {
-    std::lock_guard lck(cmdSigMtx);
-    if (cmdSig) return cmdSig.Get();
-    D3D12_COMMAND_SIGNATURE_DESC desc{};
-    D3D12_INDIRECT_ARGUMENT_DESC indDesc[2];
-    memset(indDesc, 0, vstd::array_byte_size(indDesc));
-    indDesc[0].Type = D3D12_INDIRECT_ARGUMENT_TYPE_CONSTANT;
-    auto &c = indDesc[0].Constant;
-    c.RootParameterIndex = 0;
-    c.DestOffsetIn32BitValues = 0;
-    c.Num32BitValuesToSet = 4;
-    indDesc[1].Type = D3D12_INDIRECT_ARGUMENT_TYPE_DISPATCH;
-    desc.ByteStride = DispatchIndirectStride;
-    desc.NumArgumentDescs = 2;
-    desc.pArgumentDescs = indDesc;
-    ThrowIfFailed(device->device->CreateCommandSignature(&desc, rootSig.Get(), IID_PPV_ARGS(&cmdSig)));
-    return cmdSig.Get();
-}
-
-ComputeShader::ComputeShader(
-    uint3 blockSize,
-    vstd::vector<hlsl::Property> &&prop,
-    vstd::vector<SavedArgument> &&args,
-    vstd::span<std::byte const> binData,
-    vstd::vector<luisa::compute::Argument> &&bindings,
-    Device *device)
-    : Shader(std::move(prop), std::move(args), device->device, false),
-      argBindings(std::move(bindings)),
-      device(device),
-      blockSize(blockSize) {
-    D3D12_COMPUTE_PIPELINE_STATE_DESC psoDesc = {};
-    psoDesc.pRootSignature = rootSig.Get();
-    psoDesc.CS.pShaderBytecode = binData.data();
-    psoDesc.CS.BytecodeLength = binData.size();
-    psoDesc.Flags = D3D12_PIPELINE_STATE_FLAG_NONE;
-    ThrowIfFailed(device->device->CreateComputePipelineState(&psoDesc, IID_PPV_ARGS(pso.GetAddressOf())));
-}
-ComputeShader::ComputeShader(
-    uint3 blockSize,
-    Device *device,
-    vstd::vector<hlsl::Property> &&prop,
-    vstd::vector<SavedArgument> &&args,
-    vstd::vector<luisa::compute::Argument> &&bindings,
-    ComPtr<ID3D12RootSignature> &&rootSig,
-    ComPtr<ID3D12PipelineState> &&pso)
-    : Shader(std::move(prop), std::move(args), std::move(rootSig)),
-      argBindings(std::move(bindings)),
-      device(device),
-      blockSize(blockSize) {
-    this->pso = std::move(pso);
-}
-
-ComputeShader::~ComputeShader() {
-}
-}// namespace lc::dx
+#include <Shader/ComputeShader.h>
+#include <Shader/ShaderSerializer.h>
+#include "../../common/hlsl/hlsl_codegen.h"
+#include "../../common/hlsl/shader_compiler.h"
+#include <luisa/core/logging.h>
+#include <luisa/vstl/md5.h>
+namespace lc::dx {
+namespace ComputeShaderDetail {
+static const bool PRINT_CODE = ([] {
+    // read env LUISA_DUMP_SOURCE
+    auto env = std::getenv("LUISA_DUMP_SOURCE");
+    if (env == nullptr) return false;
+    return std::string_view{env} == "1";
+})();
+}// namespace ComputeShaderDetail
+ComputeShader *ComputeShader::LoadPresetCompute(
+    BinaryIO const *fileIo,
+    Device *device,
+    vstd::span<Type const *const> types,
+    vstd::string_view fileName) {
+    using namespace ComputeShaderDetail;
+    auto psoName = Shader::PSOName(device, fileName);
+    bool oldDeleted = false;
+    vstd::MD5 typeMD5;
+    auto result = ShaderSerializer::DeSerialize(
+        fileName,
+        psoName,
+        CacheType::ByteCode,
+        device,
+        *fileIo,
+        {},
+        typeMD5,
+        {},
+        oldDeleted);
+    //Cached
+
+    if (result) {
+        auto md5 = hlsl::CodegenUtility::GetTypeMD5(types);
+        LUISA_ASSERT(md5 == typeMD5, "Shader {} arguments unmatch to requirement!", fileName);
+        if (oldDeleted) {
+            result->SavePSO(result->Pso(), psoName, fileIo, device);
+        }
+    }
+    return result;
+}
+ComputeShader *ComputeShader::CompileCompute(
+    BinaryIO const *fileIo,
+    Device *device,
+    Function kernel,
+    vstd::function<hlsl::CodegenResult()> const &codegen,
+    vstd::optional<vstd::MD5> const &checkMD5,
+    vstd::vector<luisa::compute::Argument> &&bindings,
+    uint3 blockSize,
+    uint shaderModel,
+    vstd::string_view fileName,
+    CacheType cacheType,
+    bool enableUnsafeMath) {
+
+    using namespace ComputeShaderDetail;
+    auto CompileNewCompute = [&](bool WriteCache, vstd::string_view psoName) {
+        auto str = codegen();
+        vstd::MD5 md5;
+        if (WriteCache) {
+            if (checkMD5) {
+                md5 = *checkMD5;
+            } else {
+                md5 = vstd::MD5({reinterpret_cast<uint8_t const *>(str.result.data() + str.immutableHeaderSize), str.result.size() - str.immutableHeaderSize});
+            }
+        }
+
+        if (PRINT_CODE) {
+            auto md5_str = md5.to_string();
+            auto dump_file_name = vstd::string("hlsl_output_") + md5_str + ".hlsl";
+            if (auto f = fopen(dump_file_name.c_str(), "wb")) {
+                fwrite(str.result.data(), str.result.size(), 1, f);
+                fclose(f);
+            }
+        }
+        auto compResult = Device::Compiler()->compile_compute(
+            str.result.view(),
+            true,
+            shaderModel,
+            enableUnsafeMath,
+            false);
+        return compResult.multi_visit_or(
+            vstd::UndefEval<ComputeShader *>{},
+            [&](vstd::unique_ptr<hlsl::DxcByteBlob> const &buffer) {
+                uint bdlsBufferCount = 0;
+                if (str.useBufferBindless) bdlsBufferCount++;
+                if (str.useTex2DBindless) bdlsBufferCount++;
+                if (str.useTex3DBindless) bdlsBufferCount++;
+                auto kernelArgs = [&] {
+                    if (kernel.builder() == nullptr) {
+                        return vstd::vector<SavedArgument>();
+                    } else {
+                        return ShaderSerializer::SerializeKernel(kernel);
+                    }
+                }();
+                if (WriteCache) {
+                    auto serData = ShaderSerializer::Serialize(
+                        str.properties,
+                        kernelArgs,
+                        {buffer->data(), buffer->size()},
+                        md5,
+                        str.typeMD5,
+                        bdlsBufferCount,
+                        blockSize);
+                    WriteBinaryIO(cacheType, fileIo, fileName, {reinterpret_cast<std::byte const *>(serData.data()), serData.size_bytes()});
+                }
+                auto cs = new ComputeShader(
+                    blockSize,
+                    std::move(str.properties),
+                    std::move(kernelArgs),
+                    {buffer->data(),
+                     buffer->size()},
+                    std::move(bindings),
+                    device);
+                cs->bindlessCount = bdlsBufferCount;
+                if (WriteCache) {
+                    cs->SavePSO(cs->Pso(), psoName, fileIo, device);
+                }
+                return cs;
+            },
+            [](auto &&err) {
+                LUISA_ERROR("Compile Error: {}", err);
+                return nullptr;
+            });
+    };
+    if (!fileName.empty()) {
+        vstd::string psoName = Shader::PSOName(device, fileName);
+        bool oldDeleted = false;
+        vstd::MD5 typeMD5;
+        //Cached
+        auto result = ShaderSerializer::DeSerialize(
+            fileName,
+            psoName,
+            cacheType,
+            device,
+            *fileIo,
+            checkMD5,
+            typeMD5,
+            std::move(bindings),
+            oldDeleted);
+        if (result) {
+            if (oldDeleted) {
+                result->SavePSO(result->Pso(), psoName, fileIo, device);
+            }
+            return result;
+        }
+
+        return CompileNewCompute(true, psoName);
+    } else {
+        return CompileNewCompute(false, {});
+    }
+}
+void ComputeShader::SaveCompute(
+    BinaryIO const *fileIo,
+    Function kernel,
+    hlsl::CodegenResult &str,
+    uint3 blockSize,
+    uint shaderModel,
+    vstd::string_view fileName,
+    bool enableUnsafeMath) {
+    using namespace ComputeShaderDetail;
+    vstd::MD5 md5({reinterpret_cast<uint8_t const *>(str.result.data() + str.immutableHeaderSize), str.result.size() - str.immutableHeaderSize});
+    if (PRINT_CODE) {
+        auto f = fopen("hlsl_output.hlsl", "ab");
+        fwrite(str.result.data(), str.result.size(), 1, f);
+        fclose(f);
+    }
+    if (ShaderSerializer::CheckMD5(fileName, md5, *fileIo)) return;
+    auto compResult = Device::Compiler()->compile_compute(
+        str.result.view(),
+        true,
+        shaderModel,
+        enableUnsafeMath,
+        false);
+    compResult.multi_visit(
+        [&](vstd::unique_ptr<hlsl::DxcByteBlob> const &buffer) {
+            auto kernelArgs = ShaderSerializer::SerializeKernel(kernel);
+            uint bdlsBufferCount = 0;
+            if (str.useBufferBindless) bdlsBufferCount++;
+            if (str.useTex2DBindless) bdlsBufferCount++;
+            if (str.useTex3DBindless) bdlsBufferCount++;
+            auto serData = ShaderSerializer::Serialize(
+                str.properties,
+                kernelArgs,
+                {buffer->data(), buffer->size()},
+                md5,
+                str.typeMD5,
+                bdlsBufferCount,
+                blockSize);
+            static_cast<void>(fileIo->write_shader_bytecode(fileName, {reinterpret_cast<std::byte const *>(serData.data()), serData.size_bytes()}));
+        },
+        [](auto &&err) {
+            LUISA_ERROR("DXC compute-shader compile error: {}", err);
+        });
+}
+ID3D12CommandSignature *ComputeShader::CmdSig() const {
+    std::lock_guard lck(cmdSigMtx);
+    if (cmdSig) return cmdSig.Get();
+    D3D12_COMMAND_SIGNATURE_DESC desc{};
+    D3D12_INDIRECT_ARGUMENT_DESC indDesc[2];
+    memset(indDesc, 0, vstd::array_byte_size(indDesc));
+    indDesc[0].Type = D3D12_INDIRECT_ARGUMENT_TYPE_CONSTANT;
+    auto &c = indDesc[0].Constant;
+    c.RootParameterIndex = 0;
+    c.DestOffsetIn32BitValues = 0;
+    c.Num32BitValuesToSet = 4;
+    indDesc[1].Type = D3D12_INDIRECT_ARGUMENT_TYPE_DISPATCH;
+    desc.ByteStride = DispatchIndirectStride;
+    desc.NumArgumentDescs = 2;
+    desc.pArgumentDescs = indDesc;
+    ThrowIfFailed(device->device->CreateCommandSignature(&desc, rootSig.Get(), IID_PPV_ARGS(&cmdSig)));
+    return cmdSig.Get();
+}
+
+ComputeShader::ComputeShader(
+    uint3 blockSize,
+    vstd::vector<hlsl::Property> &&prop,
+    vstd::vector<SavedArgument> &&args,
+    vstd::span<std::byte const> binData,
+    vstd::vector<luisa::compute::Argument> &&bindings,
+    Device *device)
+    : Shader(std::move(prop), std::move(args), device->device, false),
+      argBindings(std::move(bindings)),
+      device(device),
+      blockSize(blockSize) {
+    D3D12_COMPUTE_PIPELINE_STATE_DESC psoDesc = {};
+    psoDesc.pRootSignature = rootSig.Get();
+    psoDesc.CS.pShaderBytecode = binData.data();
+    psoDesc.CS.BytecodeLength = binData.size();
+    psoDesc.Flags = D3D12_PIPELINE_STATE_FLAG_NONE;
+    ThrowIfFailed(device->device->CreateComputePipelineState(&psoDesc, IID_PPV_ARGS(pso.GetAddressOf())));
+}
+ComputeShader::ComputeShader(
+    uint3 blockSize,
+    Device *device,
+    vstd::vector<hlsl::Property> &&prop,
+    vstd::vector<SavedArgument> &&args,
+    vstd::vector<luisa::compute::Argument> &&bindings,
+    ComPtr<ID3D12RootSignature> &&rootSig,
+    ComPtr<ID3D12PipelineState> &&pso)
+    : Shader(std::move(prop), std::move(args), std::move(rootSig)),
+      argBindings(std::move(bindings)),
+      device(device),
+      blockSize(blockSize) {
+    this->pso = std::move(pso);
+}
+
+ComputeShader::~ComputeShader() {
+}
+}// namespace lc::dx