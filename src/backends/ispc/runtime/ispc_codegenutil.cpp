#pragma vengine_package ispc_vsproject

#include <backends/ispc/runtime/ispc_codegen.h>
#include <vstl/StringUtility.h>
namespace lc::ispc {
struct CodegenGlobal {
    vstd::HashMap<Type const *, size_t> structTypes;
    vstd::HashMap<uint64, size_t> constTypes;
    vstd::HashMap<uint64, size_t> funcTypes;
    size_t count = 0;
    size_t constCount = 0;
    size_t funcCount = 0;
    void Clear() {
        structTypes.Clear();
        constTypes.Clear();
        funcTypes.Clear();
        constCount = 0;
        count = 0;
        funcCount = 0;
    }
    size_t GetConstCount(uint64 data) {
        auto ite = constTypes.Emplace(
            data,
            vstd::MakeLazyEval(
                [&] {
                    return constCount++;
                }));
        return ite.Value();
    }
    size_t GetFuncCount(uint64 data) {
        auto ite = funcTypes.Emplace(
            data,
            vstd::MakeLazyEval(
                [&] {
                    return funcCount++;
                }));
        return ite.Value();
    }
    size_t GetTypeCount(Type const *t) {
        auto ite = structTypes.Emplace(
            t,
            vstd::MakeLazyEval(
                [&] {
                    return count++;
                }));
        return ite.Value();
    }
};
static thread_local vstd::optional<CodegenGlobal> opt;
#include "ispc.inl"
void CodegenUtility::ClearStructType() {
    opt.New();
    opt->Clear();
}
void CodegenUtility::RegistStructType(Type const *type) {
    if (type->is_structure())
        opt->structTypes.Emplace(type, opt->count++);
    else if (type->is_buffer()) {
        RegistStructType(type->element());
    }
}

static bool IsVarWritable(Function func, Variable i) {
    return ((uint)func.variable_usage(i.uid()) & (uint)Usage::WRITE) != 0;
}
void CodegenUtility::GetVariableName(Variable::Tag type, uint id, std::string &str) {
    switch (type) {
        case Variable::Tag::BLOCK_ID:
            str += "blk_id"sv;
            break;
        case Variable::Tag::DISPATCH_ID:
            str += "dsp_id"sv;
            break;
        case Variable::Tag::THREAD_ID:
            str += "thd_id"sv;
            break;
        case Variable::Tag::LOCAL:
            str += "_v"sv;
            vstd::to_string(id, str);
            break;
        case Variable::Tag::BUFFER:
            str += "_b"sv;
            vstd::to_string(id, str);
            break;
        case Variable::Tag::TEXTURE:
            str += "_t"sv;
            vstd::to_string(id, str);
            break;
        default:
            str += 'v';
            vstd::to_string(id, str);
            break;
    }
}

void CodegenUtility::GetVariableName(Type::Tag type, uint id, std::string &str) {
    switch (type) {
        case Type::Tag::BUFFER:
            str += "_b"sv;
            vstd::to_string(id, str);
            break;
        case Type::Tag::TEXTURE:
            str += "_t"sv;
            vstd::to_string(id, str);
            break;
        default:
            str += 'v';
            vstd::to_string(id, str);
            break;
    }
}

void CodegenUtility::GetVariableName(Variable const &type, std::string &str) {
    GetVariableName(type.tag(), type.uid(), str);
}
void CodegenUtility::GetConstName(ConstantData const &data, std::string &str) {
    size_t constCount = opt->GetConstCount(data.hash());
    str << 'c';
    vstd::to_string(constCount, str);
}

void CodegenUtility::GetConstantStruct(ConstantData const &data, std::string &str) {
    size_t constCount = opt->GetConstCount(data.hash());
    //auto typeName = CodegenUtility::GetBasicTypeName(view.index());
    str << "struct tc";
    vstd::to_string(constCount, str);
    size_t varCount = 1;
    std::visit(
        [&](auto &&arr) {
            varCount = arr.size();
        },
        data.view());
    str << "{\n";
    str << CodegenUtility::GetBasicTypeName(data.view().index()) << " v[";
    vstd::to_string(varCount, str);
    str << "];\n";
    str << "};\n";
}
void CodegenUtility::GetConstantData(ConstantData const &data, std::string &str) {
    auto &&view = data.view();
    size_t constCount = opt->GetConstCount(data.hash());

    std::string name = vstd::to_string(constCount);
    str << "uniform const tc" << name << " c" << name;
    str << "={{";
    std::visit(
        [&](auto &&arr) {
            for (auto const &ele : arr) {
                PrintValue<std::remove_cvref_t<typename std::remove_cvref_t<decltype(arr)>::element_type>> prt;
                prt(ele, str);
                str << ',';
            }
        },
        view);
    auto last = str.end() - 1;
    if (*last == ',')
        *last = '}';
    else
        str << '}';
    str << "};\n";
}

void CodegenUtility::GetTypeName(Type const &type, std::string &str) {
    switch (type.tag()) {
        case Type::Tag::ARRAY:
            CodegenUtility::GetTypeName(*type.element(), str);
            return;
            //		case Type::Tag::ATOMIC:
            //			CodegenUtility::GetTypeName(*type.element(), str, isWritable);
            //			return;
        case Type::Tag::BOOL:
            str += "bool"sv;
            return;
        case Type::Tag::FLOAT:
            str += "float"sv;
            return;
        case Type::Tag::INT:
            str += "int"sv;
            return;
        case Type::Tag::UINT:
            str += "uint"sv;
            return;
        case Type::Tag::MATRIX: {
            auto dim = std::to_string(type.dimension());
            CodegenUtility::GetTypeName(*type.element(), str);
            str += dim;
            str += 'x';
            str += dim;
        }
            return;
        case Type::Tag::VECTOR: {
            CodegenUtility::GetTypeName(*type.element(), str);
            vstd::to_string(static_cast<uint64_t>(type.dimension()), str);
        }
            return;
        case Type::Tag::STRUCTURE:
            str += 'T';
            vstd::to_string(opt->GetTypeCount(&type), str);
            return;
        case Type::Tag::BUFFER:

            GetTypeName(*type.element(), str);
            str << '*';
            break;
        case Type::Tag::TEXTURE: {
            str += "Texture"sv;

            vstd::to_string(static_cast<uint64_t>(type.dimension()), str);
            str += "D<"sv;
            GetTypeName(*type.element(), str);
            if (type.tag() != Type::Tag::VECTOR) {
                str += '4';
            }
            str += '>';
            break;
        }
        default:
            LUISA_ERROR_WITH_LOCATION("Bad.");
            break;
    }
}

void CodegenUtility::GetFunctionDecl(Function func, std::string &data) {

    if (func.return_type()) {
        CodegenUtility::GetTypeName(*func.return_type(), data);
    } else {
        data += "void"sv;
    }
    switch (func.tag()) {
        case Function::Tag::CALLABLE: {
            data += " custom_"sv;
            vstd::to_string(opt->GetFuncCount(func.hash()), data);
            if (func.arguments().empty()) {
                data += "()"sv;
            } else {
                data += '(';
                for (auto &&i : func.arguments()) {
                    RegistStructType(i.type());
                    CodegenUtility::GetTypeName(*i.type(), data);
                    data += ' ';
                    CodegenUtility::GetVariableName(i, data);
                    data += ',';
                }
                data[data.size() - 1] = ')';
            }
        } break;
        default:
            //TODO
            break;
    }
}
vstd::function<void(StringExprVisitor &)> CodegenUtility::GetFunctionName(CallExpr const *expr, std::string &str) {
    auto defaultArgs = [&str, expr](StringExprVisitor &vis) {
        str << '(';
        size_t sz = 0;
        auto args = expr->arguments();
        for (auto &&i : args) {
            ++sz;
            i->accept(vis);
            if (sz != args.size()) {
                str << ',';
            }
        }
    };
    auto getPointer = [&str, expr](StringExprVisitor &vis) {
        str << '(';
        size_t sz = 1;
        auto args = expr->arguments();
        if (args.size() >= 1) {
            str << "&(";
            args[0]->accept(vis);
            str << "),";
        }
        for (auto i : vstd::range(1, args.size())) {
            ++sz;
            args[i]->accept(vis);
            if (sz != args.size()) {
                str << ',';
            }
        }
        str << ')';
    };

    auto IsType = [](Type const *const type, Type::Tag const tag, uint const vecEle) {
        if (type->tag() == Type::Tag::VECTOR) {
            if (vecEle > 1) {
                return type->element()->tag() == tag && type->dimension() == vecEle;
            } else {
                return type->tag() == tag;
            }
        } else {
            return vecEle == 1;
        }
    };
    switch (expr->op()) {
        case CallOp::CUSTOM:
            str << "custom_"sv << vstd::to_string(opt->GetFuncCount(expr->custom().hash()));
            break;
        case CallOp::ALL:
            str << "all"sv;
            break;
        case CallOp::ANY:
            str << "any"sv;
            break;
<<<<<<< HEAD
        case CallOp::NONE:
            str << "!any"sv;
            break;
=======
>>>>>>> db4cc224
        case CallOp::SELECT: {
            str << "select"sv;
        } break;
        case CallOp::CLAMP:
            str << "clamp"sv;
            break;
        case CallOp::LERP:
            str << "lerp"sv;
            break;
<<<<<<< HEAD
        case CallOp::SATURATE:
            str << "saturate"sv;
            break;
        case CallOp::SIGN:
            str << "sign"sv;
            break;
=======
>>>>>>> db4cc224
        case CallOp::STEP:
            str << "step"sv;
            break;
<<<<<<< HEAD
        case CallOp::SMOOTHSTEP:
            str << "smoothstep"sv;
            break;
=======
>>>>>>> db4cc224
        case CallOp::ABS:
            str << "abs"sv;
            break;
        case CallOp::MIN:
            str << "min"sv;
            break;
        case CallOp::POW:
            str << "pow"sv;
            break;
        case CallOp::CLZ:
            str << "clz"sv;
            break;
        case CallOp::CTZ:
            str << "ctz"sv;
            break;
        case CallOp::POPCOUNT:
            str << "popcount"sv;
            break;
        case CallOp::REVERSE:
            str << "reverse"sv;
            break;
        case CallOp::ISINF:
            str << "isinf"sv;
            break;
        case CallOp::ISNAN:
            str << "isnan"sv;
            break;
        case CallOp::ACOS:
            str << "acos"sv;
            break;
        case CallOp::ACOSH:
            str << "acosh"sv;
            break;
        case CallOp::ASIN:
            str << "asin"sv;
            break;
        case CallOp::ASINH:
            str << "asinh"sv;
            break;
        case CallOp::ATAN:
            str << "atan"sv;
            break;
        case CallOp::ATAN2:
            str << "atan2"sv;
            break;
        case CallOp::ATANH:
            str << "atanh"sv;
            break;
        case CallOp::COS:
            str << "cos"sv;
            break;
        case CallOp::COSH:
            str << "cosh"sv;
            break;
        case CallOp::SIN:
            str << "sin"sv;
            break;
        case CallOp::SINH:
            str << "sinh"sv;
            break;
        case CallOp::TAN:
            str << "tan"sv;
            break;
        case CallOp::TANH:
            str << "tanh"sv;
            break;
        case CallOp::EXP:
            str << "exp"sv;
            break;
        case CallOp::EXP2:
            str << "exp2"sv;
            break;
        case CallOp::EXP10:
            str << "exp10"sv;
            break;
        case CallOp::LOG:
            str << "log"sv;
            break;
        case CallOp::LOG2:
            str << "log2"sv;
            break;
        case CallOp::LOG10:
            str << "log10"sv;
            break;
        case CallOp::SQRT:
            str << "sqrt"sv;
            break;
        case CallOp::RSQRT:
            str << "rsqrt"sv;
            break;
        case CallOp::CEIL:
            str << "ceil"sv;
            break;
        case CallOp::FLOOR:
            str << "floor"sv;
            break;
        case CallOp::FRACT:
            str << "fract"sv;
            break;
        case CallOp::TRUNC:
            str << "trunc"sv;
            break;
        case CallOp::ROUND:
            str << "round"sv;
            break;
<<<<<<< HEAD
        case CallOp::DEGREES:
            str << "degrees"sv;
            break;
        case CallOp::RADIANS:
            str << "radians"sv;
            break;
=======
>>>>>>> db4cc224
        case CallOp::FMA:
            str << "fma"sv;
            break;
        case CallOp::COPYSIGN:
            str << "copysign"sv;
            break;
        case CallOp::CROSS:
            str << "cross"sv;
            break;
        case CallOp::DOT:
            str << "dot"sv;
            break;
<<<<<<< HEAD
        case CallOp::DISTANCE:
            str << "distance"sv;
            break;
        case CallOp::DISTANCE_SQUARED:
            str << "distance_sqr"sv;
            break;
=======
>>>>>>> db4cc224
        case CallOp::LENGTH:
            str << "length"sv;
            break;
        case CallOp::LENGTH_SQUARED:
            str << "length_sqr"sv;
            break;
        case CallOp::NORMALIZE:
            str << "normalize"sv;
            break;
        case CallOp::FACEFORWARD:
            str << "faceforward"sv;
            break;
        case CallOp::DETERMINANT:
            str << "determinant"sv;
            break;
        case CallOp::TRANSPOSE:
            str << "transpose"sv;
            break;
        case CallOp::INVERSE:
            str << "inverse"sv;
            break;
        //TODO
<<<<<<< HEAD
        case CallOp::BLOCK_BARRIER:
            str << "memory_barrier"sv;
            break;
        case CallOp::DEVICE_BARRIER:
            str << "memory_barrier"sv;
            break;
        case CallOp::ALL_BARRIER:
            str << "memory_barrier"sv;
            break;
        case CallOp::ATOMIC_LOAD:
            str << "_atomic_load"sv;
            return getPointer;
        case CallOp::ATOMIC_STORE:
            str << "_atomic_store"sv;
            return getPointer;
=======
        case CallOp::SYNCHRONIZE_BLOCK:
            result << "memory_barrier"sv;
            break;
>>>>>>> db4cc224
        case CallOp::ATOMIC_EXCHANGE:
            str << "_atomic_exchange"sv;
            return getPointer;
        case CallOp::ATOMIC_COMPARE_EXCHANGE:
            str << "_atomic_compare_exchange"sv;
            return getPointer;
        case CallOp::ATOMIC_FETCH_ADD:
            str << "_atomic_add"sv;
            return getPointer;
        case CallOp::ATOMIC_FETCH_SUB:
            str << "_atomic_sub"sv;
            return getPointer;
        case CallOp::ATOMIC_FETCH_AND:
            str << "_atomic_and"sv;
            return getPointer;
        case CallOp::ATOMIC_FETCH_OR:
            str << "_atomic_or"sv;
            return getPointer;
        case CallOp::ATOMIC_FETCH_XOR:
            str << "_atomic_xor"sv;
            return getPointer;
        case CallOp::ATOMIC_FETCH_MIN:
            str << "_atomic_min"sv;
            return getPointer;
        case CallOp::ATOMIC_FETCH_MAX:
            str << "_atomic_max"sv;
            return getPointer;
        case CallOp::TEXTURE_READ:
            str << "Smptx";
            break;
        case CallOp::TEXTURE_WRITE:
            str << "Writetx";
            break;
        case CallOp::MAKE_BOOL2:
            if (!IsType(expr->arguments()[0]->type(), Type::Tag::BOOL, 2))
                str << "_bool2"sv;

            break;
        case CallOp::MAKE_BOOL3:
            if (!IsType(expr->arguments()[0]->type(), Type::Tag::BOOL, 3))
                str << "_bool3"sv;

            break;
        case CallOp::MAKE_BOOL4:
            if (!IsType(expr->arguments()[0]->type(), Type::Tag::BOOL, 4))
                str << "_bool4"sv;

            break;
        case CallOp::MAKE_UINT2:
            if (!IsType(expr->arguments()[0]->type(), Type::Tag::UINT, 2))
                str << "_uint2"sv;

            break;
        case CallOp::MAKE_UINT3:
            if (!IsType(expr->arguments()[0]->type(), Type::Tag::UINT, 3))
                str << "_uint3"sv;
            break;
        case CallOp::MAKE_UINT4:
            if (!IsType(expr->arguments()[0]->type(), Type::Tag::UINT, 4))
                str << "_uint4"sv;

            break;
        case CallOp::MAKE_INT2:
            if (!IsType(expr->arguments()[0]->type(), Type::Tag::INT, 2))
                str << "_int2"sv;

            break;
        case CallOp::MAKE_INT3:
            if (!IsType(expr->arguments()[0]->type(), Type::Tag::INT, 3))
                str << "_int3"sv;

            break;
        case CallOp::MAKE_INT4:
            if (!IsType(expr->arguments()[0]->type(), Type::Tag::INT, 4))
                str << "_int4"sv;

            break;
        case CallOp::MAKE_FLOAT2:
            if (!IsType(expr->arguments()[0]->type(), Type::Tag::FLOAT, 2))
                str << "_float2"sv;

            break;
        case CallOp::MAKE_FLOAT3:
            if (!IsType(expr->arguments()[0]->type(), Type::Tag::FLOAT, 3))
                str << "_float3"sv;

            break;
        case CallOp::MAKE_FLOAT4:
            if (!IsType(expr->arguments()[0]->type(), Type::Tag::FLOAT, 4))
                str << "_float4"sv;

            break;
        default:
            VEngine_Log("Function Not Implemented"sv);
            VSTL_ABORT();
    }
    return defaultArgs;
}
void CodegenUtility::PrintFunction(Function func, std::string &str) {
    auto CurryArr = [&](auto&& f) {
        return [&] {
            auto consts = func.constants();
            for (auto &&c : consts) {
                f(c.data, str);
            }
        };
    };
    auto ConstStruct = CurryArr(GetConstantStruct);
    auto ConstData = CurryArr(GetConstantData);
    if (func.tag() == Function::Tag::KERNEL) {
        ClearStructType();
        str << "#include \"lib.h\"\n";
        ConstStruct();
        ConstData();
        auto callables = func.custom_callables();
        for (auto &&i : callables) {
            PrintFunction(Function(i.get()), str);
        }
        str << headerName;
        //arguments
        size_t ofst = 0;
        for (auto &&i : func.arguments()) {
            std::string argName;
            std::string argType;
            GetVariableName(i, argName);
            GetTypeName(*i.type(), argType);
            str << argType << ' ' << argName << '=' << "*((" << argType << "*)(arg";
            if (ofst > 0) {
                str << '+';
                vstd::to_string(static_cast<uint64_t>(ofst), str);
                str << "ull";
            }
            str << "));\n";
            ofst += 8;
        }
        //foreach
        str << foreachName << R"(
uint3 dsp_id={x,y,z};
uint3 thd_id={x,y,z};
uint3 blk_id={0,0,0};
)"sv;
        StringStateVisitor vis(str);
        func.body()->accept(vis);
        //end
        str << "}";
    } else {
        GetFunctionDecl(func, str);
        StringStateVisitor vis(str);
        func.body()->accept(vis);

    }
}
void CodegenUtility::GetBasicTypeName(size_t typeIndex, std::string &str) {
    // Matrix
    if (typeIndex > 15) {

    } else {
        auto vec = typeIndex / 4 + 1;
        auto typeCount = typeIndex & 3;
        switch (typeCount) {
            case 0:
                str << "bool";
                break;
            case 1:
                str << "float";
                break;
            case 2:
                str << "int";
                break;
            case 3:
                str << "uint";
                break;
            default:
                break;
        }
        // vector
        if (vec > 1) {
            vstd::to_string(static_cast<uint64_t>(vec), str);
        }
    }
}

}// namespace lc::ispc<|MERGE_RESOLUTION|>--- conflicted
+++ resolved
@@ -115,10 +115,9 @@
 }
 void CodegenUtility::GetConstName(ConstantData const &data, std::string &str) {
     size_t constCount = opt->GetConstCount(data.hash());
-    str << 'c';
+    str << "c";
     vstd::to_string(constCount, str);
 }
-
 void CodegenUtility::GetConstantStruct(ConstantData const &data, std::string &str) {
     size_t constCount = opt->GetConstCount(data.hash());
     //auto typeName = CodegenUtility::GetBasicTypeName(view.index());
@@ -303,12 +302,6 @@
         case CallOp::ANY:
             str << "any"sv;
             break;
-<<<<<<< HEAD
-        case CallOp::NONE:
-            str << "!any"sv;
-            break;
-=======
->>>>>>> db4cc224
         case CallOp::SELECT: {
             str << "select"sv;
         } break;
@@ -318,24 +311,9 @@
         case CallOp::LERP:
             str << "lerp"sv;
             break;
-<<<<<<< HEAD
-        case CallOp::SATURATE:
-            str << "saturate"sv;
-            break;
-        case CallOp::SIGN:
-            str << "sign"sv;
-            break;
-=======
->>>>>>> db4cc224
         case CallOp::STEP:
             str << "step"sv;
             break;
-<<<<<<< HEAD
-        case CallOp::SMOOTHSTEP:
-            str << "smoothstep"sv;
-            break;
-=======
->>>>>>> db4cc224
         case CallOp::ABS:
             str << "abs"sv;
             break;
@@ -441,15 +419,6 @@
         case CallOp::ROUND:
             str << "round"sv;
             break;
-<<<<<<< HEAD
-        case CallOp::DEGREES:
-            str << "degrees"sv;
-            break;
-        case CallOp::RADIANS:
-            str << "radians"sv;
-            break;
-=======
->>>>>>> db4cc224
         case CallOp::FMA:
             str << "fma"sv;
             break;
@@ -462,15 +431,6 @@
         case CallOp::DOT:
             str << "dot"sv;
             break;
-<<<<<<< HEAD
-        case CallOp::DISTANCE:
-            str << "distance"sv;
-            break;
-        case CallOp::DISTANCE_SQUARED:
-            str << "distance_sqr"sv;
-            break;
-=======
->>>>>>> db4cc224
         case CallOp::LENGTH:
             str << "length"sv;
             break;
@@ -492,28 +452,6 @@
         case CallOp::INVERSE:
             str << "inverse"sv;
             break;
-        //TODO
-<<<<<<< HEAD
-        case CallOp::BLOCK_BARRIER:
-            str << "memory_barrier"sv;
-            break;
-        case CallOp::DEVICE_BARRIER:
-            str << "memory_barrier"sv;
-            break;
-        case CallOp::ALL_BARRIER:
-            str << "memory_barrier"sv;
-            break;
-        case CallOp::ATOMIC_LOAD:
-            str << "_atomic_load"sv;
-            return getPointer;
-        case CallOp::ATOMIC_STORE:
-            str << "_atomic_store"sv;
-            return getPointer;
-=======
-        case CallOp::SYNCHRONIZE_BLOCK:
-            result << "memory_barrier"sv;
-            break;
->>>>>>> db4cc224
         case CallOp::ATOMIC_EXCHANGE:
             str << "_atomic_exchange"sv;
             return getPointer;
@@ -660,7 +598,22 @@
         //end
         str << "}";
     } else {
-        GetFunctionDecl(func, str);
+        GetTypeName(*func.return_type(), str);
+        str << " f";
+        vstd::to_string(func.hash(), str);
+        auto args = func.arguments();
+        if (args.empty()) {
+            str << "()";
+        } else {
+            str << '(';
+            for (auto &&i : args) {
+                GetTypeName(*i.type(), str);
+                str << ' ';
+                GetVariableName(i, str);
+                str << ',';
+            }
+            *(str.end() - 1) = ')';
+        }
         StringStateVisitor vis(str);
         func.body()->accept(vis);
 
