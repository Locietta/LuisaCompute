--- conflicted
+++ resolved
@@ -149,10 +149,7 @@
     ScopeStmt() noexcept : Statement{Tag::SCOPE} {}
     [[nodiscard]] auto statements() const noexcept { return luisa::span{_statements}; }
     void append(const Statement *stmt) noexcept { _statements.emplace_back(stmt); }
-<<<<<<< HEAD
-=======
     const Statement *pop() noexcept;
->>>>>>> 0b2bacb1
     LUISA_STATEMENT_COMMON()
 };
 
