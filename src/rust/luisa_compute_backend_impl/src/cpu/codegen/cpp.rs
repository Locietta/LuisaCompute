use std::{
    cell::RefCell,
    collections::{HashMap, HashSet},
};

use indexmap::{IndexMap, IndexSet};

use luisa_compute_ir::{
    context::is_type_equal,
    ir::{self, *},
    transform::autodiff::grad_type_of,
    CArc, Pooled,
};

use super::sha256_short;

use super::decode_const_data;
use std::fmt::Write;

pub(crate) struct TypeGenInner {
    cache: HashMap<CArc<Type>, String>,
    struct_typedefs: String,
}

impl TypeGenInner {
    pub(crate) fn new() -> Self {
        Self {
            cache: HashMap::new(),
            struct_typedefs: String::new(),
        }
    }
    fn to_c_type_(&mut self, t: &CArc<Type>) -> String {
        match t.as_ref() {
            Type::Primitive(t) => match t {
                ir::Primitive::Bool => "bool".to_string(),
                ir::Primitive::Int8 => "int8_t".to_string(),
                ir::Primitive::Uint8 => "uint8_t".to_string(),
                ir::Primitive::Int16 => "int16_t".to_string(),
                ir::Primitive::Uint16 => "uint16_t".to_string(),
                ir::Primitive::Int32 => "int32_t".to_string(),
                ir::Primitive::Uint32 => "uint32_t".to_string(),
                ir::Primitive::Int64 => "int64_t".to_string(),
                ir::Primitive::Uint64 => "uint64_t".to_string(),
                ir::Primitive::Float16 => "half".to_string(),
                ir::Primitive::Float32 => "float".to_string(),
                ir::Primitive::Float64 => "double".to_string(),
                // crate::ir::Primitive::USize => format!("i{}", std::mem::size_of::<usize>() * 8),
            },
            Type::Void => "void".to_string(),
            Type::UserData => "lc_user_data_t".to_string(),
            Type::Struct(st) => {
                let field_types: Vec<String> = st
                    .fields
                    .as_ref()
                    .iter()
                    .map(|f| self.to_c_type(f))
                    .collect();
                let field_types_str = field_types.join(", ");
                let hash = sha256_short(&format!("{}_alignas({})", field_types_str, st.alignment));
                let hash = hash.replace("-", "x_");
                let name = format!("s_{}", hash);

                self.cache.insert(t.clone(), name.clone());
                let mut tmp = String::new();
                writeln!(tmp, "struct alignas({0}) {1} {{", st.alignment, name).unwrap();
                for (i, field) in st.fields.as_ref().iter().enumerate() {
                    let field_name = format!("f{}", i);
                    let field_type = self.to_c_type(field);
                    writeln!(tmp, "    {} {};", field_type, field_name).unwrap();
                }
                writeln!(tmp, "    __device__ constexpr static auto one() {{").unwrap();
                writeln!(tmp, "        return {0} {{", name).unwrap();
                for (_, field) in st.fields.as_ref().iter().enumerate() {
                    let field_type = self.to_c_type(field);
                    writeln!(tmp, "        lc_one<{}>(),", field_type).unwrap();
                }
                writeln!(tmp, "        }};").unwrap();
                writeln!(tmp, "    }}").unwrap();
                writeln!(tmp, "    __device__ constexpr static auto zero() {{").unwrap();
                writeln!(tmp, "        return {0} {{", name).unwrap();
                for (_, field) in st.fields.as_ref().iter().enumerate() {
                    let field_type = self.to_c_type(field);
                    writeln!(tmp, "        lc_zero<{}>(),", field_type).unwrap();
                }
                writeln!(tmp, "        }};").unwrap();
                writeln!(tmp, "    }}").unwrap();

                writeln!(tmp, "}};").unwrap();
                writeln!(
                    tmp,
                    "__device__ inline void lc_accumulate_grad({0} *dst, {0} grad) noexcept {{",
                    name
                )
                .unwrap();
                for (i, t) in st.fields.as_ref().iter().enumerate() {
                    if grad_type_of(t.clone()).is_none() {
                        continue;
                    }
                    let field_name = format!("f{}", i);
                    writeln!(
                        tmp,
                        "        lc_accumulate_grad(&dst->{}, grad.{});",
                        field_name, field_name
                    )
                    .unwrap();
                }
                writeln!(tmp, "    }}").unwrap();
                self.struct_typedefs.push_str(&tmp);
                name
            }
            Type::Vector(vt) => {
                let n = vt.length;
                match vt.element {
                    VectorElementType::Scalar(s) => match s {
                        Primitive::Bool => format!("lc_bool{}", n),
                        Primitive::Int8 => format!("lc_char{}", n),
                        Primitive::Uint8 => format!("lc_uchar{}", n),
                        Primitive::Int16 => format!("lc_short{}", n),
                        Primitive::Uint16 => format!("lc_ushort{}", n),
                        Primitive::Int32 => format!("lc_int{}", n),
                        Primitive::Uint32 => format!("lc_uint{}", n),
                        Primitive::Int64 => format!("lc_long{}", n),
                        Primitive::Uint64 => format!("lc_ulong{}", n),
                        Primitive::Float16 => format!("lc_half{}", n),
                        Primitive::Float32 => format!("lc_float{}", n),
                        Primitive::Float64 => format!("lc_double{}", n),
                    },
                    _ => todo!(),
                }
            }
            Type::Matrix(mt) => {
                let n = mt.dimension;
                match mt.element {
                    VectorElementType::Scalar(s) => match s {
                        Primitive::Float32 => format!("lc_float{0}x{0}", n),
                        // Primitive::Float64 => format!("DMat{}", n),
                        _ => unreachable!(),
                    },
                    _ => todo!(),
                }
            }
            Type::Array(at) => {
                let element_type = self.to_c_type(&at.element);
                format!("lc_array<{}, {}>", element_type, at.length)
            }
            Type::Opaque(name) => {
                let name = name.to_string();
                let builtin = ["LC_RayQueryAny", "LC_RayQueryAll"];
                if !builtin.contains(&name.as_str()) {
                    self.struct_typedefs
                        .push_str(&format!("struct {};", name.to_string()));
                }
                name
            }
        }
    }
    pub(crate) fn to_c_type(&mut self, t: &CArc<Type>) -> String {
        if let Some(t) = self.cache.get(t) {
            return t.clone();
        } else {
            let t_ = self.to_c_type_(t);
            self.cache.insert(t.clone(), t_.clone());
            return t_;
        }
    }
}

struct TypeGen {
    inner: RefCell<TypeGenInner>,
}

impl TypeGen {
    fn new() -> Self {
        Self {
            inner: RefCell::new(TypeGenInner::new()),
        }
    }
    fn gen_c_type(&self, t: &CArc<Type>) -> String {
        self.inner.borrow_mut().to_c_type(t)
    }
    fn generated(&self) -> String {
        self.inner.borrow().struct_typedefs.clone()
    }
}

pub struct PhiCollector {
    phis: IndexSet<NodeRef>,
    phis_per_block: IndexMap<*const BasicBlock, Vec<NodeRef>>,
}

impl PhiCollector {
    pub fn new() -> Self {
        Self {
            phis: IndexSet::new(),
            phis_per_block: IndexMap::new(),
        }
    }
    pub fn visit_block(&mut self, block: Pooled<BasicBlock>) {
        for phi in block.phis() {
            self.phis.insert(phi);
            if let Instruction::Phi(incomings) = phi.get().instruction.as_ref() {
                for incoming in incomings.as_ref() {
                    let ptr = Pooled::into_raw(incoming.block) as *const _;
                    self.phis_per_block
                        .entry(ptr)
                        .or_insert_with(Vec::new)
                        .push(phi);
                }
            } else {
                unreachable!()
            }
        }
        for node in block.iter() {
            let inst = &node.get().instruction;
            match inst.as_ref() {
                Instruction::If {
                    cond: _,
                    true_branch,
                    false_branch,
                } => {
                    self.visit_block(*true_branch);
                    self.visit_block(*false_branch);
                }
                Instruction::Loop { body, cond: _ } => {
                    self.visit_block(*body);
                }
                Instruction::Switch {
                    value: _,
                    default,
                    cases,
                } => {
                    self.visit_block(*default);
                    for SwitchCase { value: _, block } in cases.as_ref() {
                        self.visit_block(*block);
                    }
                }
                Instruction::GenericLoop {
                    prepare,
                    cond: _,
                    body,
                    update,
                } => {
                    self.visit_block(*prepare);
                    self.visit_block(*body);
                    self.visit_block(*update);
                }
                Instruction::RayQuery {
                    ray_query: _,
                    on_triangle_hit,
                    on_procedural_hit,
                } => {
                    self.visit_block(*on_triangle_hit);
                    self.visit_block(*on_procedural_hit);
                }
                Instruction::AdDetach(detach) => {
                    self.visit_block(*detach);
                }
                Instruction::AdScope { body, .. } => {
                    self.visit_block(*body);
                }
                _ => {}
            }
        }
    }
}

struct GlobalEmitter {
    message: Vec<String>,
    global_vars: HashMap<NodeRef, String>,
    generated_callables: HashMap<u64, String>,
    generated_callable_sources: HashMap<String, String>,
    callable_def: String,
    captures: IndexMap<NodeRef, usize>,
    args: IndexMap<NodeRef, usize>,
    cpu_custom_ops: IndexMap<usize, usize>,
}

struct FunctionEmitter<'a> {
    type_gen: &'a TypeGen,
    node_to_var: HashMap<NodeRef, String>,
    body: String,
    fwd_defs: String,
    phis: IndexSet<NodeRef>,
    phis_per_block: IndexMap<*const BasicBlock, Vec<NodeRef>>,
    indent: usize,
    visited: HashSet<NodeRef>,
    globals: &'a mut GlobalEmitter,
    inside_generic_loop: bool,
    // message: Vec<String>,
}

impl<'a> FunctionEmitter<'a> {
    fn new(globals: &'a mut GlobalEmitter, type_gen: &'a TypeGen) -> Self {
        Self {
            type_gen,
            node_to_var: HashMap::new(),
            body: String::new(),
            fwd_defs: String::new(),
            phis: IndexSet::new(),
            phis_per_block: IndexMap::new(),
            indent: 1,
            visited: HashSet::new(),
            globals,
            inside_generic_loop: false,
        }
    }
    fn write_ident(&mut self) {
        for _ in 0..self.indent {
            write!(&mut self.body, "    ").unwrap();
        }
    }
    fn gen_node(&mut self, node: NodeRef) -> String {
        if let Some(var) = self.node_to_var.get(&node) {
            return var.clone();
        } else {
            let index = self.node_to_var.len();
            let var = match node.get().instruction.as_ref() {
                Instruction::Buffer => format!("b{}", index),
                Instruction::Bindless => format!("bl{}", index),
                Instruction::Texture2D => format!("t2d{}", index),
                Instruction::Texture3D => format!("t3d{}", index),
                Instruction::Accel => format!("a{}", index),
                Instruction::Shared => format!("s{}", index),
                Instruction::Uniform => format!("u{}", index),
                Instruction::Local { .. } => format!("v{}", index),
                Instruction::Argument { .. } => format!("arg{}", index),
                Instruction::UserData(_) => format!("_lc_user_data"),
                Instruction::Const(_) => format!("c{}", index),
                Instruction::Call(_, _) => {
                    if is_type_equal(&node.type_(), &Type::void()) {
                        "".to_string()
                    } else {
                        format!("f{}", index)
                    }
                }
                Instruction::Phi(_) => format!("phi{}", index),
                _ => unreachable!(),
            };
            self.node_to_var.insert(node, var.clone());
            return var;
        }
    }
    fn access_chain(&mut self, mut var: String, node: NodeRef, indices: &[NodeRef]) -> String {
        let mut ty = node.type_().clone();
        for (i, index) in indices.iter().enumerate() {
            if ty.is_vector() || ty.is_matrix() {
                var = format!("{}[{}]", var, self.gen_node(*index));
                if ty.is_vector() {
                    assert_eq!(i, indices.len() - 1);
                    break;
                }
            } else if ty.is_array() {
                var = format!("{}[{}]", var, self.gen_node(*index));
                ty = ty.extract(0)
            } else {
                assert!(ty.is_struct());
                let idx = index.get_i32() as usize;
                var = format!("{}.f{}", var, idx);
                ty = ty.extract(idx);
            }
        }
        var
    }
    fn atomic_chain_op(
        &mut self,
        var: &str,
        node_ty_s: &String,
        args: &[NodeRef],
        args_v: &[String],
        op: &str,
        noperand: usize,
    ) {
        let n = args.len();
        let buffer_ty = self.type_gen.gen_c_type(args[0].type_());
        let indices = &args[2..n - noperand];
        let buffer_ref = format!(
            "(*lc_buffer_ref<{0}>(k_args, {1}, {2}))",
            buffer_ty, args_v[0], args_v[1]
        );
        let access_chain = self.access_chain(buffer_ref, args[0], indices);
        writeln!(
            self.body,
            "const {} {} = {}(&{}, {});",
            node_ty_s,
            var,
            op,
            access_chain,
            args_v[n - noperand..].join(", ")
        )
        .unwrap();
    }
    fn gep_field_name(node: NodeRef, i: i32) -> String {
        let node_ty = node.type_();
        match node_ty.as_ref() {
            Type::Struct(_) => {
                format!("f{}", i)
            }
            Type::Vector(_) => match i {
                0 => "x".to_string(),
                1 => "y".to_string(),
                2 => "z".to_string(),
                3 => "w".to_string(),
                _ => unreachable!(),
            },
            Type::Matrix(_) => {
                format!("cols[{}]", i)
            }
            Type::Void | Type::Primitive(_) => unreachable!(),
            _ => unreachable!(),
        }
    }
    fn gen_callable(
        &mut self,
        var: &String,
        node_ty_s: &String,
        f: &Func,
        args_v: &Vec<String>,
    ) -> bool {
        let f = match f {
            Func::Callable(f) => f,
            _ => return false,
        };
        let fid = CArc::as_ptr(&f.0) as u64;
        if !self.globals.generated_callables.contains_key(&fid) {
            let mut callable_emitter = FunctionEmitter::new(&mut self.globals, &self.type_gen);
            callable_emitter.indent = 2;
            let mut params = vec![];
            for (i, arg) in f.0.args.iter().enumerate() {
                let mut param = String::new();
                let var = format!("ca_{}", i);
                match arg.get().instruction.as_ref() {
                    Instruction::Accel => {
                        write!(&mut param, "const Accel& {}", var).unwrap();
                    }
                    Instruction::Bindless => {
                        write!(&mut param, "const BindlessArray& {}", var).unwrap();
                    }
                    Instruction::Buffer => {
                        write!(&mut param, "const BufferView& {}", var).unwrap();
                    }
                    Instruction::Texture2D => {
                        write!(&mut param, "const Texture2D& {}", var).unwrap();
                    }
                    Instruction::Texture3D => {
                        write!(&mut param, "const Texture3D& {}", var).unwrap();
                    }
                    Instruction::Argument { by_value } => {
                        let ty = self.type_gen.gen_c_type(arg.type_());
                        if *by_value {
                            write!(&mut param, "const {}& {}", ty, var).unwrap();
                        } else {
                            write!(&mut param, "{}* {}", ty, var).unwrap();
                        }
                    }
                    _ => {
                        unreachable!("{:?}", arg.get().instruction.as_ref());
                    }
                }
                callable_emitter
                    .node_to_var
                    .insert(arg.clone(), var.clone());
                params.push(param);
            }
            callable_emitter.gen_callable_module(&f.0);
            callable_emitter.indent += self.indent;

            let ret_type = self.type_gen.gen_c_type(&f.0.ret_type);

            let fname = format!(
                "callable_{}",
                callable_emitter.globals.generated_callables.len()
            );
            let source = format!(
                "[=]({}) -> {} {{\n{}\n{}    }}",
                params.join(","),
                ret_type,
                callable_emitter.fwd_defs,
                callable_emitter.body
            );
            if let Some(fname) = self.globals.generated_callable_sources.get(&source) {
                self.globals.generated_callables.insert(fid, fname.clone());
            } else {
                self.globals.generated_callables.insert(fid, fname.clone());
                self.globals
                    .generated_callable_sources
                    .insert(source.clone(), fname.clone());
                writeln!(
                    &mut self.globals.callable_def,
                    "    const auto {} = {};\n",
                    fname, source
                )
                .unwrap();
            }
        }
        let fname = &self.globals.generated_callables[&fid];
        if var != "" {
            writeln!(
                &mut self.body,
                "const {} {} = {}({});",
                node_ty_s,
                var,
                fname,
                args_v.join(", ")
            )
            .unwrap();
        } else {
            writeln!(&mut self.body, "{}({});", fname, args_v.join(", ")).unwrap();
        }
        true
    }
    fn gen_binop(
        &mut self,
        var: &String,
        node_ty_s: &String,
        f: &Func,
        args_v: &Vec<String>,
    ) -> bool {
        let binop = match f {
            Func::Add => Some("+"),
            Func::Sub => Some("-"),
            Func::Mul => Some("*"),
            Func::Div => Some("/"),
            Func::Rem => Some("%"),
            Func::BitAnd => Some("&"),
            Func::BitOr => Some("|"),
            Func::BitXor => Some("^"),
            Func::Shl => Some("<<"),
            Func::Shr => Some(">>"),
            Func::Eq => Some("=="),
            Func::Ne => Some("!="),
            Func::Lt => Some("<"),
            Func::Le => Some("<="),
            Func::Gt => Some(">"),
            Func::Ge => Some(">="),
            _ => None,
        };
        if let Some(binop) = binop {
            writeln!(
                &mut self.body,
                "const {} {} = {} {} {};",
                node_ty_s, var, args_v[0], binop, args_v[1]
            )
            .unwrap();
            true
        } else {
            false
        }
    }
    fn gen_call_op(
        &mut self,
        var: &String,
        node_ty_s: &String,
        f: &Func,
        args_v: &Vec<String>,
    ) -> bool {
        let func = match f {
            Func::Abs => Some("lc_abs"),
            Func::Acos => Some("lc_acos"),
            Func::Acosh => Some("lc_acosh"),
            Func::Asin => Some("lc_asin"),
            Func::Asinh => Some("lc_asinh"),
            Func::Atan => Some("lc_atan"),
            Func::Atan2 => Some("lc_atan2"),
            Func::Atanh => Some("lc_atanh"),
            Func::Cos => Some("lc_cos"),
            Func::Cosh => Some("lc_cosh"),
            Func::Sin => Some("lc_sin"),
            Func::Sinh => Some("lc_sinh"),
            Func::Tan => Some("lc_tan"),
            Func::Tanh => Some("lc_tanh"),

            Func::Exp => Some("lc_exp"),
            Func::Exp2 => Some("lc_exp2"),
            Func::Exp10 => Some("lc_exp10"),
            Func::Log => Some("lc_log"),
            Func::Log2 => Some("lc_log2"),
            Func::Log10 => Some("lc_log10"),
            Func::Powi => Some("lc_powi"), // TODO: powi
            Func::Powf => Some("lc_pow"),

            Func::Sqrt => Some("lc_sqrt"),
            Func::Rsqrt => Some("lc_rsqrt"),

            Func::Ceil => Some("lc_ceil"),
            Func::Floor => Some("lc_floor"),
            Func::Fract => Some("lc_fract"),
            Func::Trunc => Some("lc_trunc"),
            Func::Round => Some("lc_round"),

            Func::Fma => Some("lc_fma"),
            Func::Copysign => Some("lc_copysign"),
            Func::Cross => Some("lc_cross"),
            Func::Dot => Some("lc_dot"),
            Func::OuterProduct => Some("lc_outer_product"),
            Func::Length => Some("lc_length"),
            Func::LengthSquared => Some("lc_length_squared"),
            Func::Normalize => Some("lc_normalize"),
            Func::Distance => Some("lc_distance"),
            Func::Faceforward => Some("lc_faceforward"),
            Func::Reflect => Some("lc_reflect"),
            Func::Determinant => Some("lc_determinant"),
            Func::Transpose => Some("lc_transpose"),
            Func::Inverse => Some("lc_inverse"),
            Func::ReduceSum => Some("lc_reduce_sum"),
            Func::ReduceProd => Some("lc_reduce_prod"),
            Func::ReduceMin => Some("lc_reduce_min"),
            Func::ReduceMax => Some("lc_reduce_max"),

            Func::IsInf => Some("lc_isinf"),
            Func::IsNan => Some("lc_isnan"),
            Func::Any => Some("lc_any"),
            Func::All => Some("lc_all"),

            Func::PopCount => Some("lc_popcount"),
            Func::Clz => Some("lc_clz"),
            Func::Ctz => Some("lc_ctz"),
            Func::Reverse => Some("lc_reverse_bits"),
            Func::Min => Some("lc_min"),
            Func::Max => Some("lc_max"),
            Func::Clamp => Some("lc_clamp"),
            Func::Saturate => Some("lc_saturate"),
            Func::Lerp => Some("lc_lerp"),
            Func::Step => Some("lc_step"),
            Func::SmoothStep => Some("lc_smoothstep"),
            Func::SynchronizeBlock => Some("lc_synchronize_block"),
            Func::WarpIsFirstActiveLane => Some("lc_warp_is_first_active_lane"),
            Func::WarpFirstActiveLane => Some("lc_warp_first_active_lane"),
            Func::WarpActiveAllEqual => Some("lc_warp_active_all_equal"),
            Func::WarpActiveBitAnd => Some("lc_warp_active_bit_and"),
            Func::WarpActiveBitOr => Some("lc_warp_active_bit_or"),
            Func::WarpActiveBitXor => Some("lc_warp_active_bit_xor"),
            Func::WarpActiveCountBits => Some("lc_warp_active_count_bits"),
            Func::WarpActiveMax => Some("lc_warp_active_max"),
            Func::WarpActiveMin => Some("lc_warp_active_min"),
            Func::WarpActiveProduct => Some("lc_warp_active_product"),
            Func::WarpActiveSum => Some("lc_warp_active_sum"),
            Func::WarpActiveAll => Some("lc_warp_active_all"),
            Func::WarpActiveAny => Some("lc_warp_active_any"),
            Func::WarpActiveBitMask => Some("lc_warp_active_bit_mask"),
            Func::WarpPrefixSum => Some("lc_warp_prefix_sum"),
            Func::WarpPrefixProduct => Some("lc_warp_prefix_product"),
            Func::WarpReadLaneAt => Some("lc_warp_read_lane_at"),
            Func::WarpReadFirstLane => Some("lc_warp_read_first_lane"),
            _ => None,
        };
        if let Some(func) = func {
            writeln!(
                &mut self.body,
                "const {} {} = {}({});",
                node_ty_s,
                var,
                func,
                args_v.join(", ")
            )
            .unwrap();
            true
        } else {
            false
        }
    }
    fn gen_buffer_op(
        &mut self,
        var: &String,
        node_ty_s: &String,
        f: &Func,
        args: &[NodeRef],
        args_v: &Vec<String>,
    ) -> bool {
        match f {
            Func::ByteBufferRead => {
                writeln!(
                    &mut self.body,
                    "const auto {1} = lc_byte_buffer_read<{0}>(k_args, {2}, {3});",
                    node_ty_s, var, args_v[0], args_v[1]
                )
                .unwrap();
                true
            }
            Func::ByteBufferWrite => {
                let v_ty = self.type_gen.gen_c_type(args[2].type_());
                writeln!(
                    &mut self.body,
                    "lc_byte_buffer_write<{}>(k_args, {}, {}, {});",
                    v_ty, args_v[0], args_v[1], args_v[2]
                )
                .unwrap();
                true
            }
            Func::ByteBufferSize => {
                writeln!(
                    &mut self.body,
                    "const {} {} = lc_buffer_size<uint8_t>(k_args, {});",
                    node_ty_s, var, args_v[0]
                )
                .unwrap();
                true
            }
            Func::BufferRead => {
                let buffer_ty = self.type_gen.gen_c_type(args[0].type_());
                writeln!(
                    &mut self.body,
                    "const auto {1} = lc_buffer_read<{0}>(k_args, {2}, {3});",
                    buffer_ty, var, args_v[0], args_v[1]
                )
                .unwrap();
                true
            }
            Func::BufferWrite => {
                let buffer_ty = self.type_gen.gen_c_type(args[0].type_());
                writeln!(
                    &mut self.body,
                    "lc_buffer_write<{}>(k_args, {}, {}, {});",
                    buffer_ty, args_v[0], args_v[1], args_v[2]
                )
                .unwrap();
                true
            }
            Func::BufferSize => {
                let buffer_ty = self.type_gen.gen_c_type(args[0].type_());
                writeln!(
                    &mut self.body,
                    "const {} {} = lc_buffer_size<{}>(k_args, {});",
                    node_ty_s, var, buffer_ty, args_v[0]
                )
                .unwrap();
                true
            }
            Func::BufferAddress => {
                let buffer_ty = self.type_gen.gen_c_type(args[0].type_());
                writeln!(
                    &mut self.body,
                    "const {} {} = lc_buffer_address({});",
                    node_ty_s, var, args_v[0]
                )
                .unwrap();
                true
            }
            Func::BindlessByteBufferRead => {
                writeln!(
                    &mut self.body,
                    "const auto {1} = lc_bindless_byte_buffer_read<{0}>(k_args, {2}, {3}, {4});",
                    node_ty_s, var, args_v[0], args_v[1], args_v[2]
                )
                .unwrap();
                true
            }
            Func::BindlessBufferWrite => {
                let v_ty = self.type_gen.gen_c_type(args[3].type_());
                writeln!(
                    &mut self.body,
                    "lc_bindless_buffer_write<{}>(k_args, {}, {}, {}, {});",
                    v_ty, args_v[0], args_v[1], args_v[2], args_v[3]
                )
                .unwrap();
                true
            }
            Func::BindlessBufferRead => {
                writeln!(
                    &mut self.body,
                    "const auto {1} = lc_bindless_buffer_read<{0}>(k_args, {2}, {3}, {4});",
                    node_ty_s, var, args_v[0], args_v[1], args_v[2]
                )
                .unwrap();
                true
            }
            Func::BindlessBufferSize => {
                writeln!(
                    &mut self.body,
                    "const {} {} = lc_bindless_buffer_size(k_args, {}, {}, {});",
                    node_ty_s, var, args_v[0], args_v[1], args_v[2]
                )
                .unwrap();
                true
            }
            Func::BindlessBufferAddress => {
                writeln!(
                    &mut self.body,
                    "const {} {} = lc_bindless_buffer_address(k_args, {}, {});",
                    node_ty_s, var, args_v[0], args_v[1]
                )
                .unwrap();
                true
            }
            Func::BindlessBufferType => {
                writeln!(
                    &mut self.body,
                    "const {} {} = lc_bindless_buffer_type(k_args, {}, {});",
                    node_ty_s, var, args_v[0], args_v[1]
                )
                .unwrap();
                true
            }
            Func::BindlessTexture2dRead => {
                writeln!(
                    &mut self.body,
                    "const lc_float4 {} = lc_bindless_texture2d_read(k_args, {}, {}, {});",
                    var, args_v[0], args_v[1], args_v[2]
                )
                .unwrap();
                true
            }
            Func::BindlessTexture3dRead => {
                writeln!(
                    &mut self.body,
                    "const lc_float4 {} = lc_bindless_texture3d_read(k_args, {}, {}, {});",
                    var, args_v[0], args_v[1], args_v[2]
                )
                .unwrap();
                true
            }
            Func::BindlessTexture2dReadLevel => {
                writeln!(
                    &mut self.body,
                    "const lc_float4 {} = lc_bindless_texture2d_read_level(k_args, {}, {}, {}, {});",
                    var, args_v[0], args_v[1], args_v[2], args_v[3]
                )
                    .unwrap();
                true
            }
            Func::BindlessTexture3dReadLevel => {
                writeln!(
                    &mut self.body,
                    "const lc_float4 {} = lc_bindless_texture3d_read_level(k_args, {}, {}, {}, {});",
                    var, args_v[0], args_v[1], args_v[2], args_v[3]
                )
                    .unwrap();
                true
            }
            Func::BindlessTexture2dSample => {
                writeln!(
                    &mut self.body,
                    "const lc_float4 {} = lc_bindless_texture2d_sample(k_args, {}, {}, {});",
                    var, args_v[0], args_v[1], args_v[2],
                )
                .unwrap();
                true
            }
            Func::BindlessTexture3dSample => {
                writeln!(
                    &mut self.body,
                    "const lc_float4 {} = lc_bindless_texture3d_sample(k_args, {}, {}, {});",
                    var, args_v[0], args_v[1], args_v[2]
                )
                .unwrap();
                true
            }
            Func::BindlessTexture2dSampleLevel => {
                writeln!(
                    &mut self.body,
                    "const lc_float4 {} = lc_bindless_texture2d_sample_level(k_args, {}, {}, {}, {});",
                    var, args_v[0], args_v[1], args_v[2], args_v[3]
                )
                    .unwrap();
                true
            }
            Func::BindlessTexture3dSampleLevel => {
                writeln!(
                    &mut self.body,
                    "const lc_float4 {} = lc_bindless_texture3d_sample_level(k_args, {}, {}, {}, {});",
                    var, args_v[0], args_v[1], args_v[2], args_v[3]
                )
                    .unwrap();
                true
            }
            Func::BindlessTexture2dSampleGrad => {
                writeln!(
                    &mut self.body,
                    "const lc_float4 {} = lc_bindless_texture2d_sample_grad(k_args, {}, {}, {}, {}, {});",
                    var, args_v[0], args_v[1], args_v[2], args_v[3], args_v[4]
                )
                    .unwrap();
                true
            }
            Func::BindlessTexture3dSampleGrad => {
                writeln!(
                    &mut self.body,
                    "const lc_float4 {} = lc_bindless_texture3d_sample_grad(k_args, {}, {}, {}, {}, {});",
                    var, args_v[0], args_v[1], args_v[2], args_v[3], args_v[4]
                )
                    .unwrap();
                true
            }
            Func::BindlessTexture2dSize => {
                writeln!(
                    &mut self.body,
                    "const lc_uint2 {} = lc_bindless_texture2d_size(k_args, {}, {});",
                    var, args_v[0], args_v[1]
                )
                .unwrap();
                true
            }
            Func::BindlessTexture3dSize => {
                writeln!(
                    &mut self.body,
                    "const lc_uint3 {} = lc_bindless_texture3d_size(k_args, {}, {});",
                    var, args_v[0], args_v[1]
                )
                .unwrap();
                true
            }
            Func::BindlessTexture2dSizeLevel => {
                writeln!(
                    &mut self.body,
                    "const lc_uint2 {} = lc_bindless_texture2d_size_level(k_args, {}, {}, {});",
                    var, args_v[0], args_v[1], args_v[2]
                )
                .unwrap();
                true
            }
            Func::BindlessTexture3dSizeLevel => {
                writeln!(
                    &mut self.body,
                    "const lc_uint3 {} = lc_bindless_texture3d_size_level(k_args, {}, {}, {});",
                    var, args_v[0], args_v[1], args_v[2]
                )
                .unwrap();
                true
            }
            Func::Texture2dSize => {
                writeln!(
                    &mut self.body,
                    "const lc_uint2 {} = lc_texture2d_size(k_args, {});",
                    var, args_v[0]
                )
                .unwrap();
                true
            }
            Func::Texture3dSize => {
                writeln!(
                    &mut self.body,
                    "const lc_uint3 {} = lc_texture3d_size(k_args, {});",
                    var, args_v[0]
                )
                .unwrap();
                true
            }
            Func::Texture2dRead => {
                writeln!(
                    &mut self.body,
                    "const {0} {1} = lc_texture2d_read<{0}>(k_args, {2}, {3});",
                    node_ty_s, var, args_v[0], args_v[1]
                )
                .unwrap();
                true
            }
            Func::Texture3dRead => {
                writeln!(
                    &mut self.body,
                    "const {0} {1} = lc_texture3d_read<{0}>(k_args, {2}, {3});",
                    node_ty_s, var, args_v[0], args_v[1]
                )
                .unwrap();
                true
            }
            Func::Texture2dWrite => {
                writeln!(
                    &mut self.body,
                    "lc_texture2d_write(k_args, {0}, {1}, {2});",
                    args_v[0], args_v[1], args_v[2]
                )
                .unwrap();
                true
            }
            Func::Texture3dWrite => {
                writeln!(
                    &mut self.body,
                    "lc_texture3d_write(k_args, {0}, {1}, {2});",
                    args_v[0], args_v[1], args_v[2]
                )
                .unwrap();
                true
            }
            _ => false,
        }
    }
    fn gen_misc(
        &mut self,
        var: &String,
        node: NodeRef,
        node_ty_s: &String,
        node_ty: &CArc<Type>,
        f: &Func,
        args: &[NodeRef],
        args_v: &Vec<String>,
    ) -> bool {
        match f {
            Func::PropagateGrad => true,
            Func::RequiresGradient => true,
            Func::AtomicRef => panic!("AtomicRef should have been lowered"),
            Func::Assume => {
                writeln!(&mut self.body, "lc_assume({});", args_v.join(", ")).unwrap();
                true
            }
            Func::Assert(msg) => {
                let msg = msg.to_string();
                let id = self.globals.message.len();
                self.globals.message.push(msg);
                writeln!(&mut self.body, "lc_assert({}, {});", args_v.join(", "), id).unwrap();
                true
            }
            Func::ShaderExecutionReorder => {
                writeln!(
                    &mut self.body,
                    "lc_shader_execution_reorder({});",
                    args_v.join(", ")
                )
                .unwrap();
                true
            }
            Func::Unreachable(msg) => {
                let msg = msg.to_string();
                let id = self.globals.message.len();
                self.globals.message.push(msg);
                if !is_type_equal(node_ty, &Type::void()) {
                    writeln!(&mut self.body, "{} {};", node_ty_s, var).unwrap();
                    self.write_ident();
                }
                writeln!(&mut self.body, "lc_unreachable({});", id).unwrap();
                true
            }
            Func::ExtractElement => {
                let indices = &args[1..];
                let access_chain = self.access_chain(args_v[0].clone(), args[0], indices);
                writeln!(self.body, "const {} {} = {};", node_ty_s, var, access_chain).unwrap();
                true
            }
            Func::InsertElement => {
                let indices = &args[2..];
                let access_chain = self.access_chain(format!("_{}", var), args[0], indices);
                writeln!(
                    self.body,
                    "{0} _{1} = {2}; {3} = {4}; const auto& {1} = _{1};",
                    node_ty_s, var, args_v[0], access_chain, args_v[1]
                )
                .unwrap();
                true
            }
            Func::GetElementPtr => {
                let indices = &args[1..];
                let access_chain = self.access_chain(format!("(*{})", args_v[0]), args[0], indices);
                writeln!(self.body, "{} * {} = &{};", node_ty_s, var, access_chain).unwrap();
                true
            }
            Func::Struct | Func::Array => {
                writeln!(
                    &mut self.body,
                    "const {} {} = {{ {} }};",
                    node_ty_s,
                    var,
                    args_v.join(", ")
                )
                .unwrap();
                true
            }
            Func::DispatchId => {
                writeln!(self.body, "const {} {} = lc_dispatch_id();", node_ty_s, var).unwrap();
                true
            }
            Func::DispatchSize => {
                writeln!(
                    self.body,
                    "const {} {} = lc_dispatch_size();",
                    node_ty_s, var
                )
                .unwrap();
                true
            }
            Func::BlockId => {
                writeln!(self.body, "const {} {} = lc_block_id();", node_ty_s, var).unwrap();
                true
            }
            Func::ThreadId => {
                writeln!(self.body, "const {} {} = lc_thread_id();", node_ty_s, var).unwrap();
                true
            }
            Func::ZeroInitializer => {
                writeln!(
                    self.body,
                    "const {} {} = lc_zero<{}>();",
                    node_ty_s, var, node_ty_s
                )
                .unwrap();
                true
            }
            Func::Vec | Func::Vec2 | Func::Vec3 | Func::Vec4 => {
                writeln!(
                    self.body,
                    "const {} {} = {}({});",
                    node_ty_s,
                    var,
                    node_ty_s,
                    args_v.join(", ")
                )
                .unwrap();
                true
            }
            Func::Mat2 | Func::Mat3 | Func::Mat4 => {
                writeln!(
                    self.body,
                    "const {} {} = {}({});",
                    node_ty_s,
                    var,
                    node_ty_s,
                    args_v.join(", ")
                )
                .unwrap();
                true
            }
            Func::Mat => {
                writeln!(
                    self.body,
                    "const {} {} = {}::full({});",
                    node_ty_s,
                    var,
                    node_ty_s,
                    args_v.join(", ")
                )
                .unwrap();
                true
            }
            Func::MatCompMul => {
                writeln!(
                    self.body,
                    "const {} {} = {}.comp_mul({});",
                    node_ty_s, var, args_v[0], args_v[1]
                )
                .unwrap();
                true
            }
            Func::Select => {
                writeln!(
                    self.body,
                    "const {0} {1} = lc_select({4},{3},{2});",
                    node_ty_s, var, args_v[0], args_v[1], args_v[2]
                )
                .unwrap();
                true
            }
            Func::Load => {
                writeln!(self.body, "const {} {} = *{};", node_ty_s, var, args_v[0]).unwrap();
                true
            }
            Func::AddressOf => {
                let ty = self.type_gen.gen_c_type(args[0].type_());
                writeln!(
                    self.body,
                    "const {} {} = lc_address_of<{}>({});",
                    node_ty_s, var, ty, args_v[0]
                )
                .unwrap();
                true
            }
            Func::GradientMarker => {
                let ty = self.type_gen.gen_c_type(args[1].type_());
                writeln!(
                    self.body,
                    "const {} {}_grad = {};",
                    ty, args_v[0], args_v[1]
                )
                .unwrap();
                true
            }
            Func::Detach => {
                writeln!(self.body, "const {} {} = {};", node_ty_s, var, args_v[0]).unwrap();
                true
            }
            Func::Gradient => {
                writeln!(
                    self.body,
                    "const {0}& {1} = {2}_grad;",
                    node_ty_s, var, args_v[0]
                )
                .unwrap();
                true
            }
            Func::AccGrad => {
                writeln!(
                    self.body,
                    "lc_accumulate_grad({0}, {1});",
                    args_v[0], args_v[1]
                )
                .unwrap();
                true
            }
            Func::BitNot => {
                if node_ty.is_bool() {
                    writeln!(self.body, "const {} {} = !{};", node_ty_s, var, args_v[0]).unwrap();
                } else {
                    writeln!(self.body, "const {} {} = ~{};", node_ty_s, var, args_v[0]).unwrap();
                }
                true
            }
            Func::Neg => {
                writeln!(self.body, "const {} {} = -{};", node_ty_s, var, args_v[0]).unwrap();
                true
            }
            Func::Not => {
                writeln!(self.body, "const {} {} = !{};", node_ty_s, var, args_v[0]).unwrap();
                true
            }
            Func::Bitcast => {
                writeln!(
                    self.body,
                    "const {0}& {1} = lc_bit_cast<{0}>({2});",
                    node_ty_s, var, args_v[0]
                )
                .unwrap();
                true
            }
            Func::Cast => {
                if node_ty.is_bool() && node_ty.is_primitive() {
                    writeln!(
                        self.body,
                        "const {} {} = {} != 0;",
                        node_ty_s, var, args_v[0]
                    )
                    .unwrap();
                } else if (node_ty.is_float() || node_ty.is_int()) && node_ty.is_primitive() {
                    writeln!(
                        self.body,
                        "const {} {} = static_cast<{}>({});",
                        node_ty_s, var, node_ty_s, args_v[0]
                    )
                    .unwrap();
                } else if node_ty.is_vector() {
                    let vt_s = node_ty_s[3..].to_string();
                    writeln!(
                        self.body,
                        "const {} {} = lc_make_{}({});",
                        node_ty_s, var, vt_s, args_v[0]
                    )
                    .unwrap();
                } else {
                    unreachable!()
                }
                true
            }
            Func::Pack => {
                writeln!(
                    self.body,
                    "lc_pack_to({}, {}, {});",
                    args_v[0], args_v[1], args_v[2]
                )
                .unwrap();
                true
            }
            Func::Unpack => {
                writeln!(
                    self.body,
                    "const {} {} = lc_unpack_from({}, {});",
                    node_ty_s, var, args_v[0], args_v[1]
                )
                .unwrap();
                true
            }
            Func::Permute => {
                let indices: Vec<_> = args[1..].iter().map(|a| a.get_i32()).collect();
                let indices_s: Vec<_> = indices
                    .iter()
                    .map(|i| format!("{}.{}", args_v[0], Self::gep_field_name(node, *i)))
                    .collect();
                writeln!(
                    self.body,
                    "const {} {} = {}({});",
                    node_ty_s,
                    var,
                    node_ty_s,
                    indices_s.join(", ")
                )
                .unwrap();
                true
            }
            Func::AtomicExchange => {
                self.atomic_chain_op(var, node_ty_s, args, args_v, "lc_atomic_exchange", 1);
                true
            }
            Func::AtomicCompareExchange => {
                self.atomic_chain_op(
                    var,
                    node_ty_s,
                    args,
                    args_v,
                    "lc_atomic_compare_exchange",
                    2,
                );
                true
            }
            Func::AtomicFetchAdd => {
                self.atomic_chain_op(var, node_ty_s, args, args_v, "lc_atomic_fetch_add", 1);
                true
            }
            Func::AtomicFetchSub => {
                self.atomic_chain_op(var, node_ty_s, args, args_v, "lc_atomic_fetch_sub", 1);
                true
            }
            Func::AtomicFetchMin => {
                self.atomic_chain_op(var, node_ty_s, args, args_v, "lc_atomic_fetch_min", 1);
                true
            }
            Func::AtomicFetchMax => {
                self.atomic_chain_op(var, node_ty_s, args, args_v, "lc_atomic_fetch_max", 1);
                true
            }
            Func::AtomicFetchAnd => {
                self.atomic_chain_op(var, node_ty_s, args, args_v, "lc_atomic_fetch_and", 1);
                true
            }
            Func::AtomicFetchOr => {
                self.atomic_chain_op(var, node_ty_s, args, args_v, "lc_atomic_fetch_or", 1);
                true
            }
            Func::AtomicFetchXor => {
                self.atomic_chain_op(var, node_ty_s, args, args_v, "lc_atomic_fetch_xor", 1);
                true
            }
<<<<<<< HEAD
            Func::External(_) => {
                panic!("Use CpuFn to pass closures to kernel directly instead of ExternalCallable on cpu backend!.");
=======
            Func::External(_)=>{
                panic!("Use CpuFn/CpuCallable to pass closures to kernel directly instead of ExternalCallable on cpu backend!.");
>>>>>>> 406fb999
                true
            }
            Func::CpuCustomOp(op) => {
                let i = *self
                    .globals
                    .cpu_custom_ops
                    .get(&(CArc::as_ptr(op) as usize))
                    .unwrap();
                writeln!(
                    self.body,
                    "const {0} {1} = lc_cpu_custom_op(k_args, {2}, {3});",
                    node_ty_s, var, i, args_v[0],
                )
                .unwrap();
                true
            }
            Func::RayTracingTraceAny => {
                writeln!(
                    self.body,
                    "const {0} {1} = lc_trace_any({2}, lc_bit_cast<Ray>({3}), {4});",
                    node_ty_s, var, args_v[0], args_v[1], args_v[2]
                )
                .unwrap();
                true
            }
            Func::RayTracingTraceClosest => {
                writeln!(
                    self.body,
                    "const {0} {1} = lc_bit_cast<{0}>(lc_trace_closest({2}, lc_bit_cast<Ray>({3}), {4}));",
                    node_ty_s, var, args_v[0], args_v[1], args_v[2]
                )
                    .unwrap();
                true
            }
            Func::RayTracingInstanceTransform => {
                writeln!(
                    self.body,
                    "const {0} {1} = lc_accel_instance_transform({2}, {3});",
                    node_ty_s, var, args_v[0], args_v[1]
                )
                .unwrap();
                true
            }
            Func::RayTracingInstanceVisibilityMask => {
                writeln!(
                    self.body,
                    "const {0} {1} = lc_accel_instance_visibility_mask({2}, {3});",
                    node_ty_s, var, args_v[0], args_v[1]
                )
                .unwrap();
                true
            }
            Func::RayTracingSetInstanceUserId => {
                writeln!(
                    self.body,
                    "lc_set_instance_user_id({0}, {1}, {2});",
                    args_v[0], args_v[1], args_v[2]
                )
                .unwrap();
                true
            }
            Func::RayTracingSetInstanceTransform => {
                writeln!(
                    self.body,
                    "lc_set_instance_transform({0}, {1}, {2});",
                    args_v[0], args_v[1], args_v[2]
                )
                .unwrap();
                true
            }
            Func::RayTracingSetInstanceVisibility => {
                writeln!(
                    self.body,
                    "lc_set_instance_visibility({0}, {1}, {2});",
                    args_v[0], args_v[1], args_v[2]
                )
                .unwrap();
                true
            }
            Func::RayTracingQueryAll => {
                writeln!(
                    self.body,
                    "LC_RayQueryAll _{0} = lc_ray_query_all({1}, lc_bit_cast<Ray>({2}), {3});auto& {0} = _{0};",
                    var, args_v[0], args_v[1], args_v[2]
                )
                    .unwrap();
                true
            }
            Func::RayTracingQueryAny => {
                writeln!(
                    self.body,
                    "LC_RayQueryAny _{0} = lc_ray_query_any({1}, lc_bit_cast<Ray>({2}), {3});auto& {0} = _{0};",
                    var, args_v[0], args_v[1], args_v[2]
                )
                    .unwrap();
                true
            }
            Func::RayQueryWorldSpaceRay => {
                writeln!(
                    self.body,
                    "const {0} {1} = lc_bit_cast<{0}>(lc_ray_query_world_space_ray(cvt_rq({2})));",
                    node_ty_s, var, args_v[0]
                )
                .unwrap();
                true
            }
            Func::RayQueryProceduralCandidateHit => {
                writeln!(
                    self.body,
                    "const {0} {1} = lc_bit_cast<{0}>(lc_ray_query_procedural_candidate_hit(cvt_rq({2})));",
                    node_ty_s, var, args_v[0]
                )
                .unwrap();
                true
            }
            Func::RayQueryTriangleCandidateHit => {
                writeln!(
                    self.body,
                    "const {0} {1} = lc_bit_cast<{0}>(lc_ray_query_triangle_candidate_hit(cvt_rq({2})));",
                    node_ty_s, var, args_v[0]
                )
                .unwrap();
                true
            }
            Func::RayQueryCommittedHit => {
                writeln!(
                    self.body,
                    "const {0} {1} = lc_bit_cast<{0}>(lc_ray_query_committed_hit(cvt_rq({2})));",
                    node_ty_s, var, args_v[0]
                )
                .unwrap();
                true
            }
            Func::RayQueryCommitTriangle => {
                writeln!(
                    self.body,
                    "lc_ray_query_commit_triangle(cvt_rq({0}));",
                    args_v[0]
                )
                .unwrap();
                true
            }
            Func::RayQueryCommitProcedural => {
                writeln!(
                    self.body,
                    "lc_ray_query_commit_procedural(cvt_rq({0}), {1});",
                    args_v[0], args_v[1]
                )
                .unwrap();
                true
            }
            Func::RayQueryTerminate => {
                writeln!(self.body, "lc_ray_query_terminate(cvt_rq({0}));", args_v[0]).unwrap();
                true
            }
            _ => false,
        }
    }
    fn gen_const(&mut self, var: &String, node_ty_s: &String, cst: &Const) {
        match cst {
            Const::Zero(_) => {
                writeln!(
                    &mut self.body,
                    "const {} {} = lc_zero<{}>();",
                    node_ty_s, var, node_ty_s
                )
                .unwrap();
            }
            Const::One(_) => {
                writeln!(
                    &mut self.body,
                    "const {} {} = lc_one<{}>();",
                    node_ty_s, var, node_ty_s
                )
                .unwrap();
            }
            Const::Bool(v) => {
                writeln!(&mut self.body, "const bool {} = {};", var, *v).unwrap();
            }
            Const::Int8(v) => {
                writeln!(&mut self.body, "const int8_t {} = {};", var, *v).unwrap();
            }
            Const::Uint8(v) => {
                writeln!(&mut self.body, "const uint8_t {} = {};", var, *v).unwrap();
            }
            Const::Int16(v) => {
                writeln!(&mut self.body, "const int16_t {} = {};", var, *v).unwrap();
            }
            Const::Uint16(v) => {
                writeln!(&mut self.body, "const uint16_t {} = {};", var, *v).unwrap();
            }
            Const::Int32(v) => {
                writeln!(&mut self.body, "const int32_t {} = {};", var, *v).unwrap();
            }
            Const::Uint32(v) => {
                writeln!(&mut self.body, "const uint32_t {} = {};", var, *v).unwrap();
            }
            Const::Int64(v) => {
                writeln!(&mut self.body, "const int64_t {} = {}ll;", var, *v).unwrap();
            }
            Const::Uint64(v) => {
                writeln!(&mut self.body, "const uint64_t {} = {}ull;", var, *v).unwrap();
            }
            Const::Float16(v) => {
                let bits = v.to_bits();
                writeln!(
                    &mut self.body,
                    "const lc_half {} = lc_bit_cast<half>(uint16_t(0x{:04x})); // {}",
                    var, bits, v
                )
                .unwrap();
            }
            Const::Float32(v) => {
                writeln!(
                    &mut self.body,
                    "const float {} = lc_bit_cast<float>(uint32_t({})); // {}",
                    var,
                    v.to_bits(),
                    v
                )
                .unwrap();
            }
            Const::Float64(v) => {
                writeln!(
                    &mut self.body,
                    "const double {} = lc_bit_cast<double>(uint64_t({})); // {}",
                    var,
                    v.to_bits(),
                    v
                )
                .unwrap();
            }
            Const::Generic(bytes, t) => {
                writeln!(
                    &mut self.body,
                    "const {0} {1} = {2};",
                    node_ty_s,
                    var,
                    decode_const_data(bytes.as_ref(), t)
                )
                .unwrap();
                // let gen_def = |dst: &mut String, qualifier| {
                //     writeln!(
                //         dst,
                //         "    {0} uint8_t {2}_bytes[{1}] = {{ {3} }};",
                //         qualifier,
                //         t.size(),
                //         var,
                //         bytes
                //             .as_ref()
                //             .iter()
                //             .map(|b| format!("{}", b))
                //             .collect::<Vec<String>>()
                //             .join(", ")
                //     )
                //         .unwrap();
                // };
                // match t.as_ref() {
                //     Type::Array(_) => {
                //         if !self.generated_globals.contains(var) {
                //             gen_def(&mut self.fwd_defs, "__constant__ constexpr const");
                //             self.generated_globals.insert(var.clone());
                //         }
                //     }
                //     _ => gen_def(&mut self.body, "constexpr const"),
                // }
                // self.write_ident();
                // writeln!(
                //     &mut self.body,
                //     "const {0} {1} = *reinterpret_cast<const {0}*>({1}_bytes);",
                //     node_ty_s, var
                // )
                //     .unwrap();
            }
        }
    }
    fn gen_instr(&mut self, node: NodeRef) {
        if self.visited.contains(&node) {
            return;
        }
        self.visited.insert(node);
        let inst = &node.get().instruction;
        let node_ty = node.type_();
        let node_ty_s = self.type_gen.gen_c_type(node_ty);
        match inst.as_ref() {
            Instruction::Buffer => {}
            Instruction::Bindless => {}
            Instruction::Texture2D => {}
            Instruction::Texture3D => {}
            Instruction::Accel => {}
            Instruction::Shared => todo!(),
            Instruction::Uniform => todo!(),
            Instruction::Local { init } => {
                self.write_ident();
                let var = self.gen_node(node);
                let init_v = self.gen_node(*init);
                writeln!(
                    &mut self.body,
                    "{0} _{1} = {2};{0} * {1} = &_{1};",
                    node_ty_s, var, init_v
                )
                .unwrap();
            }
            Instruction::Argument { by_value: _ } => todo!(),
            Instruction::UserData(_) => {}
            Instruction::Invalid => todo!(),
            Instruction::Const(cst) => {
                self.write_ident();
                let var = self.gen_node(node);
                self.gen_const(&var, &node_ty_s, cst);
            }
            Instruction::Update { var, value } => {
                self.write_ident();
                let value_v = self.gen_node(*value);
                let var_v = self.gen_node(*var);
                writeln!(&mut self.body, "*{} = {};", var_v, value_v).unwrap();
            }
            Instruction::Call(f, args) => {
                // println!("call: {:?}({:?})", f, args);
                self.write_ident();
                let args_v = args
                    .as_ref()
                    .iter()
                    .map(|arg| self.gen_node(*arg))
                    .collect::<Vec<_>>();
                let var = self.gen_node(node);
                let mut done = self.gen_binop(&var, &node_ty_s, f, &args_v);
                if !done {
                    done = self.gen_call_op(&var, &node_ty_s, f, &args_v);
                }
                if !done {
                    done = self.gen_buffer_op(&var, &node_ty_s, f, args, &args_v);
                }
                if !done {
                    done = self.gen_misc(&var, node, &node_ty_s, node.type_(), f, args, &args_v);
                }
                if !done {
                    done = self.gen_callable(&var, &node_ty_s, f, &args_v);
                }
                assert!(done, "{:?} is not implemented", f);
            }
            Instruction::Phi(_) => {
                self.write_ident();
                let var = self.gen_node(node);
                writeln!(&mut self.fwd_defs, "    {0} {1} = {0}{{}};", node_ty_s, var).unwrap();
            }
            Instruction::Return(v) => {
                self.write_ident();
                if v.valid() {
                    let v_v = self.gen_node(*v);
                    writeln!(&mut self.body, "return {};", v_v).unwrap();
                } else {
                    writeln!(&mut self.body, "return;").unwrap();
                }
            }
            Instruction::Loop { body, cond } => {
                let old_inside_generic_loop = self.inside_generic_loop;
                self.inside_generic_loop = false;
                {
                    self.write_ident();
                    writeln!(&mut self.body, "for (;;) {{").unwrap();
                    self.indent += 1;
                    for node in body.iter() {
                        self.gen_instr(node);
                    }
                    let cond_v = self.gen_node(*cond);
                    self.write_ident();
                    writeln!(&mut self.body, "if (!({})) {{ break; }}", cond_v).unwrap();
                    self.indent -= 1;
                    self.write_ident();
                    writeln!(&mut self.body, "}}").unwrap();
                }
                self.inside_generic_loop = old_inside_generic_loop;
            }
            Instruction::GenericLoop {
                prepare,
                cond,
                body,
                update,
            } => {
                /* template:
                while(true) {
                    bool loop_break = false;
                    prepare();
                    if (!cond()) break;
                    do {
                        // break => { loop_break = true; break; }
                        // continue => { break; }
                    } while(false);
                    if (loop_break) break;
                    update();
                }
                */
                let old_inside_generic_loop = self.inside_generic_loop;
                self.inside_generic_loop = true;
                {
                    self.write_ident();
                    writeln!(&mut self.body, "while(true) {{").unwrap();
                    self.write_ident();
                    writeln!(&mut self.body, "bool loop_break = false;").unwrap();
                    self.write_ident();
                    writeln!(&mut self.body, "{{").unwrap();
                    self.indent += 1;
                    self.gen_block_(*prepare);
                    let cond_v = self.gen_node(*cond);
                    self.write_ident();
                    writeln!(&mut self.body, "if (!{}) break;", cond_v).unwrap();
                    self.write_ident();
                    self.indent -= 1;
                    writeln!(&mut self.body, "}}").unwrap();
                    self.write_ident();
                    writeln!(&mut self.body, "do").unwrap();
                    self.write_ident();
                    self.gen_block(*body);
                    self.write_ident();
                    writeln!(&mut self.body, "while(false);").unwrap();
                    self.write_ident();
                    writeln!(&mut self.body, "if (loop_break) break;").unwrap();
                    self.gen_block(*update);
                    self.write_ident();
                    writeln!(&mut self.body, "}}").unwrap();
                }
                self.inside_generic_loop = old_inside_generic_loop;
            }
            Instruction::Break => {
                self.write_ident();
                if self.inside_generic_loop {
                    writeln!(&mut self.body, "loop_break = true;").unwrap();
                }
                writeln!(&mut self.body, "break;").unwrap();
            }
            Instruction::Continue => {
                self.write_ident();
                if self.inside_generic_loop {
                    writeln!(&mut self.body, "break;").unwrap();
                } else {
                    writeln!(&mut self.body, "continue;").unwrap();
                }
            }
            Instruction::If {
                cond,
                true_branch,
                false_branch,
            } => {
                self.write_ident();
                let cond_v = self.gen_node(*cond);
                writeln!(&mut self.body, "if ({})", cond_v).unwrap();
                self.gen_block(*true_branch);
                self.write_ident();
                writeln!(&mut self.body, "else").unwrap();
                self.gen_block(*false_branch);
            }
            Instruction::Switch {
                value,
                default,
                cases,
            } => {
                self.write_ident();
                let value_v = self.gen_node(*value);
                writeln!(&mut self.body, "switch ({}) {{", value_v).unwrap();
                for SwitchCase { value, block } in cases.as_ref() {
                    self.write_ident();
                    writeln!(&mut self.body, "case {}:", *value).unwrap();
                    self.gen_block(*block);
                    self.write_ident();
                    writeln!(&mut self.body, "break;").unwrap();
                }
                self.write_ident();
                writeln!(&mut self.body, "default:").unwrap();
                self.gen_block(*default);
                self.write_ident();
                writeln!(&mut self.body, "break;").unwrap();
                self.write_ident();
                writeln!(&mut self.body, "}}").unwrap();
            }
            Instruction::AdScope { body, .. } => {
                writeln!(&mut self.body, "/* AdScope */").unwrap();
                self.gen_block(*body);
                self.write_ident();
                writeln!(&mut self.body, "/* AdScope End */").unwrap();
            }
            Instruction::AdDetach(bb) => {
                self.write_ident();
                writeln!(&mut self.body, "/* AdDetach */").unwrap();
                self.gen_block(*bb);
                self.write_ident();
                writeln!(&mut self.body, "/* AdDetach End */").unwrap();
            }
            Instruction::RayQuery {
                ray_query,
                on_triangle_hit,
                on_procedural_hit,
            } => {
                writeln!(&mut self.body, "/* RayQuery */").unwrap();
                let rq_v = self.gen_node(*ray_query);
                self.write_ident();
                writeln!(
                    &mut self.body,
                    "lc_ray_query(cvt_rq({}), [&](const TriangleHit& hit) {{",
                    rq_v
                )
                .unwrap();
                self.gen_block(*on_triangle_hit);
                self.write_ident();
                writeln!(&mut self.body, "}}, [&](const ProceduralHit& hit) {{").unwrap();
                self.gen_block(*on_procedural_hit);
                self.write_ident();
                writeln!(&mut self.body, "}});").unwrap();
                self.write_ident();
                writeln!(&mut self.body, "/* RayQuery End*/").unwrap();
            }
            Instruction::Comment(comment) => {
                self.write_ident();
                writeln!(&mut self.body, "/* {} */", comment.to_string()).unwrap();
            }
            Instruction::Print { fmt, args } => {
                self.print_impl(fmt.to_string(), args.as_ref());
            }
        }
    }
    fn print_impl(&mut self, fmt_s: String, args: &[NodeRef]) {
        let mut printf_fmt = String::new();
        let fmt = fmt_s.chars().collect::<Vec<_>>();
        let mut printf_args = String::new();
        let mut i = 0;
        let mut arg_i = 0;
        while i < fmt.len() {
            if fmt[i] != '{' && fmt[i] != '}' {
                printf_fmt.push(fmt[i]);
                i += 1;
            } else {
                if i + 1 >= fmt.len() {
                    panic!("invalid format string: {}", fmt_s);
                }
                if fmt[i] == fmt[i + 1] {
                    printf_fmt.push(fmt[i]);
                    i += 2;
                } else {
                    assert!(
                        fmt[i] == '{' && fmt[i + 1] == '}',
                        "invalid format string: {}",
                        fmt_s
                    );

                    let arg = args[arg_i];
                    let (fmt, args) = super::aggregate_printf(self.gen_node(arg), arg.type_());
                    printf_fmt.push_str(&fmt);
                    printf_args.push_str(&args);
                    arg_i += 1;
                    i += 2;
                }
            }
        }
        self.write_ident();
        writeln!(
            &mut self.body,
            "{{ char print_buf[1024]; snprintf(print_buf, 1024, \"{}\"{}); device_log(print_buf); }}",
            printf_fmt.escape_default(),
            printf_args
        )
        .unwrap();
    }
    fn gen_block_(&mut self, block: Pooled<ir::BasicBlock>) {
        for n in block.iter() {
            self.gen_instr(n);
        }
        let phis = self
            .phis_per_block
            .get(&(Pooled::into_raw(block) as *const _))
            .cloned()
            .unwrap_or(vec![]);
        for phi in &phis {
            let phi_v = self.gen_node(*phi);
            if let Instruction::Phi(incomings) = phi.get().instruction.as_ref() {
                let value = incomings
                    .as_ref()
                    .iter()
                    .find(|incoming| {
                        Pooled::into_raw(incoming.block) as *const _
                            == Pooled::into_raw(block) as *const _
                    })
                    .unwrap()
                    .value;
                let value = self.gen_node(value);
                self.write_ident();
                writeln!(&mut self.body, "{} = {};", phi_v, value).unwrap();
            } else {
                unreachable!()
            }
        }
    }
    fn gen_block(&mut self, block: Pooled<ir::BasicBlock>) {
        self.write_ident();
        writeln!(&mut self.body, "{{").unwrap();
        self.indent += 1;
        self.gen_block_(block);
        self.indent -= 1;
        self.write_ident();
        writeln!(&mut self.body, "}}").unwrap();
    }
    fn gen_arg(&mut self, node: NodeRef, index: usize, is_capture: bool) {
        let arg_name = self.gen_node(node);
        let arg_array = if is_capture {
            "k_args->captured"
        } else {
            "k_args->args"
        };
        match node.get().instruction.as_ref() {
            Instruction::Accel => {
                writeln!(
                    &mut self.fwd_defs,
                    "    const Accel& {} = {}[{}].accel._0;",
                    arg_name, arg_array, index
                )
                .unwrap();
            }
            Instruction::Bindless => {
                writeln!(
                    &mut self.fwd_defs,
                    "    const BindlessArray& {} = {}[{}].bindless_array._0;",
                    arg_name, arg_array, index
                )
                .unwrap();
            }
            Instruction::Buffer => {
                let ty_s = self.type_gen.gen_c_type(node.type_());
                writeln!(
                    &mut self.fwd_defs,
                    "    const BufferView& {} = {}[{}].buffer._0; // {}",
                    arg_name, arg_array, index, ty_s
                )
                .unwrap();
            }
            Instruction::Texture2D => {
                writeln!(
                    &mut self.fwd_defs,
                    "    const Texture2D& {} = {}[{}].texture;",
                    arg_name, arg_array, index
                )
                .unwrap();
            }
            Instruction::Texture3D => {
                writeln!(
                    &mut self.fwd_defs,
                    "    const Texture3D& {} = {}[{}].texture;",
                    arg_name, arg_array, index
                )
                .unwrap();
            }
            Instruction::Uniform => {
                let ty = self.type_gen.gen_c_type(node.type_());
                writeln!(
                    &mut self.fwd_defs,
                    "    const {0}& {1} = *reinterpret_cast<const {0}*>({2}[{3}].uniform._0);",
                    ty, arg_name, arg_array, index
                )
                .unwrap();
            }
            _ => unreachable!(),
        }
        if is_capture {
            assert!(!self.globals.captures.contains_key(&node));
            self.globals.captures.insert(node, index);
        } else {
            assert!(!self.globals.args.contains_key(&node));
            self.globals.args.insert(node, index);
        }
    }
    fn gen_module(&mut self, module: &ir::KernelModule) {
        let mut phi_collector = PhiCollector::new();
        phi_collector.visit_block(module.module.entry);
        let PhiCollector {
            phis_per_block,
            phis,
        } = phi_collector;
        self.phis_per_block = phis_per_block;
        self.phis = phis;
        for (i, capture) in module.captures.as_ref().iter().enumerate() {
            self.gen_arg(capture.node, i, true);
        }
        for (i, arg) in module.args.iter().enumerate() {
            self.gen_arg(*arg, i, false);
        }
        assert!(self.globals.global_vars.is_empty());
        self.globals.global_vars = self.node_to_var.clone();
        for (i, op) in module.cpu_custom_ops.as_ref().iter().enumerate() {
            self.globals
                .cpu_custom_ops
                .insert(CArc::as_ptr(op) as usize, i);
        }
        self.gen_block(module.module.entry);
    }
    fn gen_callable_module(&mut self, module: &ir::CallableModule) {
        let mut phi_collector = PhiCollector::new();
        phi_collector.visit_block(module.module.entry);
        let PhiCollector {
            phis_per_block,
            phis,
        } = phi_collector;
        self.phis_per_block = phis_per_block;
        self.phis = phis;
        // self.node_to_var = self.globals.global_vars.clone();
        for (k, v) in &self.globals.global_vars {
            assert!(!self.node_to_var.contains_key(k));
            self.node_to_var.insert(k.clone(), v.clone());
        }
        for (_, capture) in module.captures.as_ref().iter().enumerate() {
            assert!(self.globals.captures.contains_key(&capture.node));
        }
        self.gen_block(module.module.entry);
    }
}

pub struct CpuCodeGen;

pub struct Generated {
    pub source: String,
    pub messages: Vec<String>,
}

impl CpuCodeGen {
    pub(crate) fn run(module: &ir::KernelModule, native_include: &str) -> Generated {
        let mut globals = GlobalEmitter {
            message: vec![],
            generated_callables: HashMap::new(),
            generated_callable_sources: HashMap::new(),
            global_vars: HashMap::new(),
            captures: IndexMap::new(),
            args: IndexMap::new(),
            cpu_custom_ops: IndexMap::new(),
            callable_def: String::new(),
        };
        let type_gen = TypeGen::new();
        let mut codegen = FunctionEmitter::new(&mut globals, &type_gen);
        codegen.gen_module(module);
        let defs = r#"using uint8_t = unsigned char;
using uint16_t = unsigned short;
using uint32_t = unsigned int;
using uint64_t = unsigned long long;
using int8_t = signed char;
using int16_t = signed short;
using int32_t = signed int;
using int64_t = signed long long;
using size_t = unsigned long long;
struct Accel;"#;
        let kernel_fn_decl = r#"lc_kernel void ##kernel_fn##(const KernelFnArgs* k_args) {"#;
        Generated {
            source: format!(
                "{}\n{}\n{}\n{}\n{}\n{}\n{}\n{}\n{}\n{}\n{}\n{}\n{}\n{}",
                defs,
                CPU_LIBM_DEF,
                CPU_KERNEL_DEFS,
                CPU_PRELUDE,
                DEVICE_MATH_SRC,
                CPU_RESOURCE,
                CPU_TEXTURE,
                type_gen.generated(),
                native_include,
                kernel_fn_decl,
                codegen.fwd_defs,
                codegen.globals.callable_def,
                codegen.body,
                "}",
            ),
            messages: globals.message,
        }
    }
}

pub const CPU_PRELUDE: &str = include_str!("cpu_prelude.h");
pub const CPU_RESOURCE: &str = include_str!("cpu_resource.h");
pub const DEVICE_MATH_SRC: &str = include_str!("device_math.h");
pub const CPU_LIBM_DEF: &str = include_str!("cpu_libm_def.h");
pub const CPU_KERNEL_DEFS: &str =
    include_str!("../../../../luisa_compute_cpu_kernel_defs/cpu_kernel_defs.h");
pub const CPU_TEXTURE: &str = include_str!("cpu_texture.h");<|MERGE_RESOLUTION|>--- conflicted
+++ resolved
@@ -1313,13 +1313,8 @@
                 self.atomic_chain_op(var, node_ty_s, args, args_v, "lc_atomic_fetch_xor", 1);
                 true
             }
-<<<<<<< HEAD
-            Func::External(_) => {
-                panic!("Use CpuFn to pass closures to kernel directly instead of ExternalCallable on cpu backend!.");
-=======
             Func::External(_)=>{
                 panic!("Use CpuFn/CpuCallable to pass closures to kernel directly instead of ExternalCallable on cpu backend!.");
->>>>>>> 406fb999
                 true
             }
             Func::CpuCustomOp(op) => {
