//
// Created by Mike Smith on 2020/12/2.
//

#pragma once

#include <cstddef>
#include <cstdint>
#include <memory>
#include <functional>

#include <core/memory.h>
#include <core/concepts.h>
#include <ast/function.h>
#include <runtime/pixel.h>
#include <runtime/command_buffer.h>
#include <runtime/texture_sampler.h>

namespace luisa::compute {

class Context;

class Event;
class Stream;
class TextureHeap;

template<typename T>
class Buffer;

template<typename T>
class Image;

template<typename T>
class Volume;

template<size_t dim, typename... Args>
class Shader;

template<typename T>
class Kernel1D;

template<typename T>
class Kernel2D;

template<typename T>
class Kernel3D;

namespace detail {
class FunctionBuilder;
}

class Device {

public:
    class Interface {

    private:
        const Context &_ctx;

    public:
        explicit Interface(const Context &ctx) noexcept : _ctx{ctx} {}
        virtual ~Interface() noexcept = default;

        [[nodiscard]] const Context &context() const noexcept { return _ctx; }

        // buffer
        [[nodiscard]] virtual uint64_t create_buffer(size_t size_bytes) noexcept = 0;
        virtual void destroy_buffer(uint64_t handle) noexcept = 0;

        // texture
        [[nodiscard]] virtual uint64_t create_texture(
            PixelFormat format, uint dimension,
            uint width, uint height, uint depth,
            uint mipmap_levels,
            TextureSampler sampler,
            uint64_t heap_handle,// == uint64(-1) when not from heap
            uint32_t index_in_heap) = 0;
<<<<<<< HEAD

        virtual void dispose_texture(uint64_t handle) noexcept = 0;
=======
        virtual void destroy_texture(uint64_t handle) noexcept = 0;
>>>>>>> 8584a7c2

        // texture heap
        [[nodiscard]] virtual uint64_t create_texture_heap(size_t size) noexcept = 0;
        [[nodiscard]] virtual size_t query_texture_heap_memory_usage(uint64_t handle) noexcept = 0;
        virtual void destroy_texture_heap(uint64_t handle) noexcept = 0;

        // stream
        [[nodiscard]] virtual uint64_t create_stream() noexcept = 0;
        virtual void destroy_stream(uint64_t handle) noexcept = 0;
        virtual void synchronize_stream(uint64_t stream_handle) noexcept = 0;
        virtual void dispatch(uint64_t stream_handle, CommandBuffer) noexcept = 0;

        // kernel
        virtual uint64_t create_shader(Function kernel) noexcept = 0;
        virtual void destroy_shader(uint64_t handle) noexcept = 0;

        // event
        [[nodiscard]] virtual uint64_t create_event() noexcept = 0;
        virtual void destroy_event(uint64_t handle) noexcept = 0;
        virtual void signal_event(uint64_t handle, uint64_t stream_handle) noexcept = 0;
        virtual void wait_event(uint64_t handle, uint64_t stream_handle) noexcept = 0;
        virtual void synchronize_event(uint64_t handle) noexcept = 0;

        virtual uint64_t create_mesh(uint64_t stream_handle,
                                     uint64_t vertex_buffer_handle,
                                     size_t vertex_buffer_offset_bytes,
                                     size_t vertex_count,
                                     uint64_t index_buffer_handle,
                                     size_t index_buffer_offset_bytes,
                                     size_t triangle_count) noexcept = 0;
        virtual void destroy_mesh(uint64_t handle) noexcept = 0;

        virtual uint64_t create_accel(uint64_t stream_handle,
                                      uint64_t mesh_handle_buffer_handle,
                                      size_t mesh_handle_buffer_offset_bytes,
                                      uint64_t transform_buffer_handle,
                                      size_t transform_buffer_offset_bytes,
                                      size_t mesh_count) noexcept = 0;
        virtual void destroy_accel(uint64_t handle) noexcept = 0;
    };

    using Deleter = void(Interface *);
    using Creator = Interface *(const Context &ctx, uint32_t index);
    using Handle = std::unique_ptr<Interface, Deleter *>;

private:
    Handle _impl;

public:
    explicit Device(Handle handle) noexcept
        : _impl{std::move(handle)} {}

    [[nodiscard]] decltype(auto) context() const noexcept { return _impl->context(); }
    [[nodiscard]] auto impl() const noexcept { return _impl.get(); }

    template<typename T, typename... Args>
    [[nodiscard]] auto create(Args &&...args) noexcept {
        return T{*this, std::forward<Args>(args)...};
    }

    [[nodiscard]] Stream create_stream() noexcept;
    [[nodiscard]] Event create_event() noexcept;
    [[nodiscard]] TextureHeap create_texture_heap(size_t size = 128_mb) noexcept;

    template<typename T>
    [[nodiscard]] auto create_image(PixelStorage pixel, uint width, uint height) noexcept {
        return create<Image<T>>(pixel, width, height);
    }

    template<typename T>
    [[nodiscard]] auto create_image(PixelStorage pixel, uint2 size) noexcept {
        return create<Image<T>>(pixel, size);
    }

    template<typename T>
    [[nodiscard]] auto create_volume(PixelStorage pixel, uint width, uint height, uint depth) noexcept {
        return create<Volume<T>>(pixel, width, height, depth);
    }

    template<typename T>
    [[nodiscard]] auto create_volume(PixelStorage pixel, uint3 size) noexcept {
        return create<Volume<T>>(pixel, size);
    }

    template<typename T>
    [[nodiscard]] auto create_buffer(size_t size) noexcept {
        return create<Buffer<T>>(size);
    }

    // see definitions in dsl/func.h
    template<typename... Args>
    [[nodiscard]] Shader<1, Args...> compile(const Kernel1D<void(Args...)> &kernel) noexcept;

    template<typename... Args>
    [[nodiscard]] Shader<2, Args...> compile(const Kernel2D<void(Args...)> &kernel) noexcept;

    template<typename... Args>
    [[nodiscard]] Shader<3, Args...> compile(const Kernel3D<void(Args...)> &kernel) noexcept;
};

}// namespace luisa::compute<|MERGE_RESOLUTION|>--- conflicted
+++ resolved
@@ -75,12 +75,7 @@
             TextureSampler sampler,
             uint64_t heap_handle,// == uint64(-1) when not from heap
             uint32_t index_in_heap) = 0;
-<<<<<<< HEAD
-
-        virtual void dispose_texture(uint64_t handle) noexcept = 0;
-=======
         virtual void destroy_texture(uint64_t handle) noexcept = 0;
->>>>>>> 8584a7c2
 
         // texture heap
         [[nodiscard]] virtual uint64_t create_texture_heap(size_t size) noexcept = 0;
