import lcapi

scalar_dtypes = (int, float, bool)
arithmetic_dtypes = (int, float)
scalar_lctypes = (lcapi.Type.from_("int"), lcapi.Type.from_("float"), lcapi.Type.from_("bool"))
arithmetic_lctypes = (lcapi.Type.from_("int"), lcapi.Type.from_("float"))
<<<<<<< HEAD
=======
class uint:
    pass
>>>>>>> 4fdc8688

basic_type_dict = {
    int: lcapi.Type.from_("int"),
    float: lcapi.Type.from_("float"),
    bool: lcapi.Type.from_("bool"),
    uint: lcapi.Type.from_("uint"),
    lcapi.int2: lcapi.Type.from_("vector<int,2>"),
    lcapi.uint2: lcapi.Type.from_("vector<uint,2>"),
    lcapi.bool2: lcapi.Type.from_("vector<bool,2>"),
    lcapi.float2: lcapi.Type.from_("vector<float,2>"),
    lcapi.int3: lcapi.Type.from_("vector<int,3>"),
    lcapi.uint3: lcapi.Type.from_("vector<uint,3>"),
    lcapi.bool3: lcapi.Type.from_("vector<bool,3>"),
    lcapi.float3: lcapi.Type.from_("vector<float,3>"),
    lcapi.int4: lcapi.Type.from_("vector<int,4>"),
    lcapi.uint4: lcapi.Type.from_("vector<uint,4>"),
    lcapi.bool4: lcapi.Type.from_("vector<bool,4>"),
    lcapi.float4: lcapi.Type.from_("vector<float,4>"),
    lcapi.float2x2: lcapi.Type.from_("matrix<2>"),
    lcapi.float3x3: lcapi.Type.from_("matrix<3>"),
    lcapi.float4x4: lcapi.Type.from_("matrix<4>")
}

basic_lctype_dict = {
    lcapi.Type.from_("int") : int,
    lcapi.Type.from_("float") : float,
    lcapi.Type.from_("bool") : bool,
    lcapi.Type.from_("uint") : uint,
    lcapi.Type.from_("vector<int,2>") : lcapi.int2,
    lcapi.Type.from_("vector<uint,2>") : lcapi.uint2,
    lcapi.Type.from_("vector<bool,2>") : lcapi.bool2,
    lcapi.Type.from_("vector<float,2>") : lcapi.float2,
    lcapi.Type.from_("vector<int,3>") : lcapi.int3,
    lcapi.Type.from_("vector<uint,3>") : lcapi.uint3,
    lcapi.Type.from_("vector<bool,3>") : lcapi.bool3,
    lcapi.Type.from_("vector<float,3>") : lcapi.float3,
    lcapi.Type.from_("vector<int,4>") : lcapi.int4,
    lcapi.Type.from_("vector<uint,4>") : lcapi.uint4,
    lcapi.Type.from_("vector<bool,4>") : lcapi.bool4,
    lcapi.Type.from_("vector<float,4>") : lcapi.float4,
    lcapi.Type.from_("matrix<2>") : lcapi.float2x2,
    lcapi.Type.from_("matrix<3>") : lcapi.float3x3,
    lcapi.Type.from_("matrix<4>") : lcapi.float4x4
}


# dtype: {int, ..., int3, ..., ArrayType(...), StructType(...), BufferType(...), type}
# type annotation should be in the form of dtype

class CallableType:
    pass

class BuiltinFuncType:
    pass

class BuiltinFuncBuilder:
    def __init__(self, builder):
        self.builder = builder
    def __call__(self, *args, DO_NOT_CALL):
        pass

class ref:
    def __init__(self, dtype):
        self.dtype = dtype



def dtype_of(val):
    if type(val).__name__ == "module" and val.__name__ == "luisa":
        raise NameError("Do not use module in luisa.func If you wish to use builtin functions, don't prefix them with 'luisa.'; If you wish to use other members of luisa, import their name from luisa beforehand.")
    if type(val).__name__ == "module":
        raise NameError("Do not use module in luisa.func If you wish to use its members, import their name from the module beforehand.")
    if type(val) is str:
        return str
    if type(val) in basic_type_dict:
        return type(val)
    if type(val).__name__ == "_Array":
        return val.arrayType
    if type(val).__name__ == "_Struct":
        return val.structType
    if type(val).__name__ == "Buffer":
        return val.bufferType
    if type(val).__name__ == "Texture2D":
        return val.texture2DType
    if type(val).__name__ == "BindlessArray":
        return type(val)
    if type(val).__name__ == "Accel":
        return type(val)
    if type(val).__name__ == "func":
        return CallableType
    if type(val).__name__ == "BuiltinFuncBuilder":
        return type(val)
    if type(val) is list:
        raise Exception("list is unsupported. Convert to Array instead.")
    if type(val).__name__ in {"ArrayType", "StructType", "BufferType"} or val in basic_type_dict:
        return type
    raise Exception(f"dtype_of ({val}): unrecognized type")


def to_lctype(dtype):
    if type(dtype).__name__ in {"ArrayType", "StructType", "BufferType", "Texture2DType"}:
        return dtype.luisa_type
    if dtype.__name__ == "BindlessArray":
        return lcapi.Type.from_("bindless_array")
    if dtype.__name__ == "Accel":
        return lcapi.Type.from_("accel")
    if dtype in basic_type_dict:
        return basic_type_dict[dtype]
    raise TypeError(f"{dtype} is not a valid data type")

def from_lctype(lctype):
    if lctype in basic_lctype_dict:
        return basic_lctype_dict[lctype]
    raise Exception(f"from_lctype({lctype}:{lctype.description()}): unsupported")


# class types:
#     i32 = lcapi.Type.from_("int")
#     u32 = lcapi.Type.from_("uint")
#     f32 = lcapi.Type.from_("float")
#     bool_ = lcapi.Type.from_("bool")

#     int2 = lcapi.Type.from_("vector<int,2>")
#     uint2 = lcapi.Type.from_("vector<uint,2>")
#     bool2 = lcapi.Type.from_("vector<bool,2>")
#     float2 = lcapi.Type.from_("vector<float,2>")
#     int3 = lcapi.Type.from_("vector<int,3>")
#     uint3 = lcapi.Type.from_("vector<uint,3>")
#     bool3 = lcapi.Type.from_("vector<bool,3>")
#     float3 = lcapi.Type.from_("vector<float,3>")
#     int4 = lcapi.Type.from_("vector<int,4>")
#     uint4 = lcapi.Type.from_("vector<uint,4>")
#     bool4 = lcapi.Type.from_("vector<bool,4>")
#     float4 = lcapi.Type.from_("vector<float,4>")

#     float2x2 = lcapi.Type.from_("matrix<2>")
#     float3x3 = lcapi.Type.from_("matrix<3>")
#     float4x4 = lcapi.Type.from_("matrix<4>")

def is_vector_type(dtype):
    return dtype in {
        lcapi.int2,
        lcapi.uint2,
        lcapi.bool2,
        lcapi.float2,
        lcapi.int3,
        lcapi.uint3,
        lcapi.bool3,
        lcapi.float3,
        lcapi.int4,
        lcapi.uint4,
        lcapi.bool4,
        lcapi.float4
    }<|MERGE_RESOLUTION|>--- conflicted
+++ resolved
@@ -4,11 +4,8 @@
 arithmetic_dtypes = (int, float)
 scalar_lctypes = (lcapi.Type.from_("int"), lcapi.Type.from_("float"), lcapi.Type.from_("bool"))
 arithmetic_lctypes = (lcapi.Type.from_("int"), lcapi.Type.from_("float"))
-<<<<<<< HEAD
-=======
 class uint:
     pass
->>>>>>> 4fdc8688
 
 basic_type_dict = {
     int: lcapi.Type.from_("int"),
