use std::{
    cell::RefCell,
    collections::{HashMap, HashSet},
    ffi::CString,
};

use indexmap::{IndexMap, IndexSet};

use luisa_compute_ir::{
    context::is_type_equal,
    ir::{self, *},
    transform::autodiff::grad_type_of,
    CArc, CBoxedSlice, Pooled,
};

use super::sha256_short;

use super::decode_const_data;
use std::fmt::Write;

pub(crate) struct TypeGenInner {
    cache: HashMap<CArc<Type>, String>,
    struct_typedefs: String,
}

impl TypeGenInner {
    pub(crate) fn new() -> Self {
        Self {
            cache: HashMap::new(),
            struct_typedefs: String::new(),
        }
    }
    fn to_c_type_(&mut self, t: &CArc<Type>) -> String {
        match t.as_ref() {
            Type::Primitive(t) => match t {
                ir::Primitive::Bool => "bool".to_string(),
                ir::Primitive::Int16 => "int16_t".to_string(),
                ir::Primitive::Uint16 => "uint16_t".to_string(),
                ir::Primitive::Int32 => "int32_t".to_string(),
                ir::Primitive::Uint32 => "uint32_t".to_string(),
                ir::Primitive::Int64 => "int64_t".to_string(),
                ir::Primitive::Uint64 => "uint64_t".to_string(),
                ir::Primitive::Float16 => "half".to_string(),
                ir::Primitive::Float32 => "float".to_string(),
                ir::Primitive::Float64 => "double".to_string(),
                // crate::ir::Primitive::USize => format!("i{}", std::mem::size_of::<usize>() * 8),
            },
            Type::Void => "()".to_string(),
            Type::UserData => "lc_user_data_t".to_string(),
            Type::Struct(st) => {
                let field_types: Vec<String> = st
                    .fields
                    .as_ref()
                    .iter()
                    .map(|f| self.to_c_type(f))
                    .collect();
                let field_types_str = field_types.join(", ");
                let hash = sha256_short(&format!("{}_alignas({})", field_types_str, st.alignment));
                let hash = hash.replace("-", "x_");
                let name = format!("s_{}", hash);

                self.cache.insert(t.clone(), name.clone());
                let mut tmp = String::new();
                writeln!(tmp, "struct alignas({0}) {1} {{", st.alignment, name).unwrap();
                for (i, field) in st.fields.as_ref().iter().enumerate() {
                    let field_name = format!("f{}", i);
                    let field_type = self.to_c_type(field);
                    writeln!(tmp, "    {} {};", field_type, field_name).unwrap();
                }
                writeln!(tmp, "    __device__ constexpr static auto one() {{").unwrap();
                writeln!(tmp, "        return {0} {{", name).unwrap();
                for (_, field) in st.fields.as_ref().iter().enumerate() {
                    let field_type = self.to_c_type(field);
                    writeln!(tmp, "        lc_one<{}>(),", field_type).unwrap();
                }
                writeln!(tmp, "        }};").unwrap();
                writeln!(tmp, "    }}").unwrap();
                writeln!(tmp, "    __device__ constexpr static auto zero() {{").unwrap();
                writeln!(tmp, "        return {0} {{", name).unwrap();
                for (_, field) in st.fields.as_ref().iter().enumerate() {
                    let field_type = self.to_c_type(field);
                    writeln!(tmp, "        lc_zero<{}>(),", field_type).unwrap();
                }
                writeln!(tmp, "        }};").unwrap();
                writeln!(tmp, "    }}").unwrap();

                writeln!(tmp, "}};").unwrap();
                writeln!(
                    tmp,
                    "__device__ inline void lc_accumulate_grad({0} *dst, {0} grad) noexcept {{",
                    name
                )
                    .unwrap();
                for (i, t) in st.fields.as_ref().iter().enumerate() {
                    if grad_type_of(t.clone()).is_none() {
                        continue;
                    }
                    let field_name = format!("f{}", i);
                    writeln!(
                        tmp,
                        "        lc_accumulate_grad(&dst->{}, grad.{});",
                        field_name, field_name
                    )
                        .unwrap();
                }
                writeln!(tmp, "    }}").unwrap();
                self.struct_typedefs.push_str(&tmp);
                name
            }
            Type::Vector(vt) => {
                let n = vt.length;
                match vt.element {
                    VectorElementType::Scalar(s) => match s {
                        Primitive::Bool => format!("lc_bool{}", n),
                        Primitive::Int16 => format!("lc_short{}", n),
                        Primitive::Uint16 => format!("lc_ushort{}", n),
                        Primitive::Int32 => format!("lc_int{}", n),
                        Primitive::Uint32 => format!("lc_uint{}", n),
                        Primitive::Int64 => format!("lc_long{}", n),
                        Primitive::Uint64 => format!("lc_ulong{}", n),
                        Primitive::Float16 => format!("lc_half{}", n),
                        Primitive::Float32 => format!("lc_float{}", n),
                        Primitive::Float64 => format!("lc_double{}", n),
                    },
                    _ => todo!(),
                }
            }
            Type::Matrix(mt) => {
                let n = mt.dimension;
                match mt.element {
                    VectorElementType::Scalar(s) => match s {
                        Primitive::Float32 => format!("lc_float{0}x{0}", n),
                        // Primitive::Float64 => format!("DMat{}", n),
                        _ => unreachable!(),
                    },
                    _ => todo!(),
                }
            }
            Type::Array(at) => {
                let element_type = self.to_c_type(&at.element);
                format!("lc_array<{}, {}>", element_type, at.length)
            }
            Type::Opaque(name) => {
                let name = name.to_string();
                let builtin = ["LC_RayQueryAny", "LC_RayQueryAll"];
                if !builtin.contains(&name.as_str()) {
                    self.struct_typedefs
                        .push_str(&format!("struct {};", name.to_string()));
                }
                name
            }
        }
    }
    pub(crate) fn to_c_type(&mut self, t: &CArc<Type>) -> String {
        if let Some(t) = self.cache.get(t) {
            return t.clone();
        } else {
            let t_ = self.to_c_type_(t);
            self.cache.insert(t.clone(), t_.clone());
            return t_;
        }
    }
}

struct TypeGen {
    inner: RefCell<TypeGenInner>,
}

impl TypeGen {
    fn new() -> Self {
        Self {
            inner: RefCell::new(TypeGenInner::new()),
        }
    }
    fn gen_c_type(&self, t: &CArc<Type>) -> String {
        self.inner.borrow_mut().to_c_type(t)
    }
    fn generated(&self) -> String {
        self.inner.borrow().struct_typedefs.clone()
    }
}

pub struct PhiCollector {
    phis: IndexSet<NodeRef>,
    phis_per_block: IndexMap<*const BasicBlock, Vec<NodeRef>>,
}

impl PhiCollector {
    pub fn new() -> Self {
        Self {
            phis: IndexSet::new(),
            phis_per_block: IndexMap::new(),
        }
    }
    pub fn visit_block(&mut self, block: Pooled<BasicBlock>) {
        for phi in block.phis() {
            self.phis.insert(phi);
            if let Instruction::Phi(incomings) = phi.get().instruction.as_ref() {
                for incoming in incomings.as_ref() {
                    let ptr = Pooled::into_raw(incoming.block) as *const _;
                    self.phis_per_block
                        .entry(ptr)
                        .or_insert_with(Vec::new)
                        .push(phi);
                }
            } else {
                unreachable!()
            }
        }
        for node in block.iter() {
            let inst = &node.get().instruction;
            match inst.as_ref() {
                Instruction::If {
                    cond: _,
                    true_branch,
                    false_branch,
                } => {
                    self.visit_block(*true_branch);
                    self.visit_block(*false_branch);
                }
                Instruction::Loop { body, cond: _ } => {
                    self.visit_block(*body);
                }
                Instruction::Switch {
                    value: _,
                    default,
                    cases,
                } => {
                    self.visit_block(*default);
                    for SwitchCase { value: _, block } in cases.as_ref() {
                        self.visit_block(*block);
                    }
                }
                Instruction::GenericLoop {
                    prepare,
                    cond: _,
                    body,
                    update,
                } => {
                    self.visit_block(*prepare);
                    self.visit_block(*body);
                    self.visit_block(*update);
                }
                _ => {}
            }
        }
    }
}

struct GlobalEmitter {
    message: Vec<String>,
    global_vars: HashMap<NodeRef, String>,
    generated_callables: HashMap<u64, String>,
    generated_callable_sources: HashMap<String, String>,
    callable_def: String,
    captures: IndexMap<NodeRef, usize>,
    args: IndexMap<NodeRef, usize>,
    cpu_custom_ops: IndexMap<usize, usize>,
}

struct FunctionEmitter<'a> {
    type_gen: &'a TypeGen,
    node_to_var: HashMap<NodeRef, String>,
    body: String,
    fwd_defs: String,
    phis: IndexSet<NodeRef>,
    phis_per_block: IndexMap<*const BasicBlock, Vec<NodeRef>>,
    indent: usize,
    visited: HashSet<NodeRef>,
    globals: &'a mut GlobalEmitter,
    inside_generic_loop: bool,
    // message: Vec<String>,
}

impl<'a> FunctionEmitter<'a> {
    fn new(globals: &'a mut GlobalEmitter, type_gen: &'a TypeGen) -> Self {
        Self {
            type_gen,
            node_to_var: HashMap::new(),
            body: String::new(),
            fwd_defs: String::new(),
            phis: IndexSet::new(),
            phis_per_block: IndexMap::new(),
            indent: 1,
            visited: HashSet::new(),
            globals,
            inside_generic_loop: false,
        }
    }
    fn write_ident(&mut self) {
        for _ in 0..self.indent {
            write!(&mut self.body, "  ").unwrap();
        }
    }
    fn gen_node(&mut self, node: NodeRef) -> String {
        if let Some(var) = self.node_to_var.get(&node) {
            return var.clone();
        } else {
            let index = self.node_to_var.len();
            let var = match node.get().instruction.as_ref() {
                Instruction::Buffer => format!("b{}", index),
                Instruction::Bindless => format!("bl{}", index),
                Instruction::Texture2D => format!("t2d{}", index),
                Instruction::Texture3D => format!("t3d{}", index),
                Instruction::Accel => format!("a{}", index),
                Instruction::Shared => format!("s{}", index),
                Instruction::Uniform => format!("u{}", index),
                Instruction::Local { .. } => format!("v{}", index),
                Instruction::Argument { .. } => format!("arg{}", index),
                Instruction::UserData(_) => format!("_lc_user_data"),
                Instruction::Const(_) => format!("c{}", index),
                Instruction::Call(_, _) => {
                    if is_type_equal(&node.type_(), &Type::void()) {
                        "".to_string()
                    } else {
                        format!("f{}", index)
                    }
                }
                Instruction::Phi(_) => format!("phi{}", index),
                _ => unreachable!(),
            };
            self.node_to_var.insert(node, var.clone());
            return var;
        }
    }
    fn access_chain(&mut self, mut var: String, node: NodeRef, indices: &[NodeRef]) -> String {
        let mut ty = node.type_().clone();
        for (i, index) in indices.iter().enumerate() {
            if ty.is_vector() || ty.is_matrix() {
                var = format!("{}[{}]", var, self.gen_node(*index));
                assert_eq!(i, indices.len() - 1);
                break;
            } else if ty.is_array() {
                var = format!("{}[{}]", var, self.gen_node(*index));
                ty = ty.extract(0)
            } else {
                assert!(ty.is_struct());
                let idx = node.get_i32() as usize;
                var = format!("{}.f{}", var, idx);
                ty = ty.extract(idx);
            }
        }
        var
    }
    fn atomic_chain_op(
        &mut self,
        var: &str,
        node_ty_s: &String,
        args: &[NodeRef],
        args_v: &[String],
        op: &str,
        noperand: usize,
    ) {
        let n = args.len();
        let buffer_ty = self.type_gen.gen_c_type(args[0].type_());
        let indices = &args[2..n - noperand];
        let buffer_ref = format!(
            "(*lc_buffer_ref<{0}>(k_args, {1}, {2}))",
            buffer_ty, args_v[0], args_v[1]
        );
        let access_chain = self.access_chain(buffer_ref, args[0], indices);
        writeln!(
            self.body,
            "const {} {} = {}(&{}, {});",
            node_ty_s,
            var,
            op,
            access_chain,
            args_v[n - noperand..].join(", ")
        )
        .unwrap();
    }
    fn gep_field_name(node: NodeRef, i: i32) -> String {
        let node_ty = node.type_();
        match node_ty.as_ref() {
            Type::Struct(_) => {
                format!("f{}", i)
            }
            Type::Vector(_) => match i {
                0 => "x".to_string(),
                1 => "y".to_string(),
                2 => "z".to_string(),
                3 => "w".to_string(),
                _ => unreachable!(),
            },
            Type::Matrix(_) => {
                format!("cols[{}]", i)
            }
            Type::Void | Type::Primitive(_) => unreachable!(),
            _ => unreachable!(),
        }
    }
    fn gen_callable(
        &mut self,
        var: &String,
        node_ty_s: &String,
        f: &Func,
        args_v: &Vec<String>,
    ) -> bool {
        let f = match f {
            Func::Callable(f) => f,
            _ => return false,
        };
        let fid = CArc::as_ptr(&f.0) as u64;
        if !self.globals.generated_callables.contains_key(&fid) {
            let mut callable_emitter = FunctionEmitter::new(&mut self.globals, &self.type_gen);

            let mut params = vec![];
            for (i, arg) in f.0.args.iter().enumerate() {
                let mut param = String::new();
                let var = format!("ca_{}", i);
                match arg.get().instruction.as_ref() {
                    Instruction::Accel => {
                        write!(&mut param, "const Accel& {}", var).unwrap();
                    }
                    Instruction::Bindless => {
                        write!(&mut param, "const BindlessArray& {}", var).unwrap();
                    }
                    Instruction::Buffer => {
                        write!(&mut param, "const BufferView& {}", var).unwrap();
                    }
                    Instruction::Texture2D => {
                        write!(&mut param, "const Texture2D& {}", var).unwrap();
                    }
                    Instruction::Texture3D => {
                        write!(&mut param, "const Texture3D& {}", var).unwrap();
                    }
                    Instruction::Argument { by_value } => {
                        let ty = self.type_gen.gen_c_type(arg.type_());
                        if *by_value {
                            write!(&mut param, "const {}& {}", ty, var).unwrap();
                        } else {
                            write!(&mut param, "{}& {}", ty, var).unwrap();
                        }
                    }
                    _ => {
                        unreachable!()
                    }
                }
                callable_emitter
                    .node_to_var
                    .insert(arg.clone(), var.clone());
                params.push(param);
            }
            callable_emitter.gen_callable_module(&f.0);
            callable_emitter.indent += self.indent;

            let fname = format!(
                "callable_{}",
                callable_emitter.globals.generated_callables.len()
            );
            let source = format!(
                "[=]({}){{\n{}\n{};}}",
                params.join(","),
                callable_emitter.fwd_defs,
                callable_emitter.body
            );
            if let Some(fname) = self.globals.generated_callable_sources.get(&source) {
                self.globals.generated_callables.insert(fid, fname.clone());
            } else {
                self.globals.generated_callables.insert(fid, fname.clone());
                self.globals
                    .generated_callable_sources
                    .insert(source.clone(), fname.clone());
                writeln!(
                    &mut self.globals.callable_def,
                    "const auto {} = {};\n",
                    fname, source
                )
                    .unwrap();
                self.write_ident();
            }
        }
        let fname = &self.globals.generated_callables[&fid];
        if var != "" {
            writeln!(
                &mut self.body,
                "const {} {} = {}({});",
                node_ty_s,
                var,
                fname,
                args_v.join(", ")
            )
                .unwrap();
        } else {
            writeln!(&mut self.body, "{}({});", fname, args_v.join(", ")).unwrap();
        }
        true
    }
    fn gen_binop(
        &mut self,
        var: &String,
        node_ty_s: &String,
        f: &Func,
        args_v: &Vec<String>,
    ) -> bool {
        let binop = match f {
            Func::Add => Some("+"),
            Func::Sub => Some("-"),
            Func::Mul => Some("*"),
            Func::Div => Some("/"),
            Func::Rem => Some("%"),
            Func::BitAnd => Some("&"),
            Func::BitOr => Some("|"),
            Func::BitXor => Some("^"),
            Func::Shl => Some("<<"),
            Func::Shr => Some(">>"),
            Func::Eq => Some("=="),
            Func::Ne => Some("!="),
            Func::Lt => Some("<"),
            Func::Le => Some("<="),
            Func::Gt => Some(">"),
            Func::Ge => Some(">="),
            _ => None,
        };
        if let Some(binop) = binop {
            writeln!(
                &mut self.body,
                "const {} {} = {} {} {};",
                node_ty_s, var, args_v[0], binop, args_v[1]
            )
                .unwrap();
            true
        } else {
            false
        }
    }
    fn gen_call_op(
        &mut self,
        var: &String,
        node_ty_s: &String,
        f: &Func,
        args_v: &Vec<String>,
    ) -> bool {
        let func = match f {
            Func::Abs => Some("lc_abs"),
            Func::Acos => Some("lc_acos"),
            Func::Acosh => Some("lc_acosh"),
            Func::Asin => Some("lc_asin"),
            Func::Asinh => Some("lc_asinh"),
            Func::Atan => Some("lc_atan"),
            Func::Atan2 => Some("lc_atan2"),
            Func::Atanh => Some("lc_atanh"),
            Func::Cos => Some("lc_cos"),
            Func::Cosh => Some("lc_cosh"),
            Func::Sin => Some("lc_sin"),
            Func::Sinh => Some("lc_sinh"),
            Func::Tan => Some("lc_tan"),
            Func::Tanh => Some("lc_tanh"),

            Func::Exp => Some("lc_exp"),
            Func::Exp2 => Some("lc_exp2"),
            Func::Exp10 => Some("lc_exp10"),
            Func::Log => Some("lc_log"),
            Func::Log2 => Some("lc_log2"),
            Func::Log10 => Some("lc_log10"),
            Func::Powi => Some("lc_lc_powi"),
            Func::Powf => Some("lc_pow"),

            Func::Sqrt => Some("lc_sqrt"),
            Func::Rsqrt => Some("lc_rsqrt"),

            Func::Ceil => Some("lc_ceil"),
            Func::Floor => Some("lc_floor"),
            Func::Fract => Some("lc_fract"),
            Func::Trunc => Some("lc_trunc"),
            Func::Round => Some("lc_round"),

            Func::Fma => Some("lc_fma"),
            Func::Copysign => Some("lc_copysign"),
            Func::Cross => Some("lc_cross"),
            Func::Dot => Some("lc_dot"),
            Func::OuterProduct => Some("lc_outer_product"),
            Func::Length => Some("lc_length"),
            Func::LengthSquared => Some("lc_length_squared"),
            Func::Normalize => Some("lc_normalize"),
            Func::Faceforward => Some("lc_faceforward"),
            Func::Reflect => Some("lc_reflect"),
            Func::Determinant => Some("lc_determinant"),
            Func::Transpose => Some("lc_transpose"),
            Func::Inverse => Some("lc_inverse"),
            Func::ReduceSum => Some("lc_reduce_sum"),
            Func::ReduceProd => Some("lc_reduce_prod"),
            Func::ReduceMin => Some("lc_reduce_min"),
            Func::ReduceMax => Some("lc_reduce_max"),

            Func::IsInf => Some("lc_isinf"),
            Func::IsNan => Some("lc_isnan"),
            Func::Any => Some("lc_any"),
            Func::All => Some("lc_all"),

            Func::PopCount => Some("lc_popcount"),
            Func::Clz => Some("lc_clz"),
            Func::Ctz => Some("lc_ctz"),
            Func::Reverse => Some("lc_reverse_bits"),
            Func::Min => Some("lc_min"),
            Func::Max => Some("lc_max"),
            Func::Clamp => Some("lc_clamp"),
            Func::Saturate => Some("lc_saturate"),
            Func::Lerp => Some("lc_lerp"),
            Func::Step => Some("lc_step"),
            Func::SmoothStep => Some("lc_smoothstep"),
            _ => None,
        };
        if let Some(func) = func {
            writeln!(
                &mut self.body,
                "const {} {} = {}({});",
                node_ty_s,
                var,
                func,
                args_v.join(", ")
            )
                .unwrap();
            true
        } else {
            false
        }
    }
    fn gen_buffer_op(
        &mut self,
        var: &String,
        node_ty_s: &String,
        f: &Func,
        args: &[NodeRef],
        args_v: &Vec<String>,
    ) -> bool {
        match f {
            Func::BufferRead => {
                let buffer_ty = self.type_gen.gen_c_type(args[0].type_());
                writeln!(
                    &mut self.body,
                    "const auto {1} = lc_buffer_read<{0}>(k_args, {2}, {3});",
                    buffer_ty, var, args_v[0], args_v[1]
                )
                    .unwrap();
                true
            }
            Func::BufferWrite => {
                let buffer_ty = self.type_gen.gen_c_type(args[0].type_());
                writeln!(
                    &mut self.body,
                    "lc_buffer_write<{}>(k_args, {}, {}, {});",
                    buffer_ty, args_v[0], args_v[1], args_v[2]
                )
                    .unwrap();
                true
            }
            Func::BufferSize => {
                let buffer_ty = self.type_gen.gen_c_type(args[0].type_());
                writeln!(
                    &mut self.body,
                    "const {} {} = lc_buffer_size<{}>(k_args, {});",
                    node_ty_s, var, buffer_ty, args_v[0]
                )
                    .unwrap();
                true
            }
            Func::BindlessBufferRead => {
                writeln!(
                    &mut self.body,
                    "const auto {1} = lc_bindless_buffer_read<{0}>(k_args, {2}, {3}, {4});",
                    node_ty_s, var, args_v[0], args_v[1], args_v[2]
                )
                    .unwrap();
                true
            }
            Func::BindlessBufferSize(t) => {
                let buffer_ty = self.type_gen.gen_c_type(t);
                writeln!(
                    &mut self.body,
                    "const {} {} = lc_bindless_buffer_size<{}>(k_args, {}, {});",
                    node_ty_s, var, buffer_ty, args_v[0], args_v[1]
                )
                    .unwrap();
                true
            }
            Func::BindlessBufferType => {
                writeln!(
                    &mut self.body,
                    "const {} {} = lc_bindless_buffer_type(k_args, {}, {});",
                    node_ty_s, var, args_v[0], args_v[1]
                )
                    .unwrap();
                true
            }
            Func::BindlessTexture2dRead => {
                writeln!(
                    &mut self.body,
                    "const lc_float4 {} = lc_bindless_texture2d_read(k_args, {}, {}, {});",
                    var, args_v[0], args_v[1], args_v[2]
                )
                    .unwrap();
                true
            }
            Func::BindlessTexture3dRead => {
                writeln!(
                    &mut self.body,
                    "const lc_float4 {} = lc_bindless_texture3d_read(k_args, {}, {}, {});",
                    var, args_v[0], args_v[1], args_v[2]
                )
                    .unwrap();
                true
            }
            Func::BindlessTexture2dReadLevel => {
                writeln!(
                    &mut self.body,
                    "const lc_float4 {} = lc_bindless_texture2d_read_level(k_args, {}, {}, {}, {});",
                    var, args_v[0], args_v[1], args_v[2], args_v[3]
                )
                    .unwrap();
                true
            }
            Func::BindlessTexture3dReadLevel => {
                writeln!(
                    &mut self.body,
                    "const lc_float4 {} = lc_bindless_texture3d_read_level(k_args, {}, {}, {}, {});",
                    var, args_v[0], args_v[1], args_v[2], args_v[3]
                )
                    .unwrap();
                true
            }
            Func::BindlessTexture2dSample => {
                writeln!(
                    &mut self.body,
                    "const lc_float4 {} = lc_bindless_texture2d_sample(k_args, {}, {}, {});",
                    var, args_v[0], args_v[1], args_v[2],
                )
                    .unwrap();
                true
            }
            Func::BindlessTexture3dSample => {
                writeln!(
                    &mut self.body,
                    "const lc_float4 {} = lc_bindless_texture3d_sample(k_args, {}, {}, {});",
                    var, args_v[0], args_v[1], args_v[2]
                )
                    .unwrap();
                true
            }
            Func::BindlessTexture2dSampleLevel => {
                writeln!(
                    &mut self.body,
                    "const lc_float4 {} = lc_bindless_texture2d_sample_level(k_args, {}, {}, {}, {});",
                    var, args_v[0], args_v[1], args_v[2], args_v[3]
                )
                    .unwrap();
                true
            }
            Func::BindlessTexture3dSampleLevel => {
                writeln!(
                    &mut self.body,
                    "const lc_float4 {} = lc_bindless_texture3d_sample_level(k_args, {}, {}, {}, {});",
                    var, args_v[0], args_v[1], args_v[2], args_v[3]
                )
                    .unwrap();
                true
            }
            Func::BindlessTexture2dSampleGrad => {
                writeln!(
                    &mut self.body,
                    "const lc_float4 {} = lc_bindless_texture2d_sample_grad(k_args, {}, {}, {}, {}, {});",
                    var, args_v[0], args_v[1], args_v[2], args_v[3], args_v[4]
                )
                    .unwrap();
                true
            }
            Func::BindlessTexture3dSampleGrad => {
                writeln!(
                    &mut self.body,
                    "const lc_float4 {} = lc_bindless_texture3d_sample_grad(k_args, {}, {}, {}, {}, {});",
                    var, args_v[0], args_v[1], args_v[2], args_v[3], args_v[4]
                )
                    .unwrap();
                true
            }
            Func::BindlessTexture2dSize => {
                writeln!(
                    &mut self.body,
                    "const lc_uint2 {} = lc_bindless_texture2d_size(k_args, {}, {});",
                    var, args_v[0], args_v[1]
                )
                    .unwrap();
                true
            }
            Func::BindlessTexture3dSize => {
                writeln!(
                    &mut self.body,
                    "const lc_uint3 {} = lc_bindless_texture3d_size(k_args, {}, {});",
                    var, args_v[0], args_v[1]
                )
                    .unwrap();
                true
            }
            Func::BindlessTexture2dSizeLevel => {
                writeln!(
                    &mut self.body,
                    "const lc_uint2 {} = lc_bindless_texture2d_size_level(k_args, {}, {}, {});",
                    var, args_v[0], args_v[1], args_v[2]
                )
                    .unwrap();
                true
            }
            Func::BindlessTexture3dSizeLevel => {
                writeln!(
                    &mut self.body,
                    "const lc_uint3 {} = lc_bindless_texture3d_size_level(k_args, {}, {}, {});",
                    var, args_v[0], args_v[1], args_v[2]
                )
                    .unwrap();
                true
            }
            Func::Texture2dRead => {
                writeln!(
                    &mut self.body,
                    "const {0} {1} = lc_texture2d_read<{0}>(k_args, {2}, {3});",
                    node_ty_s, var, args_v[0], args_v[1]
                )
                    .unwrap();
                true
            }
            Func::Texture3dRead => {
                writeln!(
                    &mut self.body,
                    "const {0} {1} = lc_texture3d_read<{0}>(k_args, {2}, {3});",
                    node_ty_s, var, args_v[0], args_v[1]
                )
                    .unwrap();
                true
            }
            Func::Texture2dWrite => {
                writeln!(
                    &mut self.body,
                    "lc_texture2d_write(k_args, {0}, {1}, {2});",
                    args_v[0], args_v[1], args_v[2]
                )
                    .unwrap();
                true
            }
            Func::Texture3dWrite => {
                writeln!(
                    &mut self.body,
                    "lc_texture3d_write(k_args, {0}, {1}, {2});",
                    args_v[0], args_v[1], args_v[2]
                )
                    .unwrap();
                true
            }
            _ => false,
        }
    }
    fn gen_misc(
        &mut self,
        var: &String,
        node: NodeRef,
        node_ty_s: &String,
        node_ty: &CArc<Type>,
        f: &Func,
        args: &[NodeRef],
        args_v: &Vec<String>,
    ) -> bool {
        match f {
            Func::RequiresGradient => true,
            Func::Assume => {
                writeln!(&mut self.body, "lc_assume({});", args_v.join(", ")).unwrap();
                true
            }
            Func::Assert(msg) => {
                let msg = msg.to_string();
                let id = self.globals.message.len();
                self.globals.message.push(msg);
                writeln!(&mut self.body, "lc_assert({}, {});", args_v.join(", "), id).unwrap();
                true
            }
            Func::Unreachable(msg) => {
                let msg = CString::from_vec_with_nul(msg.to_vec())
                    .unwrap()
                    .into_string()
                    .unwrap();
                let id = self.globals.message.len();
                self.globals.message.push(msg);
                if !is_type_equal(node_ty, &Type::void()) {
                    writeln!(&mut self.body, "{} {};", node_ty_s, var).unwrap();
                    self.write_ident();
                }
                writeln!(&mut self.body, "lc_unreachable({});", id).unwrap();
                true
            }
            Func::ExtractElement => {
                // TODO: support array pls
                if args[0].type_().is_array() || !args[1].is_const() {
                    let i = self.gen_node(args[1]);
                    writeln!(
                        self.body,
                        "const {} {} = {}[{}];",
                        node_ty_s, var, args_v[0], i
                    )
                        .unwrap();
                    return true;
                } else {
                    let i = args[1].get_i32();
                    let field_name = Self::gep_field_name(args[0], i);
                    writeln!(
                        self.body,
                        "const {} {} = {}.{};",
                        node_ty_s, var, args_v[0], field_name
                    )
                        .unwrap();
                    true
                }
            }
            Func::InsertElement => {
                if args[0].type_().is_array() || !args[2].is_const() {
                    let i = self.gen_node(args[2]);
                    writeln!(
                        self.body,
                        "{0} _{1} = {2}; _{1}[{3}] = {4}; const auto {1} = _{1};",
                        node_ty_s, var, args_v[0], i, args_v[1]
                    )
                        .unwrap();
                } else {
                    let i = args[2].get_i32();
                    let field_name = Self::gep_field_name(args[0], i);
                    writeln!(
                        self.body,
                        "{0} _{1} = {2}; _{1}.{3} = {4}; const auto {1} = _{1};",
                        node_ty_s, var, args_v[0], field_name, args_v[1]
                    )
                        .unwrap();
                }
                true
            }
            Func::GetElementPtr => {
                // TODO: fix this
                if args[0].type_().is_array()
                    || args[0].type_().is_vector()
                    || args[0].type_().is_matrix()
                {
                    writeln!(
                        self.body,
                        "{}& {} = {}[{}];",
                        node_ty_s, var, args_v[0], args_v[1]
                    )
                        .unwrap();
                } else {
                    let i = args[1].get_i32();
                    let field_name = Self::gep_field_name(args[0], i);
                    writeln!(
                        self.body,
                        "{} & {} = {}.{};",
                        node_ty_s, var, args_v[0], field_name
                    )
                        .unwrap();
                }
                true
            }
            Func::Struct | Func::Array => {
                writeln!(
                    &mut self.body,
                    "const {} {} = {{ {} }};",
                    node_ty_s,
                    var,
                    args_v.join(", ")
                )
                    .unwrap();
                true
            }
            Func::DispatchId => {
                writeln!(self.body, "const {} {} = lc_dispatch_id();", node_ty_s, var).unwrap();
                true
            }
            Func::DispatchSize => {
                writeln!(
                    self.body,
                    "const {} {} = lc_dispatch_size();",
                    node_ty_s, var
                )
                    .unwrap();
                true
            }
            Func::BlockId => {
                writeln!(self.body, "const {} {} = lc_block_id();", node_ty_s, var).unwrap();
                true
            }
            Func::ThreadId => {
                writeln!(self.body, "const {} {} = lc_thread_id();", node_ty_s, var).unwrap();
                true
            }
            Func::ZeroInitializer => {
                writeln!(
                    self.body,
                    "const {} {} = lc_zero<{}>();",
                    node_ty_s, var, node_ty_s
                )
                    .unwrap();
                true
            }
            Func::Vec | Func::Vec2 | Func::Vec3 | Func::Vec4 => {
                writeln!(
                    self.body,
                    "const {} {} = {}({});",
                    node_ty_s,
                    var,
                    node_ty_s,
                    args_v.join(", ")
                )
                    .unwrap();
                true
            }
            Func::Mat2 | Func::Mat3 | Func::Mat4 => {
                writeln!(
                    self.body,
                    "const {} {} = {}({});",
                    node_ty_s,
                    var,
                    node_ty_s,
                    args_v.join(", ")
                )
                    .unwrap();
                true
            }
            Func::Mat => {
                writeln!(
                    self.body,
                    "const {} {} = {}::full({});",
                    node_ty_s,
                    var,
                    node_ty_s,
                    args_v.join(", ")
                )
                    .unwrap();
                true
            }
            Func::MatCompMul => {
                writeln!(
                    self.body,
                    "const {} {} = {}.comp_mul({});",
                    node_ty_s, var, args_v[0], args_v[1]
                )
                    .unwrap();
                true
            }
            Func::Select => {
                writeln!(
                    self.body,
                    "const {0} {1} = lc_select({4},{3},{2});",
                    node_ty_s, var, args_v[0], args_v[1], args_v[2]
                )
                    .unwrap();
                true
            }
            Func::Load => {
                writeln!(self.body, "const {} {} = {};", node_ty_s, var, args_v[0]).unwrap();
                true
            }
            Func::GradientMarker => {
                let ty = self.type_gen.gen_c_type(args[1].type_());
                writeln!(
                    self.body,
                    "const {} {}_grad = {};",
                    ty, args_v[0], args_v[1]
                )
                    .unwrap();
                true
            }
            Func::Detach => {
                writeln!(self.body, "const {} {} = {};", node_ty_s, var, args_v[0]).unwrap();
                true
            }
            Func::Gradient => {
                writeln!(
                    self.body,
                    "const {0} {1} = {2}_grad;",
                    node_ty_s, var, args_v[0]
                )
                    .unwrap();
                true
            }
            Func::AccGrad => {
                writeln!(
                    self.body,
                    "lc_accumulate_grad(&{0}, {1});",
                    args_v[0], args_v[1]
                )
                    .unwrap();
                true
            }
            Func::BitNot => {
                if node_ty.is_bool() {
                    writeln!(self.body, "const {} {} = !{};", node_ty_s, var, args_v[0]).unwrap();
                } else {
                    writeln!(self.body, "const {} {} = ~{};", node_ty_s, var, args_v[0]).unwrap();
                }
                true
            }
            Func::Neg => {
                writeln!(self.body, "const {} {} = -{};", node_ty_s, var, args_v[0]).unwrap();
                true
            }
            Func::Not => {
                writeln!(self.body, "const {} {} = !{};", node_ty_s, var, args_v[0]).unwrap();
                true
            }
            Func::Bitcast => {
                writeln!(
                    self.body,
                    "const {0} {1} = lc_bit_cast<{0}>({2});",
                    node_ty_s, var, args_v[0]
                )
                    .unwrap();
                true
            }
            Func::Cast => {
                if node_ty.is_bool() && node_ty.is_primitive() {
                    writeln!(
                        self.body,
                        "const {} {} = {} != 0;",
                        node_ty_s, var, args_v[0]
                    )
                        .unwrap();
                } else if (node_ty.is_float() || node_ty.is_int()) && node_ty.is_primitive() {
                    writeln!(
                        self.body,
                        "const {} {} = static_cast<{}>({});",
                        node_ty_s, var, node_ty_s, args_v[0]
                    )
                        .unwrap();
                } else if node_ty.is_vector() {
                    let vt_s = node_ty_s[3..].to_string();
                    writeln!(
                        self.body,
                        "const {} {} = lc_make_{}({});",
                        node_ty_s, var, vt_s, args_v[0]
                    )
                        .unwrap();
                } else {
                    unreachable!()
                }
                true
            }
            Func::Pack => {
                writeln!(
                    self.body,
                    "const {} {} = lc_pack({});",
                    node_ty_s, var, args_v[0]
                )
                .unwrap();
                true
            }
            Func::Unpack => {
                writeln!(
                    self.body,
                    "const {} {} = lc_unpack({});",
                    node_ty_s, var, args_v[0]
                )
                .unwrap();
                true
            }
            Func::Permute => {
                let indices: Vec<_> = args[1..].iter().map(|a| a.get_i32()).collect();
                let indices_s: Vec<_> = indices
                    .iter()
                    .map(|i| format!("{}.{}", args_v[0], Self::gep_field_name(node, *i)))
                    .collect();
                writeln!(
                    self.body,
                    "const {} {} = {}({});",
                    node_ty_s,
                    var,
                    node_ty_s,
                    indices_s.join(", ")
                )
                    .unwrap();
                true
            }
            Func::AtomicExchange => {
<<<<<<< HEAD
                self.atomic_chain_op(var, node_ty_s, args, args_v, "lc_atomic_exchange", 1);
=======
                writeln!(
                    self.body,
                    "const {0} {1} = lc_atomic_exchange(lc_buffer_ref<{0}>(k_args, {2}, {3}), {4});",
                    node_ty_s, var, args_v[0], args_v[1], args_v[2]
                )
                    .unwrap();
>>>>>>> cdcc4bb7
                true
            }
            Func::AtomicCompareExchange => {
                self.atomic_chain_op(
                    var,
                    node_ty_s,
                    args,
                    args_v,
                    "lc_atomic_compare_exchange",
                    2,
                );
                true
            }
            Func::AtomicFetchAdd => {
<<<<<<< HEAD
                self.atomic_chain_op(var, node_ty_s, args, args_v, "lc_atomic_fetch_add", 1);
                true
            }
            Func::AtomicFetchSub => {
                self.atomic_chain_op(var, node_ty_s, args, args_v, "lc_atomic_fetch_sub", 1);
                true
            }
            Func::AtomicFetchMin => {
                self.atomic_chain_op(var, node_ty_s, args, args_v, "lc_atomic_fetch_min", 1);
                true
            }
            Func::AtomicFetchMax => {
                self.atomic_chain_op(var, node_ty_s, args, args_v, "lc_atomic_fetch_max", 1);
                true
            }
            Func::AtomicFetchAnd => {
                self.atomic_chain_op(var, node_ty_s, args, args_v, "lc_atomic_fetch_and", 1);
                true
            }
            Func::AtomicFetchOr => {
                self.atomic_chain_op(var, node_ty_s, args, args_v, "lc_atomic_fetch_or", 1);
                true
            }
            Func::AtomicFetchXor => {
                self.atomic_chain_op(var, node_ty_s, args, args_v, "lc_atomic_fetch_xor", 1);
=======
                writeln!(
                    self.body,
                    "const {0} {1} = lc_atomic_fetch_add(lc_buffer_ref<{0}>(k_args, {2}, {3}), {4});",
                    node_ty_s, var, args_v[0], args_v[1], args_v[2]
                )
                    .unwrap();
                true
            }
            Func::AtomicFetchSub => {
                writeln!(
                    self.body,
                    "const {0} {1} = lc_atomic_fetch_sub(lc_buffer_ref<{0}>({2}, {3}), {4});",
                    node_ty_s, var, args_v[0], args_v[1], args_v[2]
                )
                    .unwrap();
                true
            }
            Func::AtomicFetchMin => {
                writeln!(
                    self.body,
                    "const {0} {1} = lc_atomic_fetch_min(lc_buffer_ref<{0}>(k_args, {2}, {3}), {4});",
                    node_ty_s, var, args_v[0], args_v[1], args_v[2]
                )
                    .unwrap();
                true
            }
            Func::AtomicFetchMax => {
                writeln!(
                    self.body,
                    "const {0} {1} = lc_atomic_fetch_max(lc_buffer_ref<{0}>(k_args, {2}, {3}), {4});",
                    node_ty_s, var, args_v[0], args_v[1], args_v[2]
                )
                    .unwrap();
                true
            }
            Func::AtomicFetchAnd => {
                writeln!(
                    self.body,
                    "const {0} {1} = lc_atomic_fetch_and(lc_buffer_ref<{0}>(k_args, {2}, {3}), {4});",
                    node_ty_s, var, args_v[0], args_v[1], args_v[2]
                )
                    .unwrap();
                true
            }
            Func::AtomicFetchOr => {
                writeln!(
                    self.body,
                    "const {0} {1} = lc_atomic_fetch_or(lc_buffer_ref<{0}>(k_args, {2}, {3}), {4});",
                    node_ty_s, var, args_v[0], args_v[1], args_v[2]
                )
                    .unwrap();
                true
            }
            Func::AtomicFetchXor => {
                writeln!(
                    self.body,
                    "const {0} {1} = lc_atomic_fetch_xor(lc_buffer_ref<{0}>(k_args, {2}, {3}), {4});",
                    node_ty_s, var, args_v[0], args_v[1], args_v[2]
                )
                    .unwrap();
>>>>>>> cdcc4bb7
                true
            }
            Func::CpuCustomOp(op) => {
                let i = *self
                    .globals
                    .cpu_custom_ops
                    .get(&(CArc::as_ptr(op) as usize))
                    .unwrap();
                writeln!(
                    self.body,
                    "const {0} {1} = lc_cpu_custom_op(k_args, {2}, {3});",
                    node_ty_s, var, i, args_v[0],
                )
                    .unwrap();
                true
            }
            Func::RayTracingTraceAny => {
                writeln!(
                    self.body,
                    "const {0} {1} = lc_trace_any({2}, lc_bit_cast<Ray>({3}), {4});",
                    node_ty_s, var, args_v[0], args_v[1], args_v[2]
                )
                    .unwrap();
                true
            }
            Func::RayTracingTraceClosest => {
                writeln!(
                    self.body,
                    "const {0} {1} = lc_bit_cast<{0}>(lc_trace_closest({2}, lc_bit_cast<Ray>({3}), {4}));",
                    node_ty_s, var, args_v[0], args_v[1], args_v[2]
                )
                    .unwrap();
                true
            }
            Func::RayTracingInstanceTransform => {
                writeln!(
                    self.body,
                    "const {0} {1} = lc_accel_instance_transform({2}, {3});",
                    node_ty_s, var, args_v[0], args_v[1]
                )
                    .unwrap();
                true
            }
            Func::RayTracingSetInstanceTransform => {
                writeln!(
                    self.body,
                    "lc_set_instance_transform({0}, {1}, {2});",
                    args_v[0], args_v[1], args_v[2]
                )
                    .unwrap();
                true
            }
            Func::RayTracingSetInstanceVisibility => {
                writeln!(
                    self.body,
                    "lc_set_instance_visibility({0}, {1}, {2});",
                    args_v[0], args_v[1], args_v[2]
                )
                    .unwrap();
                true
            }
            Func::RayTracingQueryAll => {
                writeln!(
                    self.body,
                    "LC_RayQueryAll _{0} = lc_ray_query_all({1}, lc_bit_cast<Ray>({2}), {3});auto& {0} = _{0};",
                    var, args_v[0], args_v[1], args_v[2]
                )
                    .unwrap();
                true
            }
            Func::RayTracingQueryAny => {
                writeln!(
                    self.body,
                    "LC_RayQueryAny _{0} = lc_ray_query_any({1}, lc_bit_cast<Ray>({2}), {3});auto& {0} = _{0};",
                    var, args_v[0], args_v[1], args_v[2]
                )
                    .unwrap();
                true
            }
            Func::RayQueryWorldSpaceRay => {
                writeln!(
                    self.body,
                    "const {0} {1} = lc_bit_cast<{0}>(lc_ray_query_world_space_ray({2}));",
                    node_ty_s, var, args_v[0]
                )
                    .unwrap();
                true
            }
            Func::RayQueryProceduralCandidateHit => {
                writeln!(
                    self.body,
                    "const {0} {1} = lc_bit_cast<{0}>(lc_ray_query_procedural_candidate_hit({2}));",
                    node_ty_s, var, args_v[0]
                )
                    .unwrap();
                true
            }
            Func::RayQueryTriangleCandidateHit => {
                writeln!(
                    self.body,
                    "const {0} {1} = lc_bit_cast<{0}>(lc_ray_query_triangle_candidate_hit({2}));",
                    node_ty_s, var, args_v[0]
                )
                    .unwrap();
                true
            }
            Func::RayQueryCommittedHit => {
                writeln!(
                    self.body,
                    "const {0} {1} = lc_bit_cast<{0}>(lc_ray_query_committed_hit({2}));",
                    node_ty_s, var, args_v[0]
                )
                    .unwrap();
                true
            }
            Func::RayQueryCommitTriangle => {
                writeln!(self.body, "lc_ray_query_commit_triangle({0});", args_v[0]).unwrap();
                true
            }
            Func::RayQueryCommitProcedural => {
                writeln!(
                    self.body,
                    "lc_ray_query_commit_procedural({0}, {1});",
                    args_v[0], args_v[1]
                )
                    .unwrap();
                true
            }
            Func::RayQueryTerminate => {
                writeln!(self.body, "lc_ray_query_terminate({0});", args_v[0]).unwrap();
                true
            }
            _ => false,
        }
    }
    fn gen_const(&mut self, var: &String, node_ty_s: &String, cst: &Const) {
        match cst {
            Const::Zero(_) => {
                writeln!(
                    &mut self.body,
                    "const {} {} = lc_zero<{}>();",
                    node_ty_s, var, node_ty_s
                )
                    .unwrap();
            }
            Const::One(_) => {
                writeln!(
                    &mut self.body,
                    "const {} {} = lc_one<{}>();",
                    node_ty_s, var, node_ty_s
                )
                    .unwrap();
            }
            Const::Bool(v) => {
                writeln!(&mut self.body, "const bool {} = {};", var, *v).unwrap();
            }
            Const::Int16(v) => {
                writeln!(&mut self.body, "const int16_t {} = {};", var, *v).unwrap();
            }
            Const::Uint16(v) => {
                writeln!(&mut self.body, "const uint16_t {} = {};", var, *v).unwrap();
            }
            Const::Int32(v) => {
                writeln!(&mut self.body, "const int32_t {} = {};", var, *v).unwrap();
            }
            Const::Uint32(v) => {
                writeln!(&mut self.body, "const uint32_t {} = {};", var, *v).unwrap();
            }
            Const::Int64(v) => {
                writeln!(&mut self.body, "const int64_t {} = {}ll;", var, *v).unwrap();
            }
            Const::Uint64(v) => {
                writeln!(&mut self.body, "const uint64_t {} = {}ull;", var, *v).unwrap();
            }
            Const::Float16(v) => {
                let bits = v.to_bits();
                writeln!(
                    &mut self.body,
                    "const lc_half {} = lc_bit_cast<half>(uint16_t(0x{:04x})); // {}",
                    var, bits, v
                )
                    .unwrap();
            }
            Const::Float32(v) => {
                writeln!(
                    &mut self.body,
                    "const float {} = lc_bit_cast<float>(uint32_t({})); // {}",
                    var,
                    v.to_bits(),
                    v
                )
                    .unwrap();
            }
            Const::Float64(v) => {
                writeln!(
                    &mut self.body,
                    "const double {} = lc_bit_cast<double>(uint64_t({})); // {}",
                    var,
                    v.to_bits(),
                    v
                )
                    .unwrap();
            }
            Const::Generic(bytes, t) => {
                self.write_ident();
                writeln!(
                    &mut self.body,
                    "const {0} {1} = {2};",
                    node_ty_s,
                    var,
                    decode_const_data(bytes.as_ref(), t)
                )
                    .unwrap();
                // let gen_def = |dst: &mut String, qualifier| {
                //     writeln!(
                //         dst,
                //         "    {0} uint8_t {2}_bytes[{1}] = {{ {3} }};",
                //         qualifier,
                //         t.size(),
                //         var,
                //         bytes
                //             .as_ref()
                //             .iter()
                //             .map(|b| format!("{}", b))
                //             .collect::<Vec<String>>()
                //             .join(", ")
                //     )
                //         .unwrap();
                // };
                // match t.as_ref() {
                //     Type::Array(_) => {
                //         if !self.generated_globals.contains(var) {
                //             gen_def(&mut self.fwd_defs, "__constant__ constexpr const");
                //             self.generated_globals.insert(var.clone());
                //         }
                //     }
                //     _ => gen_def(&mut self.body, "constexpr const"),
                // }
                // self.write_ident();
                // writeln!(
                //     &mut self.body,
                //     "const {0} {1} = *reinterpret_cast<const {0}*>({1}_bytes);",
                //     node_ty_s, var
                // )
                //     .unwrap();
            }
        }
    }
    fn gen_instr(&mut self, node: NodeRef) {
        if self.visited.contains(&node) {
            return;
        }
        self.visited.insert(node);
        let inst = &node.get().instruction;
        let node_ty = node.type_();
        let node_ty_s = self.type_gen.gen_c_type(node_ty);
        match inst.as_ref() {
            Instruction::Buffer => {}
            Instruction::Bindless => {}
            Instruction::Texture2D => {}
            Instruction::Texture3D => {}
            Instruction::Accel => {}
            Instruction::Shared => todo!(),
            Instruction::Uniform => todo!(),
            Instruction::Local { init } => {
                self.write_ident();
                let var = self.gen_node(node);
                let init_v = self.gen_node(*init);
                writeln!(&mut self.body, "{0} {1} = {2};", node_ty_s, var, init_v).unwrap();
            }
            Instruction::Argument { by_value: _ } => todo!(),
            Instruction::UserData(_) => {}
            Instruction::Invalid => todo!(),
            Instruction::Const(cst) => {
                self.write_ident();
                let var = self.gen_node(node);
                self.gen_const(&var, &node_ty_s, cst);
            }
            Instruction::Update { var, value } => {
                self.write_ident();
                let value_v = self.gen_node(*value);
                let var_v = self.gen_node(*var);
                writeln!(&mut self.body, "{} = {};", var_v, value_v).unwrap();
            }
            Instruction::Call(f, args) => {
                // println!("call: {:?}({:?})", f, args);
                self.write_ident();
                let args_v = args
                    .as_ref()
                    .iter()
                    .map(|arg| self.gen_node(*arg))
                    .collect::<Vec<_>>();
                let var = self.gen_node(node);
                let mut done = self.gen_binop(&var, &node_ty_s, f, &args_v);
                if !done {
                    done = self.gen_call_op(&var, &node_ty_s, f, &args_v);
                }
                if !done {
                    done = self.gen_buffer_op(&var, &node_ty_s, f, args, &args_v);
                }
                if !done {
                    done = self.gen_misc(&var, node, &node_ty_s, node.type_(), f, args, &args_v);
                }
                if !done {
                    done = self.gen_callable(&var, &node_ty_s, f, &args_v);
                }
                assert!(done, "{:?} is not implemented", f);
            }
            Instruction::Phi(_) => {
                self.write_ident();
                let var = self.gen_node(node);
                writeln!(&mut self.fwd_defs, "    {0} {1} = {0}{{}};", node_ty_s, var).unwrap();
            }
            Instruction::Return(v) => {
                self.write_ident();
                if v.valid() {
                    let v_v = self.gen_node(*v);
                    writeln!(&mut self.body, "return {};", v_v).unwrap();
                } else {
                    writeln!(&mut self.body, "return;").unwrap();
                }
            }
            Instruction::Loop { body, cond } => {
                let old_inside_generic_loop = self.inside_generic_loop;
                self.inside_generic_loop = false;
                {
                    self.write_ident();
                    writeln!(&mut self.body, "do {{").unwrap();
                    self.gen_block(*body);
                    let cond_v = self.gen_node(*cond);
                    self.write_ident();
                    writeln!(&mut self.body, "}} while({});", cond_v).unwrap();
                }
                self.inside_generic_loop = old_inside_generic_loop;
            }
            Instruction::GenericLoop {
                prepare,
                cond,
                body,
                update,
            } => {
                /* template:
                while(true) {
                    bool loop_break = false;
                    prepare();
                    if (!cond()) break;
                    do {
                        // break => { loop_break = true; break; }
                        // continue => { break; }
                    } while(false);
                    if (loop_break) break;
                    update();
                }
                */
                let old_inside_generic_loop = self.inside_generic_loop;
                self.inside_generic_loop = true;
                {
                    self.write_ident();
                    writeln!(&mut self.body, "while(true) {{").unwrap();
                    self.write_ident();
                    writeln!(&mut self.body, "bool loop_break = false;").unwrap();
                    self.write_ident();
                    writeln!(&mut self.body, "{{").unwrap();
                    self.indent += 1;
                    self.gen_block_(*prepare);
                    let cond_v = self.gen_node(*cond);
                    self.write_ident();
                    writeln!(&mut self.body, "if (!{}) break;", cond_v).unwrap();
                    self.write_ident();
                    self.indent -= 1;
                    writeln!(&mut self.body, "}}").unwrap();
                    self.write_ident();
                    writeln!(&mut self.body, "do").unwrap();
                    self.write_ident();
                    self.gen_block(*body);
                    self.write_ident();
                    writeln!(&mut self.body, "while(false);").unwrap();
                    self.write_ident();
                    writeln!(&mut self.body, "if (loop_break) break;").unwrap();
                    self.gen_block(*update);
                    self.write_ident();
                    writeln!(&mut self.body, "}}").unwrap();
                }
                self.inside_generic_loop = old_inside_generic_loop;
            }
            Instruction::Break => {
                self.write_ident();
                if self.inside_generic_loop {
                    writeln!(&mut self.body, "loop_break = true;").unwrap();
                }
                writeln!(&mut self.body, "break;").unwrap();
            }
            Instruction::Continue => {
                self.write_ident();
                if self.inside_generic_loop {
                    writeln!(&mut self.body, "break;").unwrap();
                } else {
                    writeln!(&mut self.body, "continue;").unwrap();
                }
            }
            Instruction::If {
                cond,
                true_branch,
                false_branch,
            } => {
                self.write_ident();
                let cond_v = self.gen_node(*cond);
                writeln!(&mut self.body, "if ({})", cond_v).unwrap();
                self.gen_block(*true_branch);
                self.write_ident();
                writeln!(&mut self.body, "else").unwrap();
                self.gen_block(*false_branch);
            }
            Instruction::Switch {
                value,
                default,
                cases,
            } => {
                self.write_ident();
                let value_v = self.gen_node(*value);
                writeln!(&mut self.body, "switch ({}) {{", value_v).unwrap();
                for SwitchCase { value, block } in cases.as_ref() {
                    self.write_ident();
                    writeln!(&mut self.body, "case {}:", *value).unwrap();
                    self.gen_block(*block);
                    self.write_ident();
                    writeln!(&mut self.body, "break;").unwrap();
                }
                self.write_ident();
                writeln!(&mut self.body, "default:").unwrap();
                self.gen_block(*default);
                self.write_ident();
                writeln!(&mut self.body, "break;").unwrap();
                self.write_ident();
                writeln!(&mut self.body, "}}").unwrap();
            }
            Instruction::AdScope { body } => {
                writeln!(&mut self.body, "/* AdScope */").unwrap();
                self.gen_block(*body);
                self.write_ident();
                writeln!(&mut self.body, "/* AdScope End */").unwrap();
            }
            Instruction::AdDetach(bb) => {
                self.write_ident();
                writeln!(&mut self.body, "/* AdDetach */").unwrap();
                self.gen_block(*bb);
                self.write_ident();
                writeln!(&mut self.body, "/* AdDetach End */").unwrap();
            }
            Instruction::RayQuery {
                ray_query,
                on_triangle_hit,
                on_procedural_hit,
            } => {
                writeln!(&mut self.body, "/* RayQuery */").unwrap();
                let rq_v = self.gen_node(*ray_query);
                self.write_ident();
                writeln!(
                    &mut self.body,
                    "lc_ray_query({}, [&](const TriangleHit& hit) {{",
                    rq_v
                )
                    .unwrap();
                self.gen_block(*on_triangle_hit);
                self.write_ident();
                writeln!(&mut self.body, "}}, [&](const ProceduralHit& hit) {{").unwrap();
                self.gen_block(*on_procedural_hit);
                self.write_ident();
                writeln!(&mut self.body, "}});").unwrap();
                self.write_ident();
                writeln!(&mut self.body, "/* RayQuery End*/").unwrap();
            }
            Instruction::Comment(comment) => {
                self.write_ident();
                let comment = CString::new(comment.as_ref()).unwrap();
                writeln!(&mut self.body, "/* {} */", comment.to_string_lossy()).unwrap();
            }
        }
    }
    fn gen_block_(&mut self, block: Pooled<ir::BasicBlock>) {
        for n in block.iter() {
            self.gen_instr(n);
        }
        let phis = self
            .phis_per_block
            .get(&(Pooled::into_raw(block) as *const _))
            .cloned()
            .unwrap_or(vec![]);
        for phi in &phis {
            let phi_v = self.gen_node(*phi);
            if let Instruction::Phi(incomings) = phi.get().instruction.as_ref() {
                let value = incomings
                    .as_ref()
                    .iter()
                    .find(|incoming| {
                        Pooled::into_raw(incoming.block) as *const _
                            == Pooled::into_raw(block) as *const _
                    })
                    .unwrap()
                    .value;
                let value = self.gen_node(value);
                self.write_ident();
                writeln!(&mut self.body, "{} = {};", phi_v, value).unwrap();
            } else {
                unreachable!()
            }
        }
    }
    fn gen_block(&mut self, block: Pooled<ir::BasicBlock>) {
        self.write_ident();
        writeln!(&mut self.body, "{{").unwrap();
        self.indent += 1;
        self.gen_block_(block);
        self.indent -= 1;
        self.write_ident();
        writeln!(&mut self.body, "}}").unwrap();
    }
    fn gen_arg(&mut self, node: NodeRef, index: usize, is_capture: bool) {
        let arg_name = self.gen_node(node);
        let arg_array = if is_capture {
            "k_args->captured"
        } else {
            "k_args->args"
        };
        match node.get().instruction.as_ref() {
            Instruction::Accel => {
                writeln!(
                    &mut self.fwd_defs,
                    "    const Accel& {} = {}[{}].accel._0;",
                    arg_name, arg_array, index
                )
                    .unwrap();
            }
            Instruction::Bindless => {
                writeln!(
                    &mut self.fwd_defs,
                    "    const BindlessArray& {} = {}[{}].bindless_array._0;",
                    arg_name, arg_array, index
                )
                    .unwrap();
            }
            Instruction::Buffer => {
                writeln!(
                    &mut self.fwd_defs,
                    "    const BufferView& {} = {}[{}].buffer._0;",
                    arg_name, arg_array, index
                )
                    .unwrap();
            }
            Instruction::Texture2D => {
                writeln!(
                    &mut self.fwd_defs,
                    "    const Texture2D& {} = {}[{}].texture;",
                    arg_name, arg_array, index
                )
                    .unwrap();
            }
            Instruction::Texture3D => {
                writeln!(
                    &mut self.fwd_defs,
                    "    const Texture3D& {} = {}[{}].texture;",
                    arg_name, arg_array, index
                )
                    .unwrap();
            }
            Instruction::Uniform => {
                let ty = self.type_gen.gen_c_type(node.type_());
                writeln!(
                    &mut self.fwd_defs,
                    "    const {0}& {1} = *reinterpret_cast<const {0}*>({2}[{3}].uniform._0);",
                    ty, arg_name, arg_array, index
                )
                    .unwrap();
            }
            _ => unreachable!(),
        }
        if is_capture {
            assert!(!self.globals.captures.contains_key(&node));
            self.globals.captures.insert(node, index);
        } else {
            assert!(!self.globals.args.contains_key(&node));
            self.globals.args.insert(node, index);
        }
    }
    fn gen_module(&mut self, module: &ir::KernelModule) {
        let mut phi_collector = PhiCollector::new();
        phi_collector.visit_block(module.module.entry);
        let PhiCollector {
            phis_per_block,
            phis,
        } = phi_collector;
        self.phis_per_block = phis_per_block;
        self.phis = phis;
        for (i, capture) in module.captures.as_ref().iter().enumerate() {
            self.gen_arg(capture.node, i, true);
        }
        for (i, arg) in module.args.iter().enumerate() {
            self.gen_arg(*arg, i, false);
        }
        assert!(self.globals.global_vars.is_empty());
        self.globals.global_vars = self.node_to_var.clone();
        for (i, op) in module.cpu_custom_ops.as_ref().iter().enumerate() {
            self.globals
                .cpu_custom_ops
                .insert(CArc::as_ptr(op) as usize, i);
        }
        self.gen_block(module.module.entry);
    }
    fn gen_callable_module(&mut self, module: &ir::CallableModule) {
        let mut phi_collector = PhiCollector::new();
        phi_collector.visit_block(module.module.entry);
        let PhiCollector {
            phis_per_block,
            phis,
        } = phi_collector;
        self.phis_per_block = phis_per_block;
        self.phis = phis;
        // self.node_to_var = self.globals.global_vars.clone();
        for (k, v) in &self.globals.global_vars {
            assert!(!self.node_to_var.contains_key(k));
            self.node_to_var.insert(k.clone(), v.clone());
        }
        for (_, capture) in module.captures.as_ref().iter().enumerate() {
            assert!(self.globals.captures.contains_key(&capture.node));
        }
        self.gen_block(module.module.entry);
    }
}

pub struct CpuCodeGen;

pub struct Generated {
    pub source: String,
    pub messages: Vec<String>,
}

impl CpuCodeGen {
    pub(crate) fn run(module: &ir::KernelModule) -> Generated {
        let mut globals = GlobalEmitter {
            message: vec![],
            generated_callables: HashMap::new(),
            generated_callable_sources: HashMap::new(),
            global_vars: HashMap::new(),
            captures: IndexMap::new(),
            args: IndexMap::new(),
            cpu_custom_ops: IndexMap::new(),
            callable_def: String::new(),
        };
        let type_gen = TypeGen::new();
        let mut codegen = FunctionEmitter::new(&mut globals, &type_gen);
        codegen.gen_module(module);
        let defs = r#"using uint8_t = unsigned char;
using uint16_t = unsigned short;
using uint32_t = unsigned int;
using uint64_t = unsigned long long;
using int8_t = signed char;
using int16_t = signed short;
using int32_t = signed int;
using int64_t = signed long long;
using size_t = unsigned long long;
struct Accel;"#;
        let kernel_fn_decl = r#"lc_kernel void ##kernel_fn##(const KernelFnArgs* k_args) {"#;
        Generated {
            source: format!(
                "{}\n{}\n{}\n{}\n{}\n{}\n{}\n{}\n{}\n{}\n{}\n{}\n{}",
                defs,
                CPU_LIBM_DEF,
                CPU_KERNEL_DEFS,
                CPU_PRELUDE,
                DEVICE_MATH_SRC,
                CPU_RESOURCE,
                CPU_TEXTURE,
                type_gen.generated(),
                kernel_fn_decl,
                codegen.fwd_defs,
                codegen.globals.callable_def,
                codegen.body,
                "}",
            ),
            messages: globals.message,
        }
    }
}

pub const CPU_PRELUDE: &str = include_str!("cpu_prelude.h");
pub const CPU_RESOURCE: &str = include_str!("cpu_resource.h");
pub const DEVICE_MATH_SRC: &str = include_str!("device_math.h");
pub const CPU_LIBM_DEF: &str = include_str!("cpu_libm_def.h");
pub const CPU_KERNEL_DEFS: &str =
    include_str!("../../../../luisa_compute_cpu_kernel_defs/cpu_kernel_defs.h");
pub const CPU_TEXTURE: &str = include_str!("cpu_texture.h");<|MERGE_RESOLUTION|>--- conflicted
+++ resolved
@@ -1174,16 +1174,7 @@
                 true
             }
             Func::AtomicExchange => {
-<<<<<<< HEAD
                 self.atomic_chain_op(var, node_ty_s, args, args_v, "lc_atomic_exchange", 1);
-=======
-                writeln!(
-                    self.body,
-                    "const {0} {1} = lc_atomic_exchange(lc_buffer_ref<{0}>(k_args, {2}, {3}), {4});",
-                    node_ty_s, var, args_v[0], args_v[1], args_v[2]
-                )
-                    .unwrap();
->>>>>>> cdcc4bb7
                 true
             }
             Func::AtomicCompareExchange => {
@@ -1198,7 +1189,6 @@
                 true
             }
             Func::AtomicFetchAdd => {
-<<<<<<< HEAD
                 self.atomic_chain_op(var, node_ty_s, args, args_v, "lc_atomic_fetch_add", 1);
                 true
             }
@@ -1224,68 +1214,6 @@
             }
             Func::AtomicFetchXor => {
                 self.atomic_chain_op(var, node_ty_s, args, args_v, "lc_atomic_fetch_xor", 1);
-=======
-                writeln!(
-                    self.body,
-                    "const {0} {1} = lc_atomic_fetch_add(lc_buffer_ref<{0}>(k_args, {2}, {3}), {4});",
-                    node_ty_s, var, args_v[0], args_v[1], args_v[2]
-                )
-                    .unwrap();
-                true
-            }
-            Func::AtomicFetchSub => {
-                writeln!(
-                    self.body,
-                    "const {0} {1} = lc_atomic_fetch_sub(lc_buffer_ref<{0}>({2}, {3}), {4});",
-                    node_ty_s, var, args_v[0], args_v[1], args_v[2]
-                )
-                    .unwrap();
-                true
-            }
-            Func::AtomicFetchMin => {
-                writeln!(
-                    self.body,
-                    "const {0} {1} = lc_atomic_fetch_min(lc_buffer_ref<{0}>(k_args, {2}, {3}), {4});",
-                    node_ty_s, var, args_v[0], args_v[1], args_v[2]
-                )
-                    .unwrap();
-                true
-            }
-            Func::AtomicFetchMax => {
-                writeln!(
-                    self.body,
-                    "const {0} {1} = lc_atomic_fetch_max(lc_buffer_ref<{0}>(k_args, {2}, {3}), {4});",
-                    node_ty_s, var, args_v[0], args_v[1], args_v[2]
-                )
-                    .unwrap();
-                true
-            }
-            Func::AtomicFetchAnd => {
-                writeln!(
-                    self.body,
-                    "const {0} {1} = lc_atomic_fetch_and(lc_buffer_ref<{0}>(k_args, {2}, {3}), {4});",
-                    node_ty_s, var, args_v[0], args_v[1], args_v[2]
-                )
-                    .unwrap();
-                true
-            }
-            Func::AtomicFetchOr => {
-                writeln!(
-                    self.body,
-                    "const {0} {1} = lc_atomic_fetch_or(lc_buffer_ref<{0}>(k_args, {2}, {3}), {4});",
-                    node_ty_s, var, args_v[0], args_v[1], args_v[2]
-                )
-                    .unwrap();
-                true
-            }
-            Func::AtomicFetchXor => {
-                writeln!(
-                    self.body,
-                    "const {0} {1} = lc_atomic_fetch_xor(lc_buffer_ref<{0}>(k_args, {2}, {3}), {4});",
-                    node_ty_s, var, args_v[0], args_v[1], args_v[2]
-                )
-                    .unwrap();
->>>>>>> cdcc4bb7
                 true
             }
             Func::CpuCustomOp(op) => {
