import ast
import astpretty
import inspect
import sys
import traceback
import lcapi
import traceback
from .builtin import deduce_unary_type, deduce_binary_type, builtin_func
from .types import dtype_of, to_lctype
from .vector import is_swizzle_name, get_swizzle_code, get_swizzle_resulttype
from .buffer import BufferType
from .arraytype import ArrayType


class ASTVisitor:
    def __call__(self, ctx, node):
        method = getattr(self, 'build_' + node.__class__.__name__, None)
        if method is None:
            raise Exception(f'Unsupported node {node}:\n{astpretty.pformat(node)}')
        try:
            # print(astpretty.pformat(node))
            return method(ctx, node)
        except Exception as e:
            final_message = "error when building AST"
            if str(e) != final_message:
                self.print_error(ctx, node, e)
            raise Exception(final_message)

    @staticmethod
    def print_error(ctx, node, e):
        if sys.stdout.isatty():
            red = "\x1b[31;1m"
            green = "\x1b[32;1m"
            bold = "\x1b[1m"
            clr = "\x1b[0m"
        else:
            red = ""
            green = ""
            bold = ""
            clr = ""
        print(f"{bold}({ctx.__class__.__name__}){ctx.original_func.__name__}:{node.lineno}:{node.col_offset}: {clr}{red}Error:{clr}{bold} {type(e).__name__}: {e}{clr}")
        source = inspect.getsourcelines(ctx.original_func)[0][node.lineno-1: node.end_lineno]
        for idx,line in enumerate(source):
            print(line.rstrip('\n'))
            startcol = node.col_offset if idx==0 else 0
            endcol = node.end_col_offset if idx==len(source)-1 else len(line)
            print(green + ' '*(startcol-1) + '~' * (endcol - startcol + 1) + clr)
        print("traceback:")
        _, _, tb = sys.exc_info()
        traceback.print_tb(tb) # Fixed format
        tb_info = traceback.extract_tb(tb)
        filename, line, func, text = tb_info[-1]

<<<<<<< HEAD
            # print('An error occurred on line {} in statement {}'.format(line, text))
=======
        print('An error occurred on line {} in statement {}'.format(line, text))
>>>>>>> 49b9dff1

    @staticmethod
    def build_FunctionDef(ctx, node):
        if node.returns is not None:
            raise Exception('Return value is not supported')
        # if len(node.args.args)!=0 or node.args.vararg is not None or node.args.kwarg is not None:
        #     raise Exception('Arguments are not supported')
        for x in node.body: # build over a list
            build(ctx, x)

    @staticmethod
    def build_Expr(ctx, node):
        if isinstance(node.value, ast.Call):
            build(ctx, node.value)
        else:
            print("WARNING: Expr discarded")


    @staticmethod
    def build_Call(ctx, node):
        for x in node.args:
            build(ctx, x)
        if type(node.func) is ast.Name: # static function
            build.build_Name(ctx, node.func, allow_none = True)
            # TODO
            if node.func.dtype is None: # name not found
                node.dtype, node.expr = builtin_func(node.func.id, node.args)
            elif node.func.dtype is type: # type case / construct
                raise Exception("not supported")
            else:
                raise Exception(f"calling non-callable variable: {node.func.id}")

            # if type(node.func.expr) is ArrayType:
            #     node.dtype = node.func.expr.luisa_type
            #     node.expr = lcapi.builder().local(node.dtype)
            #     assert len(node.args) == 0
            #     # TODO: support initialization with arguments?
            # elif node.func.expr is None:
            #     # name is not defined. check for builtins
            #     node.dtype, node.expr = builtin_func(node.func.id, node.args)
            # else:
            #     raise Exception(f"calling non-callable variable: {node.func.id}")
        elif type(node.func) is ast.Attribute: # class method
            build(ctx, node.func.value)
            builtin_op = None
            return_type = None
            # check for builtin methods (buffer, etc.)
            if type(node.func.value.dtype) is BufferType:
                if node.func.attr == "read":
                    builtin_op = lcapi.CallOp.BUFFER_READ
                    return_type = node.func.value.dtype.dtype
                if node.func.attr == "write":
                    builtin_op = lcapi.CallOp.BUFFER_WRITE
            if builtin_op is None:
                raise Exception('unsupported method')
            node.dtype = return_type
            if return_type is None:
                lcapi.builder().call(builtin_op, [node.func.value.expr] + [x.expr for x in node.args])
            else: # function call has return value
                node.expr = lcapi.builder().call(to_lctype(return_type), builtin_op, [node.func.value.expr] + [x.expr for x in node.args])
        else:
            raise Exception('unrecognized call func type')

    @staticmethod
    def build_Attribute(ctx, node):
        build(ctx, node.value)
        # vector swizzle
        lctype = to_lctype(node.value.dtype)
        if lctype.is_vector():
            if is_swizzle_name(node.attr):
                original_size = lctype.dimension()
                swizzle_size = len(node.attr)
                swizzle_code = get_swizzle_code(node.attr, original_size)
                node.dtype = get_swizzle_resulttype(node.value.dtype, swizzle_size)
                node.expr = lcapi.builder().swizzle(to_lctype(node.dtype), node.value.expr, swizzle_size, swizzle_code)
        elif lctype.is_structure():
            idx = structType.idx_dict[node.attr]



    @staticmethod
    def build_Subscript(ctx, node):
        build(ctx, node.value)
        build(ctx, node.slice)
        assert type(node.value.dtype) is ArrayType # TODO: atomic
        node.dtype = node.value.dtype.dtype
        node.expr = lcapi.builder().access(to_lctype(node.dtype), node.value.expr, node.slice.expr)

    # external variable captured in kernel -> type + expression
    @staticmethod
    def captured_expr(val):
        dtype = dtype_of(val)
        if dtype == type:
            return dtype, val
        lctype = to_lctype(dtype)
        if lctype.is_basic():
            return dtype, lcapi.builder().literal(lctype, val)
        if lctype.is_buffer():
            return dtype, lcapi.builder().buffer_binding(lctype, val.handle, 0)
        if lctype.is_array():
            # create array and assign each element
            expr = lcapi.builder().local(lctype)
            for idx,x in enumerate(val.values):
                sliceexpr = lcapi.builder().literal(to_lctype(int), idx)
                lhs = lcapi.builder().access(lctype, expr, sliceexpr)
                rhs = lcapi.builder().literal(lctype.element(), x)
                lcapi.builder().assign(lhs, rhs)
            return dtype, expr
        if lctype.is_structure():
            # create struct and assign each element
            expr = lcapi.builder().local(lctype)
            for idx,x in enumerate(val.values):
                lhs = lcapi.builder().member(to_lctype(dtype.membertype[idx]), expr, idx)
                rhs = captured_expr(x)
                assert rhs.dtype == dtype.membertype[idx]
                lcapi.builder().assign(lhs, rhs.expr)
            return dtype, expr
        raise Exception("unrecognized closure var type:", type(val), node.id)

    @staticmethod
    def build_Name(ctx, node, allow_none = False):
        # Note: in Python all local variables are function-scoped
        if node.id in ctx.local_variable:
            node.dtype, node.expr = ctx.local_variable[node.id]
        else:
            val = ctx.closure_variable.get(node.id)
            # print("NAME:", node.id, "VALUE:", val)
            if val is None:
                if not allow_none:
                    raise Exception(f"undeclared idenfitier '{node.id}'")
                node.dtype = None
                return
            node.dtype, node.expr = build.captured_expr(val)

    @staticmethod
    def build_Constant(ctx, node):
        if type(node.value) is str:
            raise Exception("String is not supported")
        node.dtype = dtype_of(node.value)
        node.expr = lcapi.builder().literal(to_lctype(node.dtype), node.value)

    @staticmethod
    def build_Assign(ctx, node):
        if len(node.targets)!=1:
            raise Exception('Tuple assignment not supported')
        # allows left hand side to be undefined
        assert type(node.targets[0]) is ast.Name
        build.build_Name(ctx, node.targets[0], allow_none = True)
        build(ctx, node.value)
        # create local variable if it doesn't exist yet
        if node.targets[0].dtype is None:
            dtype = node.value.dtype # craete variable with same type as rhs
            node.targets[0].expr = lcapi.builder().local(to_lctype(dtype))
            # store type & ptr info into name
            ctx.local_variable[node.targets[0].id] = (dtype, node.targets[0].expr)
            # all local variables are function scope
        else:
            # must assign with same type; no implicit casting is allowed.
            assert node.targets[0].dtype == node.value.dtype
        lcapi.builder().assign(node.targets[0].expr, node.value.expr)

    @staticmethod
    def build_AugAssign(ctx, node):
        build(ctx, node.target)
        build(ctx, node.value)
        op = {
            ast.Add: lcapi.BinaryOp.ADD,
            ast.Sub: lcapi.BinaryOp.SUB,
            ast.Mult: lcapi.BinaryOp.MUL,
            ast.Div: lcapi.BinaryOp.DIV, # TODO type: int/int->float?
            ast.FloorDiv: lcapi.BinaryOp.DIV, # TODO type check: int only
            ast.Mod: lcapi.BinaryOp.MOD, # TODO support fmod using builtins
            ast.LShift: lcapi.BinaryOp.SHL,
            ast.RShift: lcapi.BinaryOp.SHR,
            ast.BitOr: lcapi.BinaryOp.BIT_OR,
            ast.BitXor: lcapi.BinaryOp.BIT_XOR,
            ast.BitAnd: lcapi.BinaryOp.BIT_AND,
        }.get(type(node.op))
        # ast.Pow, ast.MatMult is not supported
        if op is None:
            raise Exception(f'Unsupported augassign operation: {type(node.op)}')
        x = lcapi.builder().binary(to_lctype(node.target.dtype), op, node.target.expr, node.value.expr)
        lcapi.builder().assign(node.target.expr, x)

    @staticmethod
    def build_UnaryOp(ctx, node):
        build(ctx, node.operand)
        op = {
            ast.UAdd: lcapi.UnaryOp.PLUS,
            ast.USub: lcapi.UnaryOp.MINUS,
            ast.Not: lcapi.UnaryOp.NOT,
            ast.Invert: lcapi.UnaryOp.BIT_NOT
        }.get(type(node.op))
        if op is None:
            raise Exception(f'Unsupported binary operation: {type(node.op)}')
        node.dtype = deduce_unary_type(node.op, node.operand.dtype)
        node.expr = lcapi.builder().unary(to_lctype(node.dtype), op, node.operand.expr)

    @staticmethod
    def build_BinOp(ctx, node):
        build(ctx, node.left)
        build(ctx, node.right)
        op = {
            ast.Add: lcapi.BinaryOp.ADD,
            ast.Sub: lcapi.BinaryOp.SUB,
            ast.Mult: lcapi.BinaryOp.MUL,
            ast.Div: lcapi.BinaryOp.DIV, # TODO type: int/int->float?
            ast.FloorDiv: lcapi.BinaryOp.DIV, # TODO type check: int only
            ast.Mod: lcapi.BinaryOp.MOD, # TODO support fmod using builtins
            ast.LShift: lcapi.BinaryOp.SHL,
            ast.RShift: lcapi.BinaryOp.SHR,
            ast.BitOr: lcapi.BinaryOp.BIT_OR,
            ast.BitXor: lcapi.BinaryOp.BIT_XOR,
            ast.BitAnd: lcapi.BinaryOp.BIT_AND,
        }.get(type(node.op))
        # ast.Pow, ast.MatMult is not supported
        if op is None:
            raise Exception(f'Unsupported binary operation: {type(node.op)}')
        node.dtype = deduce_binary_type(node.op, node.left.dtype, node.right.dtype)
        node.expr = lcapi.builder().binary(to_lctype(node.dtype), op, node.left.expr, node.right.expr)

    @staticmethod
    def build_Compare(ctx, node):
        if len(node.comparators)!=1:
            raise Exception('chained comparison not supported yet.')
        build(ctx, node.left)
        build(ctx, node.comparators[0])
        op = {
            ast.Eq: lcapi.BinaryOp.EQUAL,
            ast.NotEq: lcapi.BinaryOp.NOT_EQUAL,
            ast.Lt: lcapi.BinaryOp.LESS,
            ast.LtE: lcapi.BinaryOp.LESS_EQUAL,
            ast.Gt: lcapi.BinaryOp.GREATER,
            ast.GtE: lcapi.BinaryOp.GREATER_EQUAL
        }.get(type(node.ops[0])) # TODO ops
        if op is None:
            raise Exception(f'Unsupported compare operation: {type(node.op)}')
        # TODO support chained comparison
        node.expr = lcapi.builder().binary(to_lctype(bool), op, node.left.expr, node.comparators[0].expr)

    @staticmethod
    def build_BoolOp(ctx, node):
        # should be short-circuiting
        if len(node.values)!=2:
            raise Exception('chained bool op not supported yet. use brackets instead.')
        for x in node.values:
            build(ctx, x)
        op = {
            ast.And: lcapi.BinaryOp.AND,
            ast.Or:  lcapi.BinaryOp.OR
        }.get(type(node.op))
        node.expr = lcapi.builder().binary(to_lctype(bool), op, node.values[0].expr, node.values[1].expr)

    @staticmethod
    def build_If(ctx, node):
        # condition
        build(ctx, node.test)
        ifstmt = lcapi.builder().if_(node.test.expr)
        # true branch
        lcapi.builder().push_scope(ifstmt.true_branch())
        for x in node.body:
            build(ctx, x)
        lcapi.builder().pop_scope(ifstmt.true_branch())
        # false branch
        lcapi.builder().push_scope(ifstmt.false_branch())
        for x in node.orelse:
            build(ctx, x)
        lcapi.builder().pop_scope(ifstmt.false_branch())

    @staticmethod
    def build_For(ctx, node):
        raise Exception('for loop not supported yet')
        pass

    @staticmethod
    def build_While(ctx, node):
        loopstmt = lcapi.builder().loop_()
        lcapi.builder().push_scope(loopstmt.body())
        # condition
        build(ctx, node.test)
        ifstmt = lcapi.builder().if_(node.test.expr)
        lcapi.builder().push_scope(ifstmt.false_branch())
        lcapi.builder().break_()
        lcapi.builder().pop_scope(ifstmt.false_branch())
        # body
        for x in node.body:
            build(ctx, x)
        lcapi.builder().pop_scope(loopstmt.body())

    @staticmethod
    def build_Break(ctx, node):
        lcapi.builder().break_()

    @staticmethod
    def build_Continue(ctx, node):
        lcapi.builder().continue_()
    
build = ASTVisitor()<|MERGE_RESOLUTION|>--- conflicted
+++ resolved
@@ -4,7 +4,6 @@
 import sys
 import traceback
 import lcapi
-import traceback
 from .builtin import deduce_unary_type, deduce_binary_type, builtin_func
 from .types import dtype_of, to_lctype
 from .vector import is_swizzle_name, get_swizzle_code, get_swizzle_resulttype
@@ -50,12 +49,7 @@
         traceback.print_tb(tb) # Fixed format
         tb_info = traceback.extract_tb(tb)
         filename, line, func, text = tb_info[-1]
-
-<<<<<<< HEAD
-            # print('An error occurred on line {} in statement {}'.format(line, text))
-=======
         print('An error occurred on line {} in statement {}'.format(line, text))
->>>>>>> 49b9dff1
 
     @staticmethod
     def build_FunctionDef(ctx, node):
@@ -214,7 +208,8 @@
             # all local variables are function scope
         else:
             # must assign with same type; no implicit casting is allowed.
-            assert node.targets[0].dtype == node.value.dtype
+            if node.targets[0].dtype != node.value.dtype:
+                raise Exception(f"Can't assign to {node.targets[0].id} ({node.targets[0].dtype}) with {node.value.dtype} ")
         lcapi.builder().assign(node.targets[0].expr, node.value.expr)
 
     @staticmethod
