#pragma once

#include <core/stl/functional.h>
#include <ast/statement.h>
#include <dsl/rtx/hit.h>

namespace luisa::compute {

namespace detail {
class RayQueryBuilder;
}

// RayQuery DSL module, see test_procedural.cpp as example
class LC_DSL_API RayQuery {

private:
    const Expression *_expr;

private:
    friend class detail::RayQueryBuilder;
    explicit RayQuery(const Expression *expr) noexcept
        : _expr{expr} {}

public:
    RayQuery(RayQuery &&) noexcept = default;
    RayQuery(RayQuery const &) noexcept = delete;
    RayQuery &operator=(RayQuery &&) noexcept = delete;
    RayQuery &operator=(RayQuery const &) noexcept = delete;
    [[nodiscard]] Var<CommittedHit> committed_hit() const noexcept;
<<<<<<< HEAD
=======
    // [[nodiscard]] Var<bool> is_candidate_triangle() const noexcept;
    // [[nodiscard]] Var<bool> is_candidate_procedural() const noexcept;
    void commit_triangle() const noexcept;
    void commit_procedural(Expr<float> distance) const noexcept;
>>>>>>> b9081264
};

class LC_DSL_API TriangleCandidate {

private:
    const detail::RayQueryBuilder *_builder;
    const Expression *_query;

private:
    friend class detail::RayQueryBuilder;
    TriangleCandidate(const detail::RayQueryBuilder *builder,
                      const Expression *query) noexcept
        : _builder{builder}, _query{query} {}

public:
    TriangleCandidate(TriangleCandidate const &) noexcept = delete;
    TriangleCandidate(TriangleCandidate &&) noexcept = delete;
    TriangleCandidate &operator=(TriangleCandidate const &) noexcept = delete;
    TriangleCandidate &operator=(TriangleCandidate &&) noexcept = delete;

public:
    [[nodiscard]] Var<TriangleHit> hit() const noexcept;
    void commit() const noexcept;
    void terminate() const noexcept;
};

class LC_DSL_API ProceduralCandidate {

private:
    const detail::RayQueryBuilder *_builder;
    const Expression *_query;

private:
    friend class detail::RayQueryBuilder;
    ProceduralCandidate(const detail::RayQueryBuilder *builder,
                        const Expression *query) noexcept
        : _builder{builder}, _query{query} {}

public:
    ProceduralCandidate(ProceduralCandidate const &) noexcept = delete;
    ProceduralCandidate(ProceduralCandidate &&) noexcept = delete;
    ProceduralCandidate &operator=(ProceduralCandidate const &) noexcept = delete;
    ProceduralCandidate &operator=(ProceduralCandidate &&) noexcept = delete;

public:
    [[nodiscard]] Var<ProceduralHit> hit() const noexcept;
    void commit(Expr<float> distance) const noexcept;
    void terminate() const noexcept;
};

namespace detail {

class LC_DSL_API RayQueryBuilder {

private:
    RayQueryStmt *_stmt;
    bool _triangle_handler_set{false};
    bool _procedural_handler_set{false};
    bool _inside_triangle_handler{false};
    bool _inside_procedural_handler{false};
    bool _queried{false};

public:
    using TriangleCandidateHandler = luisa::function<void(const TriangleCandidate &)>;
    using ProceduralCandidateHandler = luisa::function<void(const ProceduralCandidate &)>;

private:
    friend class Expr<Accel>;
    friend class compute::TriangleCandidate;
    friend class compute::ProceduralCandidate;
    RayQueryBuilder(const Expression *accel,
                    const Expression *ray,
                    const Expression *mask) noexcept;
    RayQueryBuilder(RayQueryBuilder &&) noexcept;

public:
    ~RayQueryBuilder() noexcept;
    RayQueryBuilder(RayQueryBuilder const &) noexcept = delete;
    RayQueryBuilder &operator=(RayQueryBuilder &&) noexcept = delete;
    RayQueryBuilder &operator=(RayQueryBuilder const &) noexcept = delete;

public:
    [[nodiscard]] RayQuery query() &&noexcept;
    [[nodiscard]] RayQueryBuilder on_triangle_candidate(const TriangleCandidateHandler &handler) &&noexcept;
    [[nodiscard]] RayQueryBuilder on_procedural_candidate(const ProceduralCandidateHandler &handler) &&noexcept;
};

}// namespace detail

}// namespace luisa::compute

LUISA_CUSTOM_STRUCT_REFLECT(luisa::compute::RayQuery, "LC_RayQuery")<|MERGE_RESOLUTION|>--- conflicted
+++ resolved
@@ -27,13 +27,8 @@
     RayQuery &operator=(RayQuery &&) noexcept = delete;
     RayQuery &operator=(RayQuery const &) noexcept = delete;
     [[nodiscard]] Var<CommittedHit> committed_hit() const noexcept;
-<<<<<<< HEAD
-=======
-    // [[nodiscard]] Var<bool> is_candidate_triangle() const noexcept;
-    // [[nodiscard]] Var<bool> is_candidate_procedural() const noexcept;
     void commit_triangle() const noexcept;
     void commit_procedural(Expr<float> distance) const noexcept;
->>>>>>> b9081264
 };
 
 class LC_DSL_API TriangleCandidate {
