--- conflicted
+++ resolved
@@ -42,14 +42,6 @@
 			return "bool"vstr;
 		} else if constexpr (std::is_same_v<float, T>) {
 			return "float"vstr;
-		} else if constexpr (std::is_same_v<char, T>) {
-			return "int"vstr;
-		} else if constexpr (std::is_same_v<uchar, T>) {
-			return "uint"vstr;
-		} else if constexpr (std::is_same_v<short, T>) {
-			return "int"vstr;
-		} else if constexpr (std::is_same_v<ushort, T>) {
-			return "uint"vstr;
 		} else if constexpr (std::is_same_v<int, T>) {
 			return "int"vstr;
 		} else if constexpr (std::is_same_v<uint, T>) {
@@ -359,7 +351,7 @@
 		}
 		str += ";\n"vstr;
 	} else {
-		
+
 		StringExprVisitor vis;
 		size_t count = 0;
 		if (state->initializer().size() == 1) {
@@ -519,23 +511,12 @@
 		case Type::Tag::BOOL:
 			return "bool"vstr;
 		case Type::Tag::FLOAT:
-<<<<<<< HEAD
 			return "float"vstr;
-		case Type::Tag::INT8:
-		case Type::Tag::INT16:
-		case Type::Tag::INT32:
+		case Type::Tag::INT:
 			return "int"vstr;
-		case Type::Tag::UINT8:
-		case Type::Tag::UINT16:
-		case Type::Tag::UINT32:
+		case Type::Tag::UINT:
 			return "uint"vstr;
-=======
-			return "float";
-		case Type::Tag::INT:
-			return "int";
-		case Type::Tag::UINT:
-			return "uint";
->>>>>>> d6867e76
+
 		case Type::Tag::MATRIX: {
 			auto dim = vengine::to_string(type.dimension());
 			return CodegenUtility::GetTypeName(*type.element()) + dim + 'x' + dim;
