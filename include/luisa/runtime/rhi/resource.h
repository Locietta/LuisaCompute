--- conflicted
+++ resolved
@@ -17,11 +17,7 @@
 
 namespace detail {
 class ShaderInvokeBase;
-<<<<<<< HEAD
-}
-=======
 }// namespace detail
->>>>>>> 1f19d103
 
 constexpr auto invalid_resource_handle = ~0ull;
 
@@ -193,13 +189,9 @@
         }
     }
 
-<<<<<<< HEAD
-    void _check_is_valid() const noexcept;
-=======
     void _check_is_valid() const noexcept {
         if (!*this) [[unlikely]] { _error_invalid(); }
     }
->>>>>>> 1f19d103
 
 protected:
     // protected constructors for derived classes
