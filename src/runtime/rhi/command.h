--- conflicted
+++ resolved
@@ -631,21 +631,10 @@
     };
 
 public:
-<<<<<<< HEAD
     explicit CustomDispatchCommand() noexcept {}
     [[nodiscard]] virtual size_t used_resources_size() const noexcept = 0;
     [[nodiscard]] virtual UsedResource used_resource(size_t index) const noexcept = 0;
-    uint64_t uuid() const noexcept override {
-=======
-    explicit CustomDispatchCommand(
-        StreamTag stream_tag) noexcept
-        : _stream_tag{stream_tag} {
-    }
-    [[nodiscard]] auto used_resources() const noexcept {
-        return luisa::span{_used_resources};
-    }
     [[nodiscard]] uint64_t uuid() const noexcept override {
->>>>>>> cce7c347
         return custom_dispatch_uuid;
     }
     virtual ~CustomDispatchCommand() noexcept = default;
