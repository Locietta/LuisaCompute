--- conflicted
+++ resolved
@@ -1,9 +1,5 @@
 import lcapi
-<<<<<<< HEAD
-from .types import to_lctype, is_vector_type
-=======
 from .types import to_lctype, basic_type_dict, dtype_of
->>>>>>> f887a468
 from functools import reduce
 from . import globalvars
 
@@ -88,11 +84,11 @@
     elif int in [dtype0, dtype1]:
         return int
     else:
-        return int  # 怎么表示一个 uint？
+        return int  # TODO: 怎么表示一个 uint？
 
 
 def deduce_broadcast(dtype0, dtype1):
-    if dtype0 in [float, int, int, bool]:  # 同样的问题，uint 如何表示为 dtype？
+    if dtype0 in [float, int, int, bool]:  # TODO: 在 dtype 里添加 uint 的表示
         return dtype1  # Broadcast
     elif dtype1 in [float, int, int, bool]:
         return dtype0  # Broadcast
@@ -195,6 +191,7 @@
             dtype = to_bool(dtype)
     return dtype, lcapi.builder().binary(to_lctype(dtype), op, lhs.expr, rhs.expr)
 
+
 builtin_func_names = {
     'thread_id', 'block_id', 'dispatch_id', 'dispatch_size',
     'make_uint2', 'make_int2', 'make_float2', 'make_bool2',
@@ -230,6 +227,7 @@
     # TODO: array
     # TODO: struct
     raise NotImplementedError("only type cast to scalar types are currently supported")
+
 
 def make_vector_call(dtype, op, args):
     # type check: must be corresponding scalar or vector of same element type
@@ -251,7 +249,6 @@
             dtype1, expr1 = builtin_type_cast(convtype, [arg])
             exprlist.append(expr1)
     return convtype, lcapi.builder().call(to_lctype(convtype), op, exprlist)
-    
 
 
 # return dtype, expr
@@ -304,31 +301,30 @@
         dtype = args[0].dtype
         return dtype, lcapi.builder().call(to_lctype(dtype), op, [x.expr for x in args])
 
-    if name in ('abs'):
+    if name in ('abs',):
         assert len(args) == 1
         assert args[0].dtype in (int, float) or to_lctype(args[0].dtype).is_vector() and to_lctype(args[0].dtype).element() in (to_lctype(int), to_lctype(float))
         op = getattr(lcapi.CallOp, name.upper())
         dtype = args[0].dtype
         return dtype, lcapi.builder().call(to_lctype(dtype), op, [x.expr for x in args])
 
-    if name in ('copysign'):
+    if name in ('copysign',):
         assert len(args) == 2
         return make_vector_call(float, lcapi.CallOp.COPYSIGN, args)
 
-
-    if name in ('length'):
+    if name in ('length',):
         assert len(args) == 1
         assert to_lctype(args[0].dtype).is_vector() and to_lctype(args[0].dtype).element() == to_lctype(float)
         op = getattr(lcapi.CallOp, name.upper())
         return float, lcapi.builder().call(to_lctype(float), op, [x.expr for x in args])
 
-    if name in ('normalize'):
+    if name in ('normalize',):
         assert len(args) == 1
         assert to_lctype(args[0].dtype).is_vector() and to_lctype(args[0].dtype).element() == to_lctype(float)
         op = getattr(lcapi.CallOp, name.upper())
         return args[0].dtype, lcapi.builder().call(to_lctype(args[0].dtype), op, [x.expr for x in args])
 
-    if name in ('dot'):
+    if name in ('dot',):
         assert len(args) == 2
         assert to_lctype(args[0].dtype).is_vector() and to_lctype(args[0].dtype).element() == to_lctype(float)
         assert to_lctype(args[1].dtype).is_vector() and to_lctype(args[1].dtype).element() == to_lctype(float)
@@ -336,41 +332,20 @@
         op = getattr(lcapi.CallOp, name.upper())
         return float, lcapi.builder().call(to_lctype(float), op, [x.expr for x in args])
 
-    if name in ('cross'):
+    if name in ('cross',):
         assert len(args) == 2
         assert args[0].dtype == lcapi.float3
         assert args[1].dtype == lcapi.float3
         op = getattr(lcapi.CallOp, name.upper())
         return lcapi.float3, lcapi.builder().call(to_lctype(lcapi.float3), op, [x.expr for x in args])
         
-    if name in ('lerp'):
+    if name in ('lerp',):
         assert len(args) == 3
         return make_vector_call(float, lcapi.CallOp.LERP, args)
 
     if name == 'print':
         globalvars.printer.kernel_print(args)
         return None, None
-
-    bin_ops = {
-        'add': '+',
-        'sub': '-',
-        'mul': '*',
-        'div': '/',
-        'mod': '%',
-        'bit_and': '&',
-        'bit_or': '|',
-        'bit_xor': '^',
-        'shl': '<<',
-        'shr': '>>',
-        'and': '&&',
-        'or': '||',
-        'less': '<',
-        'greater': '>',
-        'less_equal': '<=',
-        'greater_equal': '>=',
-        'equal': '==',
-        'not_equal': '!='
-    }
 
     if name == "buffer_read":
         builtin_op = lcapi.CallOp.BUFFER_READ
@@ -381,9 +356,5 @@
         lcapi.builder().call(builtin_op, [x.expr for x in args])
         return None, None
 
-
-
-
-
     raise Exception(f'unrecognized function call {name}')
 
