--- conflicted
+++ resolved
@@ -18,12 +18,8 @@
 class Device;
 class Stream;
 
-<<<<<<< HEAD
+/// Printer in kernel
 class LC_DSL_API Printer {
-=======
-/// Printer in kernel
-class Printer {
->>>>>>> ede917a7
 
 public:
     struct Descriptor {
