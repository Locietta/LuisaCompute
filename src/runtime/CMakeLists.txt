set(LUISA_COMPUTE_RUNTIME_SOURCES
        context.cpp context.h
        device.h
        command.cpp command.h
        command_list.cpp command_list.h
        command_buffer.cpp command_buffer.h
        pixel.h
        stream.cpp stream.h
        event.cpp event.h
        buffer.h
        image.h
        volume.h
        bindless_array.cpp bindless_array.h
        shader.h
        sampler.h
        resource.cpp resource.h
<<<<<<< HEAD
        mipmap.h CommandReorderVisitor.h CommandReorderVisitor.cpp)
=======
        mipmap.h
        resource_tracker.cpp resource_tracker.h)
>>>>>>> 1a7c753b

add_library(luisa-compute-runtime SHARED ${LUISA_COMPUTE_RUNTIME_SOURCES})
target_link_libraries(luisa-compute-runtime PUBLIC luisa-compute-ast)
set_target_properties(luisa-compute-runtime PROPERTIES
        WINDOWS_EXPORT_ALL_SYMBOLS ON
        UNITY_BUILD ON)<|MERGE_RESOLUTION|>--- conflicted
+++ resolved
@@ -14,12 +14,9 @@
         shader.h
         sampler.h
         resource.cpp resource.h
-<<<<<<< HEAD
-        mipmap.h CommandReorderVisitor.h CommandReorderVisitor.cpp)
-=======
         mipmap.h
+        CommandReorderVisitor.h CommandReorderVisitor.cpp
         resource_tracker.cpp resource_tracker.h)
->>>>>>> 1a7c753b
 
 add_library(luisa-compute-runtime SHARED ${LUISA_COMPUTE_RUNTIME_SOURCES})
 target_link_libraries(luisa-compute-runtime PUBLIC luisa-compute-ast)
