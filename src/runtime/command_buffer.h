//
// Created by Mike Smith on 2021/7/20.
//

#pragma once

#include <runtime/event.h>
#include <runtime/command_list.h>

namespace luisa::compute {

class Command;
class Stream;

class LC_RUNTIME_API CommandBuffer {

public:
    struct Commit {};
    struct Synchronize {};

private:
    Stream *_stream;
    CommandList _command_list;

private:
    friend class Stream;
    void _commit() &noexcept;
    CommandBuffer(CommandBuffer &&another) noexcept;
    explicit CommandBuffer(Stream *stream) noexcept;

public:
    ~CommandBuffer() noexcept;
    CommandBuffer &operator=(CommandBuffer &&) noexcept = delete;
    CommandBuffer &operator<<(Command *cmd) &noexcept;
    CommandBuffer &operator<<(Event::Signal) &noexcept;
    CommandBuffer &operator<<(Event::Wait) &noexcept;
    CommandBuffer &operator<<(Commit) &noexcept;
    CommandBuffer &operator<<(Synchronize) &noexcept;
    void commit() &noexcept { _commit(); }
<<<<<<< HEAD
    void commit(luisa::move_only_function<void()> &&func) &noexcept;
=======
    void synchronize() &noexcept;
>>>>>>> ede917a7
    [[nodiscard]] auto &stream() noexcept { return *_stream; }
};

[[nodiscard]] constexpr auto commit() noexcept { return CommandBuffer::Commit{}; }
[[nodiscard]] constexpr auto synchronize() noexcept { return CommandBuffer::Synchronize{}; }

}// namespace luisa::compute<|MERGE_RESOLUTION|>--- conflicted
+++ resolved
@@ -6,6 +6,7 @@
 
 #include <runtime/event.h>
 #include <runtime/command_list.h>
+#include <runtime/swap_chain.h>
 
 namespace luisa::compute {
 
@@ -34,14 +35,12 @@
     CommandBuffer &operator<<(Command *cmd) &noexcept;
     CommandBuffer &operator<<(Event::Signal) &noexcept;
     CommandBuffer &operator<<(Event::Wait) &noexcept;
+    CommandBuffer &operator<<(SwapChain::Present p) &noexcept;
     CommandBuffer &operator<<(Commit) &noexcept;
     CommandBuffer &operator<<(Synchronize) &noexcept;
     void commit() &noexcept { _commit(); }
-<<<<<<< HEAD
-    void commit(luisa::move_only_function<void()> &&func) &noexcept;
-=======
+    void commit(luisa::move_only_function<void()> func) &noexcept;
     void synchronize() &noexcept;
->>>>>>> ede917a7
     [[nodiscard]] auto &stream() noexcept { return *_stream; }
 };
 
