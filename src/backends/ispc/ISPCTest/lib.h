--- conflicted
+++ resolved
@@ -885,7 +885,6 @@
 	hit.v2[0] = h.u;
 	hit.v2[1] = h.v;
 	return hit;
-<<<<<<< HEAD
 }
 
 bool trace_any(uniform RTCScene scene, Ray ray) {
@@ -916,17 +915,21 @@
 
 LC_BINDLESS_BUFFER_READ_TYPE(uint);
 
-#define LC_BINDLESS_TEXTURE2D_READ_TYPE(T) \
-inline T lc_bindless_texture2d_read_##T(uniform LCBindlessArray array, uint index, uint2 p) { \
+// #define LC_BINDLESS_TEXTURE2D_READ_TYPE(T) \
+// inline T lc_bindless_texture2d_read_##T(uniform LCBindlessArray array, uint index, uint2 p) { \
+// 	Texture2D* tex = (Texture2D*)array.v1[index]; \
+// 	return texture_read(tex, p, 0); \
+// }
+
+// LC_BINDLESS_TEXTURE2D_READ_TYPE(float4);
+
+#define LC_BINDLESS_TEXTURE2D_SAMPLE_TYPE(T) \
+inline T lc_bindless_texture2d_sample(uniform LCBindlessArray array, uint index, uint2 p) { \
 	Texture2D* tex = (Texture2D*)array.v1[index]; \
-	return texture_read(tex, p, 0);
-}
-
-LC_BINDLESS_TEXTURE2D_READ_TYPE(float4);
-
-inline uint max(uint a, uint b) {
-	return a > b ? a : b;
-}
+	return texture_sample_tmp(tex, p, 0); \
+}
+
+LC_BINDLESS_TEXTURE2D_SAMPLE_TYPE(float4);
 
 inline uint2 lc_bindless_texture2d_size(uniform LCBindlessArray array, int index, int level) {
 	uint x = array.v3[index * 2 + 0];
@@ -939,6 +942,4 @@
 	uint y = array.v4[index * 3 + 1];
 	uint z = array.v4[index * 3 + 2];
 	return _uint3(max(x >> level, 1u), max(y >> level, 1u), max(z >> level, 1u));
-=======
->>>>>>> 8ea0e417
 }