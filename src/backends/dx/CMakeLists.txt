--- conflicted
+++ resolved
@@ -1,114 +1,111 @@
-if (WIN32)
-    message(STATUS "Build with DirectX backend")
-    Set(VENGINE_SOURCE
-            Api/LCCmdBuffer.cpp
-            Api/LCDevice.cpp
-            Api/LCEvent.cpp
-            Api/LCSwapChain.cpp
-            Codegen/CodegenStackData.cpp
-            Codegen/DxCodegen.cpp
-            Codegen/DxCodegenUtil.cpp
-            Codegen/ShaderHeader.cpp
-            Codegen/StructGenerator.cpp
-            DXRuntime/AccelStructure.cpp
-            DXRuntime/CommandAllocator.cpp
-            DXRuntime/CommandBuffer.cpp
-            DXRuntime/CommandQueue.cpp
-            DXRuntime/Device.cpp
-            DXRuntime/GlobalSamplers.cpp
-            DXRuntime/ResourceStateTracker.cpp
-            Resource/BindlessArray.cpp
-            Resource/BottomAccel.cpp
-            Resource/Buffer.cpp
-            Resource/D3D12MemoryAllocator/D3D12MemAlloc.cpp
-            Resource/DefaultBuffer.cpp
-            Resource/DescriptorHeap.cpp
-            Resource/IGpuAllocator.cpp
-            Resource/Mesh.cpp
-            Resource/ReadbackBuffer.cpp
-            Resource/RenderTexture.cpp
-            Resource/Resource.cpp
-            Resource/TextureBase.cpp
-            Resource/TopAccel.cpp
-            Resource/UploadBuffer.cpp
-            Shader/BuiltinKernel.cpp
-            Shader/ComputeShader.cpp
-            Shader/PipelineLibrary.cpp
-            Shader/RTShader.cpp
-            Shader/Shader.cpp
-            Shader/ShaderCompiler.cpp
-            Shader/ShaderSerializer.cpp
-            Api/LCCmdBuffer.h
-            Api/LCDevice.h
-            Api/LCEvent.h
-            Api/LCSwapChain.h
-            Codegen/CodegenStackData.h
-            Codegen/DxCodegen.h
-            Codegen/ShaderHeader.h
-            Codegen/StructGenerator.h
-            d3dx12.h
-            dxc/dxcapi.h
-            DXRuntime/AccelStructure.h
-            DXRuntime/CommandAllocator.h
-            DXRuntime/CommandBuffer.h
-            DXRuntime/CommandQueue.h
-            DXRuntime/Device.h
-            DXRuntime/GlobalSamplers.h
-            DXRuntime/ResourceStateTracker.h
-            Resource/AllocHandle.h
-            Resource/BindlessArray.h
-            Resource/BindProperty.h
-            Resource/BottomAccel.h
-            Resource/Buffer.h
-            Resource/BufferView.h
-            Resource/D3D12MemoryAllocator/D3D12MemAlloc.h
-            Resource/DefaultBuffer.h
-            Resource/DescriptorHeap.h
-            Resource/IGpuAllocator.h
-            Resource/Mesh.h
-            Resource/ReadbackBuffer.h
-            Resource/RenderTexture.h
-            Resource/Resource.h
-            Resource/TextureBase.h
-            Resource/TopAccel.h
-            Resource/UploadBuffer.h
-            Shader/BuiltinKernel.h
-            Shader/ComputeShader.h
-            Shader/PipelineLibrary.h
-            Shader/RTShader.h
-            Shader/Shader.h
-            Shader/ShaderCompiler.h
-            Shader/ShaderSerializer.h
-            Shader/ShaderVariableType.h
-            test_compute.h
-            test_rtx.h)
-    luisa_compute_add_backend(dx SOURCES ${VENGINE_SOURCE})
-    target_include_directories(luisa-compute-backend-dx PRIVATE ${CMAKE_CURRENT_SOURCE_DIR})
-    target_link_libraries(luisa-compute-backend-dx PRIVATE D3D12 d3dcompiler dxgi)
-    target_compile_definitions(luisa-compute-backend-dx PRIVATE UNICODE)
-    if (CMAKE_CXX_COMPILER_ID MATCHES "Clang")
-        target_compile_definitions(luisa-compute-backend-dx PRIVATE
-                _XM_NO_INTRINSICS_
-                m128_f32=vector4_f32
-                m128_u32=vector4_u32)
-    endif ()
-    set_target_properties(luisa-compute-backend-dx PROPERTIES WINDOWS_EXPORT_ALL_SYMBOLS OFF)
-    set(DX_SUPPORT_DIR "${CMAKE_CURRENT_SOURCE_DIR}/dx_support")
-    mark_as_advanced(DX_SUPPORT_DIR)
-    if (CMAKE_BUILD_TYPE)
-        add_custom_target(lc-dx-copy-support ALL
-                COMMAND ${CMAKE_COMMAND} -E copy_directory
-                "${DX_SUPPORT_DIR}"
-                "$<TARGET_FILE_DIR:luisa-compute-core>/")
-        add_dependencies(luisa-compute-backend-dx lc-dx-copy-support)
-    endif ()
-<<<<<<< HEAD
-elseif (NOT LUISA_COMPUTE_CHECK_BACKEND_DEPENDENCIES)
-    message(FATAL_ERROR "The DirectX backend will not be built on non-Windows platforms.")
-else ()
-    message(WARNING "The DirectX backend will not be built on non-Windows platforms.")
-=======
-    install(DIRECTORY ${DX_SUPPORT_DIR}
-            DESTINATION ${CMAKE_INSTALL_BINDIR})
->>>>>>> a34d8557
-endif ()
+if (WIN32)
+    message(STATUS "Build with DirectX backend")
+    Set(VENGINE_SOURCE
+            Api/LCCmdBuffer.cpp
+            Api/LCDevice.cpp
+            Api/LCEvent.cpp
+            Api/LCSwapChain.cpp
+            Codegen/CodegenStackData.cpp
+            Codegen/DxCodegen.cpp
+            Codegen/DxCodegenUtil.cpp
+            Codegen/ShaderHeader.cpp
+            Codegen/StructGenerator.cpp
+            DXRuntime/AccelStructure.cpp
+            DXRuntime/CommandAllocator.cpp
+            DXRuntime/CommandBuffer.cpp
+            DXRuntime/CommandQueue.cpp
+            DXRuntime/Device.cpp
+            DXRuntime/GlobalSamplers.cpp
+            DXRuntime/ResourceStateTracker.cpp
+            Resource/BindlessArray.cpp
+            Resource/BottomAccel.cpp
+            Resource/Buffer.cpp
+            Resource/D3D12MemoryAllocator/D3D12MemAlloc.cpp
+            Resource/DefaultBuffer.cpp
+            Resource/DescriptorHeap.cpp
+            Resource/IGpuAllocator.cpp
+            Resource/Mesh.cpp
+            Resource/ReadbackBuffer.cpp
+            Resource/RenderTexture.cpp
+            Resource/Resource.cpp
+            Resource/TextureBase.cpp
+            Resource/TopAccel.cpp
+            Resource/UploadBuffer.cpp
+            Shader/BuiltinKernel.cpp
+            Shader/ComputeShader.cpp
+            Shader/PipelineLibrary.cpp
+            Shader/RTShader.cpp
+            Shader/Shader.cpp
+            Shader/ShaderCompiler.cpp
+            Shader/ShaderSerializer.cpp
+            Api/LCCmdBuffer.h
+            Api/LCDevice.h
+            Api/LCEvent.h
+            Api/LCSwapChain.h
+            Codegen/CodegenStackData.h
+            Codegen/DxCodegen.h
+            Codegen/ShaderHeader.h
+            Codegen/StructGenerator.h
+            d3dx12.h
+            dxc/dxcapi.h
+            DXRuntime/AccelStructure.h
+            DXRuntime/CommandAllocator.h
+            DXRuntime/CommandBuffer.h
+            DXRuntime/CommandQueue.h
+            DXRuntime/Device.h
+            DXRuntime/GlobalSamplers.h
+            DXRuntime/ResourceStateTracker.h
+            Resource/AllocHandle.h
+            Resource/BindlessArray.h
+            Resource/BindProperty.h
+            Resource/BottomAccel.h
+            Resource/Buffer.h
+            Resource/BufferView.h
+            Resource/D3D12MemoryAllocator/D3D12MemAlloc.h
+            Resource/DefaultBuffer.h
+            Resource/DescriptorHeap.h
+            Resource/IGpuAllocator.h
+            Resource/Mesh.h
+            Resource/ReadbackBuffer.h
+            Resource/RenderTexture.h
+            Resource/Resource.h
+            Resource/TextureBase.h
+            Resource/TopAccel.h
+            Resource/UploadBuffer.h
+            Shader/BuiltinKernel.h
+            Shader/ComputeShader.h
+            Shader/PipelineLibrary.h
+            Shader/RTShader.h
+            Shader/Shader.h
+            Shader/ShaderCompiler.h
+            Shader/ShaderSerializer.h
+            Shader/ShaderVariableType.h
+            test_compute.h
+            test_rtx.h)
+    luisa_compute_add_backend(dx SOURCES ${VENGINE_SOURCE})
+    target_include_directories(luisa-compute-backend-dx PRIVATE ${CMAKE_CURRENT_SOURCE_DIR})
+    target_link_libraries(luisa-compute-backend-dx PRIVATE D3D12 d3dcompiler dxgi)
+    target_compile_definitions(luisa-compute-backend-dx PRIVATE UNICODE)
+    if (CMAKE_CXX_COMPILER_ID MATCHES "Clang")
+        target_compile_definitions(luisa-compute-backend-dx PRIVATE
+                _XM_NO_INTRINSICS_
+                m128_f32=vector4_f32
+                m128_u32=vector4_u32)
+    endif ()
+    set_target_properties(luisa-compute-backend-dx PROPERTIES WINDOWS_EXPORT_ALL_SYMBOLS OFF)
+    set(DX_SUPPORT_DIR "${CMAKE_CURRENT_SOURCE_DIR}/dx_support")
+    mark_as_advanced(DX_SUPPORT_DIR)
+    if (CMAKE_BUILD_TYPE)
+        add_custom_target(lc-dx-copy-support ALL
+                COMMAND ${CMAKE_COMMAND} -E copy_directory
+                "${DX_SUPPORT_DIR}"
+                "$<TARGET_FILE_DIR:luisa-compute-core>/")
+        add_dependencies(luisa-compute-backend-dx lc-dx-copy-support)
+    endif ()
+    install(DIRECTORY ${DX_SUPPORT_DIR}
+            DESTINATION ${CMAKE_INSTALL_BINDIR})
+elseif (NOT LUISA_COMPUTE_CHECK_BACKEND_DEPENDENCIES)
+    message(FATAL_ERROR "The DirectX backend will not be built on non-Windows platforms.")
+else ()
+    message(WARNING "The DirectX backend will not be built on non-Windows platforms.")
+endif ()