name: build

on: [ push, pull_request ]

jobs:
  build-linux:
    strategy:
      fail-fast: false
      matrix:
        os: [ ubuntu-20.04, ubuntu-22.04 ]
        gcc: [ 11, 12 ]
        llvm: [ 14, 15 ]
        compiler: [ gcc, clang ]
        config: [ Release, Debug ]
        exclude:
          - os: ubuntu-20.04
            gcc: 12
          - os: ubuntu-22.04
            gcc: 11
    name: ${{ matrix.os }} / ${{ matrix.config }} / ${{ matrix.compiler }} / llvm-${{ matrix.llvm }}
    runs-on: ${{ matrix.os }}
    steps:
      - uses: actions/checkout@v3
        with:
          submodules: recursive
      - name: "Install Dependencies"
        run: |
          sudo add-apt-repository ppa:ubuntu-toolchain-r/test
          sudo apt-get update
          sudo apt-get -y install cmake
<<<<<<< HEAD
          sudo apt-get -y install gcc-11 g++-11 gcc-12 g++-12 clang build-essential ninja-build git file libopencv-dev uuid-dev libglfw3-dev libxinerama-dev libxcursor-dev libxi-dev
          wget https://apt.llvm.org/llvm.sh
          chmod +x llvm.sh
          sudo ./llvm.sh 14
=======
          sudo apt-get -y install gcc-${{ matrix.gcc }} g++-${{ matrix.gcc }} build-essential ninja-build git file libopencv-dev uuid-dev libglfw3-dev libxinerama-dev libxcursor-dev libxi-dev
          wget https://apt.llvm.org/llvm.sh
          chmod +x llvm.sh
          sudo ./llvm.sh ${{ matrix.llvm }}
>>>>>>> 77358f56
          curl --proto '=https' --tlsv1.2 -sSf https://sh.rustup.rs | sh -s -- -y
      - name: "Setup CUDA"
        uses: Jimver/cuda-toolkit@v0.2.8
        with:
          linux-local-args: '["--toolkit"]'
      - name: "Configure and Build"
        run: |
<<<<<<< HEAD
          cmake -S . -B build -G Ninja -D CMAKE_BUILD_TYPE=Release -D CMAKE_C_COMPILER=clang -DCMAKE_CXX_COMPILER=clang++ -D LLVM_ROOT=/usr/lib/llvm-14
=======
          if [ "${{ matrix.compiler }}" = "gcc" ]; then
            export LUISA_CC=gcc-${{ matrix.gcc }}
            export LUISA_CXX=g++-${{ matrix.gcc }}
          else
            export LUISA_CC=clang-${{ matrix.llvm }}
            export LUISA_CXX=clang++-${{ matrix.llvm }}
          fi
          cmake -S . -B build -G Ninja -D CMAKE_BUILD_TYPE=${{ matrix.config }} -D CMAKE_C_COMPILER=${LUISA_CC} -D CMAKE_CXX_COMPILER=${LUISA_CXX} -D LLVM_ROOT=/usr/lib/llvm-${{ matrix.llvm }}
>>>>>>> 77358f56
          cmake --build build

  build-macos:
    strategy:
      fail-fast: false
      matrix:
        os: [ macos-11, macos-12 ]
        config: [ Release, Debug ]
    name: ${{ matrix.os }} / ${{ matrix.config }}
    runs-on: ${{ matrix.os }}
    steps:
      - uses: actions/checkout@v3
        with:
          submodules: recursive
      - name: "Install Dependencies"
        run: |
          brew install cmake ninja opencv llvm sccache glfw
          curl --proto '=https' --tlsv1.2 -sSf https://sh.rustup.rs | sh -s -- -y
      - name: "Configure and Build"
        run: |
          export PATH=/usr/local/opt/llvm/bin:$PATH
          cmake -S . -B build -G Ninja -D CMAKE_BUILD_TYPE=${{ matrix.config }} -D CMAKE_C_COMPILER=clang -D CMAKE_CXX_COMPILER=clang++
          cmake --build build

  build-windows:
    strategy:
      fail-fast: false
      matrix:
        os: [ windows-2022 ]
        config: [ Release, Debug ]
    name: ${{ matrix.os }} / ${{ matrix.config }}
    runs-on: ${{ matrix.os }}
    steps:
      - uses: actions/checkout@v3
        with:
          submodules: recursive
      - name: "Setup CUDA"
        uses: Jimver/cuda-toolkit@v0.2.8
      - name: "Setup Ninja"
        uses: ashutoshvarma/setup-ninja@master
        with:
          version: 1.11.1
      - name: "Configure and Build"
        shell: cmd
        run: |
          call "C:\Program Files\Microsoft Visual Studio\2022\Enterprise\VC\Auxiliary\Build\vcvars64.bat"
          cmake -S . -G Ninja -B build -D CMAKE_BUILD_TYPE=${{ matrix.config }} -D CMAKE_C_COMPILER:FILEPATH=cl.exe -D CMAKE_CXX_COMPILER:FILEPATH=cl.exe
          cmake --build build<|MERGE_RESOLUTION|>--- conflicted
+++ resolved
@@ -28,17 +28,10 @@
           sudo add-apt-repository ppa:ubuntu-toolchain-r/test
           sudo apt-get update
           sudo apt-get -y install cmake
-<<<<<<< HEAD
-          sudo apt-get -y install gcc-11 g++-11 gcc-12 g++-12 clang build-essential ninja-build git file libopencv-dev uuid-dev libglfw3-dev libxinerama-dev libxcursor-dev libxi-dev
-          wget https://apt.llvm.org/llvm.sh
-          chmod +x llvm.sh
-          sudo ./llvm.sh 14
-=======
           sudo apt-get -y install gcc-${{ matrix.gcc }} g++-${{ matrix.gcc }} build-essential ninja-build git file libopencv-dev uuid-dev libglfw3-dev libxinerama-dev libxcursor-dev libxi-dev
           wget https://apt.llvm.org/llvm.sh
           chmod +x llvm.sh
           sudo ./llvm.sh ${{ matrix.llvm }}
->>>>>>> 77358f56
           curl --proto '=https' --tlsv1.2 -sSf https://sh.rustup.rs | sh -s -- -y
       - name: "Setup CUDA"
         uses: Jimver/cuda-toolkit@v0.2.8
@@ -46,9 +39,6 @@
           linux-local-args: '["--toolkit"]'
       - name: "Configure and Build"
         run: |
-<<<<<<< HEAD
-          cmake -S . -B build -G Ninja -D CMAKE_BUILD_TYPE=Release -D CMAKE_C_COMPILER=clang -DCMAKE_CXX_COMPILER=clang++ -D LLVM_ROOT=/usr/lib/llvm-14
-=======
           if [ "${{ matrix.compiler }}" = "gcc" ]; then
             export LUISA_CC=gcc-${{ matrix.gcc }}
             export LUISA_CXX=g++-${{ matrix.gcc }}
@@ -57,7 +47,6 @@
             export LUISA_CXX=clang++-${{ matrix.llvm }}
           fi
           cmake -S . -B build -G Ninja -D CMAKE_BUILD_TYPE=${{ matrix.config }} -D CMAKE_C_COMPILER=${LUISA_CC} -D CMAKE_CXX_COMPILER=${LUISA_CXX} -D LLVM_ROOT=/usr/lib/llvm-${{ matrix.llvm }}
->>>>>>> 77358f56
           cmake --build build
 
   build-macos:
