--- conflicted
+++ resolved
@@ -5,6 +5,8 @@
 #include <RenderComponent/RenderComponentInclude.h>
 #include <RHI/DXStream.hpp>
 #include <RHI/ShaderCompiler.h>
+#include <ShaderCompile/HLSLCompiler.h>
+
 namespace luisa::compute {
 using namespace Microsoft::WRL;
 
@@ -15,16 +17,13 @@
 			return GFXFormat_R8G8B8A8_SNorm;
 	}
 }
-<<<<<<< HEAD
 class FrameResource;
-class DXDevice final : public Device {
-=======
 class DXDevice final : public Device::Interface {
->>>>>>> 3b377dc4
 public:
 	DXDevice(const Context& ctx, uint32_t index) : Device::Interface(ctx) {// TODO: support device selection?
 		InitD3D(index);
 		dxDevice = md3dDevice.Get();
+		SCompile::HLSLCompiler::InitRegisteData();
 	}
 	uint64 create_buffer(size_t size_bytes) noexcept override {
 		return reinterpret_cast<uint64>(
@@ -201,12 +200,7 @@
 };
 }// namespace luisa::compute
 
-<<<<<<< HEAD
-LUISA_EXPORT luisa::compute::Device* create(const luisa::compute::Context& ctx, uint32_t id) noexcept {
-=======
-LUISA_EXPORT luisa::compute::Device::Interface *create(const luisa::compute::Context& ctx, uint32_t id) noexcept {
-	//TODO: device not finished;
->>>>>>> 3b377dc4
+LUISA_EXPORT luisa::compute::Device::Interface* create(const luisa::compute::Context& ctx, uint32_t id) noexcept {
 	return new luisa::compute::DXDevice{ctx, id};
 }
 
