#include <codecvt>
#include <Common/GFXUtil.h>
#include <runtime/device.h>
#include <RenderComponent/RenderComponentInclude.h>
#include "DXStream.hpp"
namespace luisa::compute {
using namespace Microsoft::WRL;

static GFXFormat LCFormatToVEngineFormat(PixelFormat format) {
	switch (format) {
		//TODO:
		default:
			return GFXFormat_R8G8B8A8_SNorm;
	}
}
class DXDevice final : public Device {
public:
	DXDevice(const Context& ctx, uint32_t index) : Device(ctx) {// TODO: support device selection?
		InitD3D(index);
		dxDevice = md3dDevice.Get();
	}
	uint64 create_buffer(size_t size_bytes) noexcept {
		return reinterpret_cast<uint64>(
			new StructuredBuffer(
				dxDevice,
				{StructuredBufferElement::Get(1, size_bytes)},
				GPUResourceState_Common,
				nullptr//TODO: allocator
				));
	}
	void dispose_buffer(uint64 handle) noexcept {
		delete reinterpret_cast<StructuredBuffer*>(handle);
	}

	// texture
	uint64 create_texture(
		PixelFormat format, uint dimension, uint width, uint height, uint depth,
		uint mipmap_levels, bool is_bindless) {
		return reinterpret_cast<uint64>(
			new RenderTexture(
				dxDevice,
				nullptr,//TODO: allocator
				width,
				height,
				RenderTextureFormat::GetColorFormat(LCFormatToVEngineFormat(format)),
				dimension > 2 ? TextureDimension::Tex3D : TextureDimension::Tex2D,
				depth,
				mipmap_levels,
				RenderTextureState::Common,
				0));
	}
	void dispose_texture(uint64 handle) noexcept {
		delete reinterpret_cast<RenderTexture*>(handle);
	}

	// stream
	uint64 create_stream() noexcept {
		return reinterpret_cast<uint64>(
			new DXStream(dxDevice, GFXCommandListType_Compute)//TODO: need support copy
		);
	}
	void dispose_stream(uint64 handle) noexcept {
		synchronize_stream(handle);
		delete reinterpret_cast<DXStream*>(handle);
	}
	void synchronize_stream(uint64 stream_handle) noexcept {
		DXStream* stream = reinterpret_cast<DXStream*>(stream_handle);
		stream->Sync(cpuFence.Get());
	}
	void dispatch(uint64 stream_handle, CommandBuffer cmd_buffer, std::function<void()> callback) noexcept {
		DXStream* stream = reinterpret_cast<DXStream*>(stream_handle);
		stream->Execute(std::move(cmd_buffer), mComputeCommandQueue.Get(), cpuFence.Get(), signalCount);
	}
<<<<<<< HEAD
=======
	void dispose_stream(uint64 handle) noexcept {}
	void synchronize_stream(uint64 stream_handle) noexcept {}
	void dispatch(uint64 stream_handle, CommandBuffer cmd_buffer) noexcept {}
	void dispatch(uint64 stream_handle, std::function<void()> function) noexcept {}
>>>>>>> 4ef29a0e

	// kernel
	void prepare_kernel(uint32_t uid) noexcept {
		// do async compile here...
	}
<<<<<<< HEAD
	uint64_t create_event() noexcept override {
		return 0;
	}
	void dispose_event(uint64_t handle) noexcept override {}
	void synchronize_event(uint64_t handle) noexcept override {}
=======
	
	// event
	[[nodiscard]] uint64_t create_event() noexcept override {}
	void dispose_event(uint64_t handle) noexcept override {}
	void synchronize_event(uint64_t handle) noexcept override {}
	
>>>>>>> 4ef29a0e
	~DXDevice() {
	}
	//////////// Variables
	GFXDevice* dxDevice{nullptr};
	DECLARE_VENGINE_OVERRIDE_OPERATOR_NEW
private:
	///////////// D3D
	void InitD3D(uint32_t index) {
#if defined(DEBUG) || defined(_DEBUG)
		// Enable the D3D12 debug layer.
		{
			ComPtr<ID3D12Debug> debugController;
			ThrowIfFailed(D3D12GetDebugInterface(IID_PPV_ARGS(&debugController)));
			debugController->EnableDebugLayer();
		}
#endif
		ThrowIfFailed(CreateDXGIFactory1(IID_PPV_ARGS(&mdxgiFactory)));
		auto suitableIndex = 0u;
		int32_t adapterIndex = 0; // we'll start looking for directx 12  compatible graphics devices starting at index 0
		bool adapterFound = false;// set this to true when a good one was found
		while (mdxgiFactory->EnumAdapters1(adapterIndex, &adapter) != DXGI_ERROR_NOT_FOUND) {
			DXGI_ADAPTER_DESC1 desc;
			adapter->GetDesc1(&desc);
			if ((desc.Flags & DXGI_ADAPTER_FLAG_SOFTWARE) == 0) {
				HRESULT hr = D3D12CreateDevice(adapter, D3D_FEATURE_LEVEL_12_1,
											   IID_PPV_ARGS(&md3dDevice));
				if (SUCCEEDED(hr) && suitableIndex++ == index) {
					adapterFound = true;
					std::wstring description{desc.Description};
					std::wstring_convert<std::codecvt_utf8<wchar_t>, wchar_t> converter;
					LUISA_VERBOSE(
						"Create DirectX device #{}: {}.",
						index, converter.to_bytes(description));
					break;
				}
			}
			adapter->Release();
			adapterIndex++;
		}
		// Check 4X MSAA quality support for our back buffer format.
		// All Direct3D 11 capable devices support 4X MSAA for all render
		// target formats, so we only need to check quality support.
		if (!adapterFound) {
			LUISA_ERROR_WITH_LOCATION(
				"Failed to create DirectX device with index {}.", index);
		}
		ThrowIfFailed(md3dDevice->CreateFence(0, D3D12_FENCE_FLAG_NONE, IID_PPV_ARGS(&cpuFence)));
		CreateCommandQueue();
	}
	void CreateCommandQueue() {
		ID3D12Device* device = md3dDevice.Get();
		D3D12_COMMAND_QUEUE_DESC queueDesc = {};
		queueDesc.Type = (D3D12_COMMAND_LIST_TYPE)GFXCommandListType_Compute;
		queueDesc.Flags = D3D12_COMMAND_QUEUE_FLAG_DISABLE_GPU_TIMEOUT;
		ThrowIfFailed(device->CreateCommandQueue(&queueDesc, IID_PPV_ARGS(&mComputeCommandQueue)));
		queueDesc.Type = (D3D12_COMMAND_LIST_TYPE)GFXCommandListType_Copy;
		ThrowIfFailed(device->CreateCommandQueue(&queueDesc, IID_PPV_ARGS(&mCopyCommandQueue)));
	}
	ComPtr<IDXGIFactory4> mdxgiFactory;
	ComPtr<ID3D12Device> md3dDevice;
	IDXGIAdapter1* adapter{nullptr};
	ComPtr<ID3D12Fence> cpuFence;
	uint64 signalCount = 1;

	ComPtr<GFXCommandQueue> mComputeCommandQueue;
	ComPtr<GFXCommandQueue> mCopyCommandQueue;
};
}// namespace luisa::compute

LUISA_EXPORT luisa::compute::Device* create(const luisa::compute::Context& ctx, uint32_t id) noexcept {
	//TODO: device not finished;
	return new luisa::compute::DXDevice{ctx, id};
}

LUISA_EXPORT void destroy(luisa::compute::Device* device) noexcept {
	delete device;
}<|MERGE_RESOLUTION|>--- conflicted
+++ resolved
@@ -19,7 +19,7 @@
 		InitD3D(index);
 		dxDevice = md3dDevice.Get();
 	}
-	uint64 create_buffer(size_t size_bytes) noexcept {
+	uint64 create_buffer(size_t size_bytes) noexcept override {
 		return reinterpret_cast<uint64>(
 			new StructuredBuffer(
 				dxDevice,
@@ -28,14 +28,14 @@
 				nullptr//TODO: allocator
 				));
 	}
-	void dispose_buffer(uint64 handle) noexcept {
+	void dispose_buffer(uint64 handle) noexcept override {
 		delete reinterpret_cast<StructuredBuffer*>(handle);
 	}
 
 	// texture
 	uint64 create_texture(
 		PixelFormat format, uint dimension, uint width, uint height, uint depth,
-		uint mipmap_levels, bool is_bindless) {
+		uint mipmap_levels, bool is_bindless) override {
 		return reinterpret_cast<uint64>(
 			new RenderTexture(
 				dxDevice,
@@ -49,54 +49,41 @@
 				RenderTextureState::Common,
 				0));
 	}
-	void dispose_texture(uint64 handle) noexcept {
+	void dispose_texture(uint64 handle) noexcept override {
 		delete reinterpret_cast<RenderTexture*>(handle);
 	}
 
 	// stream
-	uint64 create_stream() noexcept {
+	uint64 create_stream() noexcept override {
 		return reinterpret_cast<uint64>(
 			new DXStream(dxDevice, GFXCommandListType_Compute)//TODO: need support copy
 		);
 	}
-	void dispose_stream(uint64 handle) noexcept {
+	void dispose_stream(uint64 handle) noexcept override {
 		synchronize_stream(handle);
 		delete reinterpret_cast<DXStream*>(handle);
 	}
-	void synchronize_stream(uint64 stream_handle) noexcept {
+	void synchronize_stream(uint64 stream_handle) noexcept override {
 		DXStream* stream = reinterpret_cast<DXStream*>(stream_handle);
 		stream->Sync(cpuFence.Get());
 	}
-	void dispatch(uint64 stream_handle, CommandBuffer cmd_buffer, std::function<void()> callback) noexcept {
+	void dispatch(uint64 stream_handle, CommandBuffer cmd_buffer) noexcept override {
+
+	}
+	void dispatch(uint64 stream_handle, std::function<void()> callback) noexcept override {
 		DXStream* stream = reinterpret_cast<DXStream*>(stream_handle);
-		stream->Execute(std::move(cmd_buffer), mComputeCommandQueue.Get(), cpuFence.Get(), signalCount);
+		callback();
 	}
-<<<<<<< HEAD
-=======
-	void dispose_stream(uint64 handle) noexcept {}
-	void synchronize_stream(uint64 stream_handle) noexcept {}
-	void dispatch(uint64 stream_handle, CommandBuffer cmd_buffer) noexcept {}
-	void dispatch(uint64 stream_handle, std::function<void()> function) noexcept {}
->>>>>>> 4ef29a0e
-
 	// kernel
-	void prepare_kernel(uint32_t uid) noexcept {
+	void prepare_kernel(uint32_t uid) noexcept override {
 		// do async compile here...
 	}
-<<<<<<< HEAD
 	uint64_t create_event() noexcept override {
 		return 0;
 	}
 	void dispose_event(uint64_t handle) noexcept override {}
 	void synchronize_event(uint64_t handle) noexcept override {}
-=======
-	
-	// event
-	[[nodiscard]] uint64_t create_event() noexcept override {}
-	void dispose_event(uint64_t handle) noexcept override {}
-	void synchronize_event(uint64_t handle) noexcept override {}
-	
->>>>>>> 4ef29a0e
+
 	~DXDevice() {
 	}
 	//////////// Variables
