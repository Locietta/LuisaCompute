--- conflicted
+++ resolved
@@ -1,11 +1,8 @@
-<<<<<<< HEAD
 #pragma once
-=======
 // TODO: implement layout transition
 #define lc_buffer_read(buffer, index) ((buffer)[index])
 #define lc_buffer_write(buffer, index, value) (void)((buffer)[index] = (value))
 
->>>>>>> 41986796
 // Vector
 typedef float<2> float2;
 typedef float<3> float3;
