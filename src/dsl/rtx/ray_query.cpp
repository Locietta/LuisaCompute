#include <core/logging.h>
#include <dsl/syntax.h>
#include <dsl/rtx/ray_query.h>

namespace luisa::compute {

Var<CommittedHit> RayQuery::committed_hit() const noexcept {
    return def<CommittedHit>(detail::FunctionBuilder::current()->call(
        Type::of<CommittedHit>(), CallOp::RAY_QUERY_COMMITTED_HIT, {_expr}));
}

Var<TriangleHit> TriangleCandidate::hit() const noexcept {
    return def<TriangleHit>(detail::FunctionBuilder::current()->call(
        Type::of<TriangleHit>(),
        CallOp::RAY_QUERY_TRIANGLE_CANDIDATE_HIT,
        {_query}));
}

void TriangleCandidate::commit() const noexcept {
    detail::FunctionBuilder::current()->call(
        CallOp::RAY_QUERY_COMMIT_TRIANGLE, {_query});
}

<<<<<<< HEAD
void TriangleCandidate::terminate() const noexcept {
    detail::FunctionBuilder::current()->call(
        CallOp::RAY_QUERY_TERMINATE, {_query});
}

Var<ProceduralHit> ProceduralCandidate::hit() const noexcept {
    return def<ProceduralHit>(detail::FunctionBuilder::current()->call(
        Type::of<ProceduralHit>(),
        CallOp::RAY_QUERY_PROCEDURAL_CANDIDATE_HIT,
        {_query}));
}

void ProceduralCandidate::commit(Expr<float> distance) const noexcept {
=======
void RayQuery::commit_triangle() const noexcept {
>>>>>>> b9081264
    detail::FunctionBuilder::current()->call(
        CallOp::RAY_QUERY_COMMIT_PROCEDURAL,
        {_query, distance.expression()});
}

void ProceduralCandidate::terminate() const noexcept {
    detail::FunctionBuilder::current()->call(
        CallOp::RAY_QUERY_TERMINATE, {_query});
}

namespace detail {

RayQueryBuilder::RayQueryBuilder(const Expression *accel,
                                 const Expression *ray,
                                 const Expression *mask) noexcept
    : _stmt{detail::FunctionBuilder::current()->ray_query_(
          detail::FunctionBuilder::current()->call(
              Type::of<RayQuery>(),
              CallOp::RAY_TRACING_TRACE_ANY,
              {accel, ray, mask}))} {}

RayQuery RayQueryBuilder::query() &&noexcept {
    _queried = true;
    return RayQuery{_stmt->query()};
}

RayQueryBuilder RayQueryBuilder::on_triangle_candidate(
    const RayQueryBuilder::TriangleCandidateHandler &handler) &&noexcept {

    LUISA_ASSERT(_stmt != nullptr && !_triangle_handler_set && !_queried &&
                     !_inside_triangle_handler && !_inside_procedural_handler,
                 "RayQueryBuilder::on_triangle_candidate() is in an invalid state.");
    _triangle_handler_set = true;
    _inside_triangle_handler = true;
    auto builder = detail::FunctionBuilder::current();
    builder->with(_stmt->on_triangle_candidate(), [&] {
        TriangleCandidate candidate{this, _stmt->query()};
        handler(candidate);
    });
    _inside_triangle_handler = false;
    return std::move(*this);
}

RayQueryBuilder detail::RayQueryBuilder::on_procedural_candidate(
    const RayQueryBuilder::ProceduralCandidateHandler &handler) &&noexcept {

    LUISA_ASSERT(_stmt != nullptr && !_procedural_handler_set && !_queried &&
                     !_inside_triangle_handler && !_inside_procedural_handler,
                 "RayQueryBuilder::on_procedural_candidate() is in an invalid state.");
    _procedural_handler_set = true;
    _inside_procedural_handler = true;
    auto builder = detail::FunctionBuilder::current();
    builder->with(_stmt->on_procedural_candidate(), [&] {
        ProceduralCandidate candidate{this, _stmt->query()};
        handler(candidate);
    });
    _inside_procedural_handler = false;
    return std::move(*this);
}

RayQueryBuilder::RayQueryBuilder(RayQueryBuilder &&another) noexcept
    : _stmt{another._stmt},
      _queried{another._queried},
      _triangle_handler_set{another._triangle_handler_set},
      _procedural_handler_set{another._procedural_handler_set},
      _inside_triangle_handler{another._inside_triangle_handler},
      _inside_procedural_handler{another._inside_procedural_handler} { another._stmt = nullptr; }

RayQueryBuilder::~RayQueryBuilder() noexcept {
    if (_stmt != nullptr) {
        LUISA_ASSERT(_queried, "RayQueryBuilder is destructed "
                               "without calling query().");
    }
}

}// namespace detail

}// namespace luisa::compute<|MERGE_RESOLUTION|>--- conflicted
+++ resolved
@@ -21,7 +21,6 @@
         CallOp::RAY_QUERY_COMMIT_TRIANGLE, {_query});
 }
 
-<<<<<<< HEAD
 void TriangleCandidate::terminate() const noexcept {
     detail::FunctionBuilder::current()->call(
         CallOp::RAY_QUERY_TERMINATE, {_query});
@@ -35,9 +34,6 @@
 }
 
 void ProceduralCandidate::commit(Expr<float> distance) const noexcept {
-=======
-void RayQuery::commit_triangle() const noexcept {
->>>>>>> b9081264
     detail::FunctionBuilder::current()->call(
         CallOp::RAY_QUERY_COMMIT_PROCEDURAL,
         {_query, distance.expression()});
@@ -50,14 +46,23 @@
 
 namespace detail {
 
+[[nodiscard]] inline auto make_ray_query_object(const Expression *accel,
+                                                const Expression *ray,
+                                                const Expression *mask) noexcept {
+    auto builder = detail::FunctionBuilder::current();
+    auto local = builder->local(Type::of<RayQuery>());
+    auto call = builder->call(Type::of<RayQuery>(),
+                              CallOp::RAY_TRACING_TRACE_ALL,
+                              {accel, ray, mask});
+    builder->assign(local, call);
+    return local;
+}
+
 RayQueryBuilder::RayQueryBuilder(const Expression *accel,
                                  const Expression *ray,
                                  const Expression *mask) noexcept
     : _stmt{detail::FunctionBuilder::current()->ray_query_(
-          detail::FunctionBuilder::current()->call(
-              Type::of<RayQuery>(),
-              CallOp::RAY_TRACING_TRACE_ANY,
-              {accel, ray, mask}))} {}
+          make_ray_query_object(accel, ray, mask))} {}
 
 RayQuery RayQueryBuilder::query() &&noexcept {
     _queried = true;
