--- conflicted
+++ resolved
@@ -17,10 +17,7 @@
 }
 
 class ScopeStmt;
-<<<<<<< HEAD
 class Expression;
-=======
->>>>>>> 0b2bacb1
 class AstSerializer;
 
 /**
@@ -70,7 +67,6 @@
         TextureBinding(uint64_t handle, uint32_t level) noexcept
             : handle{handle}, level{level} {}
         [[nodiscard]] uint64_t hash() const noexcept;
-<<<<<<< HEAD
     };
 
     /**
@@ -87,24 +83,6 @@
     };
 
     /**
-=======
-    };
-
-    /**
-     * @brief Bindless array binding.
-     *
-     * Bind array handle.
-     */
-    struct BindlessArrayBinding {
-        uint64_t handle;
-        BindlessArrayBinding() noexcept = default;
-        explicit BindlessArrayBinding(uint64_t handle) noexcept
-            : handle{handle} {}
-        [[nodiscard]] uint64_t hash() const noexcept;
-    };
-
-    /**
->>>>>>> 0b2bacb1
      * @brief Acceleration structure binding.
      *
      * Bind accel handle.
@@ -117,10 +95,8 @@
         [[nodiscard]] uint64_t hash() const noexcept;
     };
 
-<<<<<<< HEAD
-=======
     /**
-     * @brief Binding.
+     * @brief CPU extension callback.
      *
      * Extension callback for CPU backends.
      */
@@ -129,7 +105,6 @@
         void * user_data;
     };
 
->>>>>>> 0b2bacb1
     using Binding = luisa::variant<
         luisa::monostate,// not bound
         BufferBinding,
