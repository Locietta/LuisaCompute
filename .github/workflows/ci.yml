--- conflicted
+++ resolved
@@ -21,18 +21,11 @@
           wget https://apt.llvm.org/llvm.sh
           chmod +x llvm.sh
           sudo ./llvm.sh 14
-<<<<<<< HEAD
           curl --proto '=https' --tlsv1.2 -sSf https://sh.rustup.rs | sh -s -- -y
-#      - name: "Setup CUDA"
-#        uses: Jimver/cuda-toolkit@v0.2.8
-#        with:
-#          linux-local-args: '["--toolkit"]'
-=======
       - name: "Setup CUDA"
         uses: Jimver/cuda-toolkit@v0.2.8
         with:
           linux-local-args: '["--toolkit"]'
->>>>>>> c9146b20
       - name: "Configure and Build"
         run: |
           cmake -S . -B build -G Ninja -D CMAKE_BUILD_TYPE=Release -D CMAKE_C_COMPILER=gcc-11 -D CMAKE_CXX_COMPILER=g++-11 -D LLVM_ROOT=/usr/lib/llvm-14
@@ -60,13 +53,8 @@
       - uses: actions/checkout@v3
         with:
           submodules: recursive
-<<<<<<< HEAD
-#      - name: "Setup CUDA"
-#        uses: Jimver/cuda-toolkit@v0.2.8
-=======
       - name: "Setup CUDA"
         uses: Jimver/cuda-toolkit@v0.2.8
->>>>>>> c9146b20
       - name: "Setup Ninja"
         uses: ashutoshvarma/setup-ninja@master
         with:
