#pragma once
// TODO: implement layout transition
#define lc_buffer_read(buffer, index) ((buffer)[index])
#define lc_buffer_write(buffer, index, value) (void)((buffer)[index] = (value))

// Vector
typedef float<2> float2;
typedef float<3> float3;
typedef float<4> float4;
typedef int<2> int2;
typedef int<3> int3;
typedef int<4> int4;
typedef uint<2> uint2;
typedef uint<3> uint3;
typedef uint<4> uint4;
typedef bool<2> bool2;
typedef bool<3> bool3;
typedef bool<4> bool4;

// Matrix
struct float2x2 { float m[2][2]; };
struct float3x3 { float m[3][3]; };
struct float4x4 { float m[4][4]; };
//---------------------------------------------------------------------------------------------------------------------
// INTRINSICS
//---------------------------------------------------------------------------------------------------------------------

// absinline int2 _int2(int s){int2 r={s,s};return r;}
inline int2 _int2(int x,int y){int2 r={x,y};return r;}
inline int2 _int2(int2 v){int2 r={v.x,v.y};return r;}
inline int2 _int2(int3 v){int2 r={v.x,v.y};return r;}
inline int2 _int2(int4 v){int2 r={v.x,v.y};return r;}
inline int2 _int2(uint2 v){int2 r={v.x,v.y};return r;}
inline int2 _int2(uint3 v){int2 r={v.x,v.y};return r;}
inline int2 _int2(uint4 v){int2 r={v.x,v.y};return r;}
inline int2 _int2(float2 v){int2 r={v.x,v.y};return r;}
inline int2 _int2(float3 v){int2 r={v.x,v.y};return r;}
inline int2 _int2(float4 v){int2 r={v.x,v.y};return r;}
inline int2 _int2(bool2 v){int2 r={v.x,v.y};return r;}
inline int2 _int2(bool3 v){int2 r={v.x,v.y};return r;}
inline int2 _int2(bool4 v){int2 r={v.x,v.y};return r;}
inline int3 _int3(int s){int3 r={s,s,s};return r;}
inline int3 _int3(int x,int y,int z){int3 r={x,y,z};return r;}
inline int3 _int3(int x,int2 yz){int3 r={x,yz.x,yz.y};return r;}
inline int3 _int3(int2 xy,int z){int3 r={xy.x,xy.y,z};return r;}
inline int3 _int3(int3 v){int3 r={v.x,v.y,v.z};return r;}
inline int3 _int3(int4 v){int3 r={v.x,v.y,v.z};return r;}
inline int3 _int3(uint3 v){int3 r={v.x,v.y,v.z};return r;}
inline int3 _int3(uint4 v){int3 r={v.x,v.y,v.z};return r;}
inline int3 _int3(float3 v){int3 r={v.x,v.y,v.z};return r;}
inline int3 _int3(float4 v){int3 r={v.x,v.y,v.z};return r;}
inline int3 _int3(bool3 v){int3 r={v.x,v.y,v.z};return r;}
inline int3 _int3(bool4 v){int3 r={v.x,v.y,v.z};return r;}
inline int4 _int4(int s){int4 r={s,s,s,s};return r;}
inline int4 _int4(int x,int y,int z,int w){int4 r={x,y,z,w};return r;}
inline int4 _int4(int x,int y,int2 zw){int4 r={x,y,zw.x,zw.y};return r;}
inline int4 _int4(int x,int2 yz,int w){int4 r={x,yz.x,yz.y,w};return r;}
inline int4 _int4(int2 xy,int z,int w){int4 r={xy.x,xy.y,z,w};return r;}
inline int4 _int4(int2 xy,int2 zw){int4 r={xy.x,xy.y,zw.x,zw.y};return r;}
inline int4 _int4(int x,int3 yzw){int4 r={x,yzw.x,yzw.y,yzw.z};return r;}
inline int4 _int4(int3 xyz,int w){int4 r={xyz.x,xyz.y,xyz.z,w};return r;}
inline int4 _int4(int4 v){int4 r={v.x,v.y,v.z,v.w};return r;}
inline int4 _int4(uint4 v){int4 r={v.x,v.y,v.z,v.w};return r;}
inline int4 _int4(float4 v){int4 r={v.x,v.y,v.z,v.w};return r;}
inline int4 _int4(bool4 v){int4 r={v.x,v.y,v.z,v.w};return r;}
inline uint2 _uint2(uint s){uint2 r={s,s};return r;}
inline uint2 _uint2(uint x,uint y){uint2 r={x,y};return r;}
inline uint2 _uint2(int2 v){uint2 r={v.x,v.y};return r;}
inline uint2 _uint2(int3 v){uint2 r={v.x,v.y};return r;}
inline uint2 _uint2(int4 v){uint2 r={v.x,v.y};return r;}
inline uint2 _uint2(uint2 v){uint2 r={v.x,v.y};return r;}
inline uint2 _uint2(uint3 v){uint2 r={v.x,v.y};return r;}
inline uint2 _uint2(uint4 v){uint2 r={v.x,v.y};return r;}
inline uint2 _uint2(float2 v){uint2 r={v.x,v.y};return r;}
inline uint2 _uint2(float3 v){uint2 r={v.x,v.y};return r;}
inline uint2 _uint2(float4 v){uint2 r={v.x,v.y};return r;}
inline uint2 _uint2(bool2 v){uint2 r={v.x,v.y};return r;}
inline uint2 _uint2(bool3 v){uint2 r={v.x,v.y};return r;}
inline uint2 _uint2(bool4 v){uint2 r={v.x,v.y};return r;}
inline uint3 _uint3(uint s){uint3 r={s,s,s};return r;}
inline uint3 _uint3(uint x,uint y,uint z){uint3 r={x,y,z};return r;}
inline uint3 _uint3(uint x,uint2 yz){uint3 r={x,yz.x,yz.y};return r;}
inline uint3 _uint3(uint2 xy,uint z){uint3 r={xy.x,xy.y,z};return r;}
inline uint3 _uint3(int3 v){uint3 r={v.x,v.y,v.z};return r;}
inline uint3 _uint3(int4 v){uint3 r={v.x,v.y,v.z};return r;}
inline uint3 _uint3(uint3 v){uint3 r={v.x,v.y,v.z};return r;}
inline uint3 _uint3(uint4 v){uint3 r={v.x,v.y,v.z};return r;}
inline uint3 _uint3(float3 v){uint3 r={v.x,v.y,v.z};return r;}
inline uint3 _uint3(float4 v){uint3 r={v.x,v.y,v.z};return r;}
inline uint3 _uint3(bool3 v){uint3 r={v.x,v.y,v.z};return r;}
inline uint3 _uint3(bool4 v){uint3 r={v.x,v.y,v.z};return r;}
inline uint4 _uint4(uint s){uint4 r={s,s,s,s};return r;}
inline uint4 _uint4(uint x,uint y,uint z,uint w){uint4 r={x,y,z,w};return r;}
inline uint4 _uint4(uint x,uint y,uint2 zw){uint4 r={x,y,zw.x,zw.y};return r;}
inline uint4 _uint4(uint x,uint2 yz,uint w){uint4 r={x,yz.x,yz.y,w};return r;}
inline uint4 _uint4(uint2 xy,uint z,uint w){uint4 r={xy.x,xy.y,z,w};return r;}
inline uint4 _uint4(uint2 xy,uint2 zw){uint4 r={xy.x,xy.y,zw.x,zw.y};return r;}
inline uint4 _uint4(uint x,uint3 yzw){uint4 r={x,yzw.x,yzw.y,yzw.z};return r;}
inline uint4 _uint4(uint3 xyz,uint w){uint4 r={xyz.x,xyz.y,xyz.z,w};return r;}
inline uint4 _uint4(int4 v){uint4 r={v.x,v.y,v.z,v.w};return r;}
inline uint4 _uint4(uint4 v){uint4 r={v.x,v.y,v.z,v.w};return r;}
inline uint4 _uint4(float4 v){uint4 r={v.x,v.y,v.z,v.w};return r;}
inline uint4 _uint4(bool4 v){uint4 r={v.x,v.y,v.z,v.w};return r;}
inline float2 _float2(float s){float2 r={s,s};return r;}
inline float2 _float2(float x,float y){float2 r={x,y};return r;}
inline float2 _float2(int2 v){float2 r={v.x,v.y};return r;}
inline float2 _float2(int3 v){float2 r={v.x,v.y};return r;}
inline float2 _float2(int4 v){float2 r={v.x,v.y};return r;}
inline float2 _float2(uint2 v){float2 r={v.x,v.y};return r;}
inline float2 _float2(uint3 v){float2 r={v.x,v.y};return r;}
inline float2 _float2(uint4 v){float2 r={v.x,v.y};return r;}
inline float2 _float2(float2 v){float2 r={v.x,v.y};return r;}
inline float2 _float2(float3 v){float2 r={v.x,v.y};return r;}
inline float2 _float2(float4 v){float2 r={v.x,v.y};return r;}
inline float2 _float2(bool2 v){float2 r={v.x,v.y};return r;}
inline float2 _float2(bool3 v){float2 r={v.x,v.y};return r;}
inline float2 _float2(bool4 v){float2 r={v.x,v.y};return r;}
inline float3 _float3(float s){float3 r={s,s,s};return r;}
inline float3 _float3(float x,float y,float z){float3 r={x,y,z};return r;}
inline float3 _float3(float x,float2 yz){float3 r={x,yz.x,yz.y};return r;}
inline float3 _float3(float2 xy,float z){float3 r={xy.x,xy.y,z};return r;}
inline float3 _float3(int3 v){float3 r={v.x,v.y,v.z};return r;}
inline float3 _float3(int4 v){float3 r={v.x,v.y,v.z};return r;}
inline float3 _float3(uint3 v){float3 r={v.x,v.y,v.z};return r;}
inline float3 _float3(uint4 v){float3 r={v.x,v.y,v.z};return r;}
inline float3 _float3(float3 v){float3 r={v.x,v.y,v.z};return r;}
inline float3 _float3(float4 v){float3 r={v.x,v.y,v.z};return r;}
inline float3 _float3(bool3 v){float3 r={v.x,v.y,v.z};return r;}
inline float3 _float3(bool4 v){float3 r={v.x,v.y,v.z};return r;}
inline float4 _float4(float s){float4 r={s,s,s,s};return r;}
inline float4 _float4(float x,float y,float z,float w){float4 r={x,y,z,w};return r;}
inline float4 _float4(float x,float y,float2 zw){float4 r={x,y,zw.x,zw.y};return r;}
inline float4 _float4(float x,float2 yz,float w){float4 r={x,yz.x,yz.y,w};return r;}
inline float4 _float4(float2 xy,float z,float w){float4 r={xy.x,xy.y,z,w};return r;}
inline float4 _float4(float2 xy,float2 zw){float4 r={xy.x,xy.y,zw.x,zw.y};return r;}
inline float4 _float4(float x,float3 yzw){float4 r={x,yzw.x,yzw.y,yzw.z};return r;}
inline float4 _float4(float3 xyz,float w){float4 r={xyz.x,xyz.y,xyz.z,w};return r;}
inline float4 _float4(int4 v){float4 r={v.x,v.y,v.z,v.w};return r;}
inline float4 _float4(uint4 v){float4 r={v.x,v.y,v.z,v.w};return r;}
inline float4 _float4(float4 v){float4 r={v.x,v.y,v.z,v.w};return r;}
inline float4 _float4(bool4 v){float4 r={v.x,v.y,v.z,v.w};return r;}
inline bool2 _bool2(bool s){bool2 r={s,s};return r;}
inline bool2 _bool2(bool x,bool y){bool2 r={x,y};return r;}
inline bool2 _bool2(int2 v){bool2 r={v.x,v.y};return r;}
inline bool2 _bool2(int3 v){bool2 r={v.x,v.y};return r;}
inline bool2 _bool2(int4 v){bool2 r={v.x,v.y};return r;}
inline bool2 _bool2(uint2 v){bool2 r={v.x,v.y};return r;}
inline bool2 _bool2(uint3 v){bool2 r={v.x,v.y};return r;}
inline bool2 _bool2(uint4 v){bool2 r={v.x,v.y};return r;}
inline bool2 _bool2(float2 v){bool2 r={v.x,v.y};return r;}
inline bool2 _bool2(float3 v){bool2 r={v.x,v.y};return r;}
inline bool2 _bool2(float4 v){bool2 r={v.x,v.y};return r;}
inline bool2 _bool2(bool2 v){bool2 r={v.x,v.y};return r;}
inline bool2 _bool2(bool3 v){bool2 r={v.x,v.y};return r;}
inline bool2 _bool2(bool4 v){bool2 r={v.x,v.y};return r;}
inline bool3 _bool3(bool s){bool3 r={s,s,s};return r;}
inline bool3 _bool3(bool x,bool y,bool z){bool3 r={x,y,z};return r;}
inline bool3 _bool3(bool x,bool2 yz){bool3 r={x,yz.x,yz.y};return r;}
inline bool3 _bool3(bool2 xy,bool z){bool3 r={xy.x,xy.y,z};return r;}
inline bool3 _bool3(int3 v){bool3 r={v.x,v.y,v.z};return r;}
inline bool3 _bool3(int4 v){bool3 r={v.x,v.y,v.z};return r;}
inline bool3 _bool3(uint3 v){bool3 r={v.x,v.y,v.z};return r;}
inline bool3 _bool3(uint4 v){bool3 r={v.x,v.y,v.z};return r;}
inline bool3 _bool3(float3 v){bool3 r={v.x,v.y,v.z};return r;}
inline bool3 _bool3(float4 v){bool3 r={v.x,v.y,v.z};return r;}
inline bool3 _bool3(bool3 v){bool3 r={v.x,v.y,v.z};return r;}
inline bool3 _bool3(bool4 v){bool3 r={v.x,v.y,v.z};return r;}
inline bool4 _bool4(bool s){bool4 r={s,s,s,s};return r;}
inline bool4 _bool4(bool x,bool y,bool z,bool w){bool4 r={x,y,z,w};return r;}
inline bool4 _bool4(bool x,bool y,bool2 zw){bool4 r={x,y,zw.x,zw.y};return r;}
inline bool4 _bool4(bool x,bool2 yz,bool w){bool4 r={x,yz.x,yz.y,w};return r;}
inline bool4 _bool4(bool2 xy,bool z,bool w){bool4 r={xy.x,xy.y,z,w};return r;}
inline bool4 _bool4(bool2 xy,bool2 zw){bool4 r={xy.x,xy.y,zw.x,zw.y};return r;}
inline bool4 _bool4(bool x,bool3 yzw){bool4 r={x,yzw.x,yzw.y,yzw.z};return r;}
inline bool4 _bool4(bool3 xyz,bool w){bool4 r={xyz.x,xyz.y,xyz.z,w};return r;}
inline bool4 _bool4(int4 v){bool4 r={v.x,v.y,v.z,v.w};return r;}
inline bool4 _bool4(uint4 v){bool4 r={v.x,v.y,v.z,v.w};return r;}
inline bool4 _bool4(float4 v){bool4 r={v.x,v.y,v.z,v.w};return r;}
inline bool4 _bool4(bool4 v){bool4 r={v.x,v.y,v.z,v.w};return r;}
#define select_scale(a,b,c) ((c)?(b):(a))
inline float2 select(float2 f, float2 t, bool2 v){float2 r={(v.x?t.x:f.x),(v.y?t.y:f.y)};return r;}
inline float3 select(float3 f, float3 t, bool3 v){float3 r={(v.x?t.x:f.x),(v.y?t.y:f.y),(v.z?t.z:f.z)};return r;}
inline float4 select(float4 f, float4 t, bool4 v){float4 r={(v.x?t.x:f.x),(v.y?t.y:f.y),(v.z?t.z:f.z),(v.w?t.w:f.w)};return r;}
inline uint2 select(uint2 f, uint2 t, bool2 v){uint2 r={(v.x?t.x:f.x),(v.y?t.y:f.y)};return r;}
inline uint3 select(uint3 f, uint3 t, bool3 v){uint3 r={(v.x?t.x:f.x),(v.y?t.y:f.y),(v.z?t.z:f.z)};return r;}
inline uint4 select(uint4 f, uint4 t, bool4 v){uint4 r={(v.x?t.x:f.x),(v.y?t.y:f.y),(v.z?t.z:f.z),(v.w?t.w:f.w)};return r;}
inline int2 select(int2 f, int2 t, bool2 v){int2 r={(v.x?t.x:f.x),(v.y?t.y:f.y)};return r;}
inline int3 select(int3 f, int3 t, bool3 v){int3 r={(v.x?t.x:f.x),(v.y?t.y:f.y),(v.z?t.z:f.z)};return r;}
inline int4 select(int4 f, int4 t, bool4 v){int4 r={(v.x?t.x:f.x),(v.y?t.y:f.y),(v.z?t.z:f.z),(v.w?t.w:f.w)};return r;}
inline bool2 select(bool2 f, bool2 t, bool2 v){bool2 r={(v.x?t.x:f.x),(v.y?t.y:f.y)};return r;}
inline bool3 select(bool3 f, bool3 t, bool3 v){bool3 r={(v.x?t.x:f.x),(v.y?t.y:f.y),(v.z?t.z:f.z)};return r;}
inline bool4 select(bool4 f, bool4 t, bool4 v){bool4 r={(v.x?t.x:f.x),(v.y?t.y:f.y),(v.z?t.z:f.z),(v.w?t.w:f.w)};return r;}

inline float2 abs(float2 f) { float2 r = { abs(f.x), abs(f.y) }; return r; }
inline float3 abs(float3 f) { float3 r = { abs(f.x), abs(f.y), abs(f.z) }; return r; }
inline float4 abs(float4 f) { float4 r = { abs(f.x), abs(f.y), abs(f.z), abs(f.w) }; return r; }

// acos
inline float2 acos(float2 f) { float2 r = { acos(f.x), acos(f.y) }; return r; }
inline float3 acos(float3 f) { float3 r = { acos(f.x), acos(f.y), acos(f.z) }; return r; }
inline float4 acos(float4 f) { float4 r = { acos(f.x), acos(f.y), acos(f.z), acos(f.w) }; return r; }

// all
inline bool all(float2 p) { return (p.x != 0 && p.y != 0); }
inline bool all(float3 p) { return (p.x != 0 && p.y != 0 && p.z != 0); }
inline bool all(float4 p) { return (p.x != 0 && p.y != 0 && p.z != 0 && p.w != 0); }

// any
inline bool any(float2 p) { return (p.x != 0 || p.y != 0); }
inline bool any(float3 p) { return (p.x != 0 || p.y != 0 || p.z != 0); }
inline bool any(float4 p) { return (p.x != 0 || p.y != 0 || p.z != 0 || p.w != 0); }

// asin
inline float2 asin(float2 f) { float2 r = { asin(f.x), asin(f.y) }; return r; }
inline float3 asin(float3 f) { float3 r = { asin(f.x), asin(f.y), asin(f.z) }; return r; }
inline float4 asin(float4 f) { float4 r = { asin(f.x), asin(f.y), asin(f.z), asin(f.w) }; return r; }

// atan
inline float2 atan(float2 f) { float2 r = { atan(f.x), atan(f.y) }; return r; }
inline float3 atan(float3 f) { float3 r = { atan(f.x), atan(f.y), atan(f.z) }; return r; }
inline float4 atan(float4 f) { float4 r = { atan(f.x), atan(f.y), atan(f.z), atan(f.w) }; return r; }

// atan2
inline float2 atan2(float2 x, float2 y) { float2 r = { atan2(y.x, x.x), atan2(y.y, x.y) }; return r; }
inline float3 atan2(float3 x, float3 y) { float3 r = { atan2(y.x, x.x), atan2(y.y, x.y), atan2(y.z, x.z) }; return r; }
inline float4 atan2(float4 x, float4 y) { float4 r = { atan2(y.x, x.x), atan2(y.y, x.y), atan2(y.z, x.z), atan2(y.w, x.w) }; return r; }

// ceil
inline float2 ceil(float2 f) { float2 r = { ceil(f.x), ceil(f.y) }; return r; }
inline float3 ceil(float3 f) { float3 r = { ceil(f.x), ceil(f.y), ceil(f.z) }; return r; }
inline float4 ceil(float4 f) { float4 r = { ceil(f.x), ceil(f.y), ceil(f.z), ceil(f.w) }; return r; }

// clamp
inline float2 clamp(float2 f, float2 minVal, float2 maxVal) { float2 r = { clamp(f.x, minVal.x, maxVal.x), clamp(f.y, minVal.y, maxVal.y) }; return r; }
inline float3 clamp(float3 f, float3 minVal, float3 maxVal) { float3 r = { clamp(f.x, minVal.x, maxVal.x), clamp(f.y, minVal.y, maxVal.y), clamp(f.z, minVal.z, maxVal.z) }; return r; }
inline float4 clamp(float4 f, float4 minVal, float4 maxVal) { float4 r = { clamp(f.x, minVal.x, maxVal.x), clamp(f.y, minVal.y, maxVal.y), clamp(f.z, minVal.z, maxVal.z), clamp(f.w, minVal.w, maxVal.w) }; return r; }

// cos
inline float2 cos(float2 f) { float2 r = { cos(f.x), cos(f.y) }; return r; }
inline float3 cos(float3 f) { float3 r = { cos(f.x), cos(f.y), cos(f.z) }; return r; }
inline float4 cos(float4 f) { float4 r = { cos(f.x), cos(f.y), cos(f.z), cos(f.w) }; return r; }

// cosh
inline float cosh(float f) { return (exp(f) + exp(-f)) / 2.0f; }
inline float2 cosh(float2 f) { float2 r = { cosh(f.x), cosh(f.y) }; return r; }
inline float3 cosh(float3 f) { float3 r = { cosh(f.x), cosh(f.y), cosh(f.z) }; return r; }
inline float4 cosh(float4 f) { float4 r = { cosh(f.x), cosh(f.y), cosh(f.z), cosh(f.w) }; return r; }

// cross
inline float3 cross(float3 a, float3 b)
{
float3 r;
r.x = a.y * b.z - a.z * b.y;
r.y = a.z * b.x - a.x * b.z;
r.z = a.x * b.y - a.y * b.x;
return r;
}
// determinant
inline float determinant(float2x2 m)
{
return m.m[0][0] * m.m[1][1] - m.m[1][0] * m.m[0][1];
}
inline float determinant(float3x3 m)
{
return m.m[0][0] * (m.m[1][1] * m.m[2][2] - m.m[2][1] * m.m[1][2])
- m.m[1][0] * (m.m[0][1] * m.m[2][2] - m.m[2][1] * m.m[0][2])
+ m.m[2][0] * (m.m[0][1] * m.m[1][2] - m.m[1][1] * m.m[0][2]);
}
//float determinant(float4x4 m)
//{
// float2x2 a = float2x2(m);
// float2x2 b = float2x2(m[2].xy, m[3].xy);
// float2x2 c = float2x2(m[0].zw, m[1].zw);
// float2x2 d = float2x2(m[2].zw, m[3].zw);
// float s = determinant(a);
// return s*determinant(d - (1.0 / s)*c*float2x2(a[1][1], -a[0][1], -a[1][0], a[0][0])*b);
//}

// dot
inline float dot(float2 a, float2 b) { return a.x * b.x + a.y * b.y; }
inline float dot(float3 a, float3 b) { return a.x * b.x + a.y * b.y + a.z * b.z; }
inline float dot(float4 a, float4 b) { return a.x * b.x + a.y * b.y + a.z * b.z + a.w * b.w; }

// exp
inline float2 exp(float2 f) { float2 r = { exp(f.x), exp(f.y) }; return r; }
inline float3 exp(float3 f) { float3 r = { exp(f.x), exp(f.y), exp(f.z) }; return r; }
inline float4 exp(float4 f) { float4 r = { exp(f.x), exp(f.y), exp(f.z), exp(f.w) }; return r; }

// exp2
inline float2 exp2(float2 f) { float2 r = { pow(2, f.x), pow(2, f.y) }; return r; }
inline float3 exp2(float3 f) { float3 r = { pow(2, f.x), pow(2, f.y), pow(2, f.z) }; return r; }
inline float4 exp2(float4 f) { float4 r = { pow(2, f.x), pow(2, f.y), pow(2, f.z), pow(2, f.w) }; return r; }

// floor
inline float2 floor(float2 f) { float2 r = { floor(f.x), floor(f.y) }; return r; }
inline float3 floor(float3 f) { float3 r = { floor(f.x), floor(f.y),floor(f.z) }; return r; }
inline float4 floor(float4 f) { float4 r = { floor(f.x), floor(f.y),floor(f.z), floor(f.w) }; return r; }

// fmod
inline float fmod(float x, float y) { return x - y * floor(x / y); }
inline float2 fmod(float2 f, float m) { float2 r = { fmod(f.x, m), fmod(f.y, m) }; return r; }
inline float2 fmod(float2 f, float2 m) { float2 r = { fmod(f.x, m.x), fmod(f.y, m.y) }; return r; }
inline float3 fmod(float3 f, float m) { float3 r = { fmod(f.x, m), fmod(f.y, m), fmod(f.z, m) }; return r; }
inline float3 fmod(float3 f, float3 m) { float3 r = { fmod(f.x, m.x), fmod(f.y, m.y), fmod(f.z, m.z) }; return r; }
inline float4 fmod(float4 f, float m) { float4 r = { fmod(f.x, m), fmod(f.y, m), fmod(f.z, m), fmod(f.w, m) }; return r; }
inline float4 fmod(float4 f, float4 m) { float4 r = { fmod(f.x, m.x), fmod(f.y, m.y), fmod(f.z, m.z), fmod(f.w, m.w) }; return r; }

// frac
inline float frac(float f) { return f - floor(f); }
inline float2 frac(float2 f) { return f - floor(f); }
inline float3 frac(float3 f) { return f - floor(f); }
inline float4 frac(float4 f) { return f - floor(f); }

// length
inline float length(float2 p) { return sqrt(dot(p, p)); }
inline float length(float3 p) { return sqrt(dot(p, p)); }
inline float length(float4 p) { return sqrt(dot(p, p)); }
inline float length_sqr(float2 p) { return dot(p, p); }
inline float length_sqr(float3 p) { return dot(p, p); }
inline float length_sqr(float4 p) { return dot(p, p); }

// lerp
inline float lerp(float a, float b, float s) { return a + s * (b - a); }
inline float2 lerp(float2 a, float2 b, float2 s) { float2 r = { lerp(a.x, b.x, s.x), lerp(a.y, b.y, s.y) }; return r; }
inline float3 lerp(float3 a, float3 b, float3 s) { float3 r = { lerp(a.x, b.x, s.x), lerp(a.y, b.y, s.y), lerp(a.z, b.z, s.z) }; return r; }
inline float4 lerp(float4 a, float4 b, float4 s) { float4 r = { lerp(a.x, b.x, s.x), lerp(a.y, b.y, s.y), lerp(a.z, b.z, s.z), lerp(a.w, b.w, s.w) }; return r; }

// log
inline float2 log(float2 f) { float2 r = { log(f.x), log(f.y) }; return r; }
inline float3 log(float3 f) { float3 r = { log(f.x), log(f.y), log(f.z) }; return r; }
inline float4 log(float4 f) { float4 r = { log(f.x), log(f.y), log(f.z), log(f.w) }; return r; }

// log10
inline float log10(float f) { return (log(f) / log(10.0f)); }
inline float2 log10(float2 f) { float2 r = { log10(f.x), log10(f.y) }; return r; }
inline float3 log10(float3 f) { float3 r = { log10(f.x), log10(f.y), log10(f.z) }; return r; }
inline float4 log10(float4 f) { float4 r = { log10(f.x), log10(f.y), log10(f.z), log10(f.w) }; return r; }

// log2
inline float log2(float f) { return (log(f) / log(2.0f)); }
inline float2 log2(float2 f) { float2 r = { log2(f.x), log2(f.y) }; return r; }
inline float3 log2(float3 f) { float3 r = { log2(f.x), log2(f.y), log2(f.z) }; return r; }
inline float4 log2(float4 f) { float4 r = { log2(f.x), log2(f.y), log2(f.z), log2(f.w) }; return r; }

// mad
inline float mad(float a, float b, float s) { return a * b + s; }
inline float2 mad(float2 a, float2 b, float2 s) { return a * b + s; }
inline float3 mad(float3 a, float3 b, float3 s) { return a * b + s; }
inline float4 mad(float4 a, float4 b, float4 s) { return a * b + s; }

// max
inline float2 max(float2 a, float2 b) { float2 r = { max(a.x, b.x), max(a.y, b.y) }; return r; }
inline float3 max(float3 a, float3 b) { float3 r = { max(a.x, b.x), max(a.y, b.y), max(a.z, b.z) }; return r; }
inline float4 max(float4 a, float4 b) { float4 r = { max(a.x, b.x), max(a.y, b.y), max(a.z, b.z), max(a.w, b.w) }; return r; }

// min
inline float2 min(float2 a, float2 b) { float2 r = { min(a.x, b.x), min(a.y, b.y) }; return r; }
inline float3 min(float3 a, float3 b) { float3 r = { min(a.x, b.x), min(a.y, b.y), min(a.z, b.z) }; return r; }
inline float4 min(float4 a, float4 b) { float4 r = { min(a.x, b.x), min(a.y, b.y), min(a.z, b.z), min(a.w, b.w) }; return r; }

// mul
inline float2x2 mul(float2x2 a, float2x2 b)
{
float2x2 r;

// naive
for (int i = 0; i < 2; i++)
{
for (int j = 0; j < 2; j++)
{
r.m[i][j] = 0.0f;

for (int p = 0; p < 2; p++)
r.m[i][j] += a.m[i][p] * b.m[p][j];
}
}

return r;
}
inline float3x3 mul(float3x3 a, float3x3 b)
{
float3x3 r;

// naive
for (int i = 0; i < 3; i++)
{
for (int j = 0; j < 3; j++)
{
r.m[i][j] = 0.0f;

for (int p = 0; p < 3; p++)
r.m[i][j] += a.m[i][p] * b.m[p][j];
}
}

return r;
}
inline float4x4 mul(float4x4 a, float4x4 b)
{
float4x4 r;

// naive
for (int i = 0; i < 4; i++)
{
for (int j = 0; j < 4; j++)
{
r.m[i][j] = 0.0f;

for (int p = 0; p < 4; p++)
r.m[i][j] += a.m[i][p] * b.m[p][j];
}
}

return r;
}

// normalize
inline float2 normalize(float2 f) { return f / length(f); }
inline float3 normalize(float3 f) { return f / length(f); }
inline float4 normalize(float4 f) { return f / length(f); }

// pow
inline float2 pow(float2 f, float m) { float2 r = { pow(f.x, m), pow(f.y, m) }; return r; }
inline float2 pow(float2 f, float2 m) { float2 r = { pow(f.x, m.x), pow(f.y, m.y) }; return r; }
inline float3 pow(float3 f, float m) { float3 r = { pow(f.x, m), pow(f.y, m), pow(f.z, m) }; return r; }
inline float3 pow(float3 f, float3 m) { float3 r = { pow(f.x, m.x), pow(f.y, m.y), pow(f.z, m.z) }; return r; }
inline float4 pow(float4 f, float m) { float4 r = { pow(f.x, m), pow(f.y, m), pow(f.z, m), pow(f.w, m) }; return r; }
inline float4 pow(float4 f, float4 m) { float4 r = { pow(f.x, m.x), pow(f.y, m.y), pow(f.z, m.z), pow(f.w, m.w) }; return r; }

inline float2 rcp(float2 f) { float2 r = { rcp(f.x), rcp(f.y) }; return r; }
inline float3 rcp(float3 f) { float3 r = { rcp(f.x), rcp(f.y), rcp(f.z) }; return r; }
inline float4 rcp(float4 f) { float4 r = { rcp(f.x), rcp(f.y), rcp(f.z), rcp(f.w) }; return r; }

// reflect
inline float2 reflect(float2 i, float2 n) { return (i - 2.0f * n * dot(n, i)); }
inline float3 reflect(float3 i, float3 n) { return (i - 2.0f * n * dot(n, i)); }
inline float4 reflect(float4 i, float4 n) { return (i - 2.0f * n * dot(n, i)); }

// refract
inline float2 refract(float2 i, float2 n, float rindex)
{
float2 r;

float k = 1.0f - rindex * rindex * (1.0f - dot(n, i) * dot(n, i));
if (k < 0.0f)
r = 0;
else
r = rindex * i - (rindex * dot(n, i) + sqrt(k)) * n;

return r;
}
inline float3 refract(float3 i, float3 n, float rindex)
{
float3 r;

float k = 1.0f - rindex * rindex * (1.0f - dot(n, i) * dot(n, i));
if (k < 0.0f)
r = 0;
else
r = rindex * i - (rindex * dot(n, i) + sqrt(k)) * n;

return r;
}
inline float4 refract(float4 i, float4 n, float rindex)
{
float4 r;

float k = 1.0f - rindex * rindex * (1.0f - dot(n, i) * dot(n, i));
if (k < 0.0f)
r = 0;
else
r = rindex * i - (rindex * dot(n, i) + sqrt(k)) * n;

return r;
}

// round
inline float2 round(float2 f) { float2 r = { round(f.x), round(f.y) }; return r; }
inline float3 round(float3 f) { float3 r = { round(f.x), round(f.y), round(f.z) }; return r; }
inline float4 round(float4 f) { float4 r = { round(f.x), round(f.y), round(f.z), round(f.w) }; return r; }

// rsqrt
inline float2 rsqrt(float2 f) { float2 r = { rsqrt(f.x), rsqrt(f.y) }; return r; }
inline float3 rsqrt(float3 f) { float3 r = { rsqrt(f.x), rsqrt(f.y), rsqrt(f.z) }; return r; }
inline float4 rsqrt(float4 f) { float4 r = { rsqrt(f.x), rsqrt(f.y), rsqrt(f.z), rsqrt(f.w) }; return r; }

// sin
inline float2 sin(float2 f) { float2 r = { sin(f.x), sin(f.y) }; return r; }
inline float3 sin(float3 f) { float3 r = { sin(f.x), sin(f.y), sin(f.z) }; return r; }
inline float4 sin(float4 f) { float4 r = { sin(f.x), sin(f.y), sin(f.z), sin(f.w) }; return r; }

// sinh
inline float sinh(float f) { return (exp(f) - exp(-f)) / 2.0f; }
inline float2 sinh(float2 f) { float2 r = { sinh(f.x), sinh(f.y) }; return r; }
inline float3 sinh(float3 f) { float3 r = { sinh(f.x), sinh(f.y), sinh(f.z) }; return r; }
inline float4 sinh(float4 f) { float4 r = { sinh(f.x), sinh(f.y), sinh(f.z), sinh(f.w) }; return r; }

inline uint clz(uint8 x)
{
static const uint clz_lookup[16] = { 4, 3, 2, 2, 1, 1, 1, 1, 0, 0, 0, 0, 0, 0, 0, 0 };
uint8 upper = x >> 4;
uint8 lower = x & 0x0F;
return upper ? clz_lookup[upper] : 4 + clz_lookup[lower];
}

inline uint clz(uint16 x)
{
uint8 upper = (uint8)(x >> 8);
uint8 lower = (uint8)(x & 0xFF);
return upper ? clz(upper) : 16 + clz(lower);
}
inline uint clz(uint x)
{
uint16 upper = (uint16)(x >> 16);
uint16 lower = (uint16)(x & 0xFFFF);
return upper ? clz(upper) : 16 + clz(lower);
}
inline uint2 clz(uint2 x) { uint2 r = { clz(x.x), clz(x.y) }; return r; }
inline uint3 clz(uint3 x) { uint3 r = { clz(x.x), clz(x.y), clz(x.z) }; return r; }
inline uint4 clz(uint4 x) { uint4 r = { clz(x.x), clz(x.y), clz(x.z), clz(x.w) }; return r; }

inline uint ctz(uint8 x)
{
static const uint clz_lookup[16] = { 0, 0, 0, 0, 0, 0, 0, 0, 1, 1, 1, 1, 2, 2, 3, 4 };
uint8 upper = x >> 4;
uint8 lower = x & 0x0F;
return lower ? clz_lookup[upper] : 4 + clz_lookup[lower];
}

inline uint ctz(uint16 x)
{
uint8 upper = (uint8)(x >> 8);
uint8 lower = (uint8)(x & 0xFF);
return lower ? ctz(upper) : 16 + ctz(lower);
}
inline uint ctz(uint x)
{
uint16 upper = (uint16)(x >> 16);
uint16 lower = (uint16)(x & 0xFFFF);
return lower ? ctz(upper) : 16 + ctz(lower);
}
inline uint2 ctz(uint2 x) { uint2 r = { ctz(x.x), ctz(x.y) }; return r; }
inline uint3 ctz(uint3 x) { uint3 r = { ctz(x.x), ctz(x.y), ctz(x.z) }; return r; }
inline uint4 ctz(uint4 x) { uint4 r = { ctz(x.x), ctz(x.y), ctz(x.z), ctz(x.w) }; return r; }
// sqrt
inline float2 sqrt(float2 f) { float2 r = { sqrt(f.x), sqrt(f.y) }; return r; }
inline float3 sqrt(float3 f) { float3 r = { sqrt(f.x), sqrt(f.y), sqrt(f.z) }; return r; }
inline float4 sqrt(float4 f) { float4 r = { sqrt(f.x), sqrt(f.y), sqrt(f.z), sqrt(f.w) }; return r; }

// step
inline float step(float y, float x) { return x >= y ? 1.0 : 0.0; }
inline float2 step(float2 y, float2 x) { float2 r = { step(y.x, x.x), step(y.y, x.y) }; return r; }
inline float3 step(float3 y, float3 x) { float3 r = { step(y.x, x.x), step(y.y, x.y), step(y.z, x.z) }; return r; }
inline float4 step(float4 y, float4 x) { float4 r = { step(y.x, x.x), step(y.y, x.y), step(y.z, x.z), step(x.w, y.w) }; return r; }

// tan
inline float2 tan(float2 f) { float2 r = { tan(f.x), tan(f.y) }; return r; }
inline float3 tan(float3 f) { float3 r = { tan(f.x), tan(f.y), tan(f.z) }; return r; }
inline float4 tan(float4 f) { float4 r = { tan(f.x), tan(f.y), tan(f.z), tan(f.w) }; return r; }

// tanh
inline float tanh(float f) { return sinh(f) / cosh(f); }
inline float2 tanh(float2 f) { float2 r = { tanh(f.x), tanh(f.y) }; return r; }
inline float3 tanh(float3 f) { float3 r = { tanh(f.x), tanh(f.y), tanh(f.z) }; return r; }
inline float4 tanh(float4 f) { float4 r = { tanh(f.x), tanh(f.y), tanh(f.z), tanh(f.w) }; return r; }

inline bool2 isnan(float2 f) { bool2 r = { isnan(f.x), isnan(f.y) }; return r; }
inline bool3 isnan(float3 f) { bool3 r = { isnan(f.x), isnan(f.y), isnan(f.z) }; return r; }
inline bool4 isnan(float4 f) { bool4 r = { isnan(f.x), isnan(f.y), isnan(f.z), isnan(f.w) }; return r; }

inline bool isinf(float f) { return f == floatbits(0x7f800000); }
inline bool2 isinf(float2 f) { bool2 r = { isinf(f.x), isinf(f.y) }; return r; }
inline bool3 isinf(float3 f) { bool3 r = { isinf(f.x), isinf(f.y), isinf(f.z) }; return r; }
inline bool4 isinf(float4 f) { bool4 r = { isinf(f.x), isinf(f.y), isinf(f.z), isinf(f.w) }; return r; }

inline uint popcount(uint n)
{
#define POW2(c)	(1U << (c))
#define MASK(c)	((uint)(-1) / (POW2(POW2(c)) + 1U))
#define COUNT(x, c)	((x) & MASK(c)) + (((x)>>(POW2(c))) & MASK(c))
n = COUNT(n, 0);
n = COUNT(n, 1);
n = COUNT(n, 2);
n = COUNT(n, 3);
n = COUNT(n, 4);
//n = COUNT(n, 5);	// uncomment this line for 64-bit integers
return n;
#undef COUNT
#undef MASK
#undef POW2
}
inline uint2 popcount(uint2 f) { uint2 r = { popcount(f.x), popcount(f.y) }; return r; }
inline uint3 popcount(uint3 f) { uint3 r = { popcount(f.x), popcount(f.y), popcount(f.z) }; return r; }
inline uint4 popcount(uint4 f) { uint4 r = { popcount(f.x), popcount(f.y), popcount(f.z), popcount(f.w) }; return r; }
inline uint reverse(uint n) {
uint rev = 0;
while (n > 0) {
rev <<= 1;
if ((n & 1) == 1) {
rev ^= 1;
}
n >>= 1;
}
return rev;
}
inline uint2 reverse(uint2 n) { uint2 r = { reverse(n.x), reverse(n.y) }; return r; }
inline uint3 reverse(uint3 n) { uint3 r = { reverse(n.x), reverse(n.y), reverse(n.z) }; return r; }
inline uint4 reverse(uint4 n) { uint4 r = { reverse(n.x), reverse(n.y), reverse(n.z), reverse(n.w) }; return r; }
// transpose
inline float2x2 transpose(float2x2 m)
{
float2x2 r;
r.m[0][0] = m.m[0][0];
r.m[0][1] = m.m[1][0];
r.m[1][0] = m.m[0][1];
r.m[1][1] = m.m[1][1];
return r;
}
inline float3x3 transpose(float3x3 m)
{
float3x3 r;
r.m[0][0] = m.m[0][0];
r.m[0][1] = m.m[1][0];
r.m[0][2] = m.m[2][0];
r.m[1][0] = m.m[0][1];
r.m[1][1] = m.m[1][1];
r.m[1][2] = m.m[2][1];
r.m[2][0] = m.m[0][2];
r.m[2][1] = m.m[1][2];
r.m[2][2] = m.m[2][2];
return r;
}
inline float4x4 transpose(float4x4 m)
{
float4x4 r;
r.m[0][0] = m.m[0][0];
r.m[0][1] = m.m[1][0];
r.m[0][2] = m.m[2][0];
r.m[0][3] = m.m[3][0];
r.m[1][0] = m.m[0][1];
r.m[1][1] = m.m[1][1];
r.m[1][2] = m.m[2][1];
r.m[1][3] = m.m[3][1];
r.m[2][0] = m.m[0][2];
r.m[2][1] = m.m[1][2];
r.m[2][2] = m.m[2][2];
r.m[2][3] = m.m[3][2];
r.m[3][0] = m.m[0][3];
r.m[3][1] = m.m[1][3];
r.m[3][2] = m.m[2][3];
r.m[3][3] = m.m[3][3];
return r;
}

// trunc
inline int2 trunc(float2 f) { int2 r = { trunc(f.x), trunc(f.y) }; return r; }
inline int3 trunc(float3 f) { int3 r = { trunc(f.x), trunc(f.y), trunc(f.z) }; return r; }
inline int4 trunc(float4 f) { int4 r = { trunc(f.x), trunc(f.y), trunc(f.z), trunc(f.w) }; return r; }

//-------------------------------------------------------------------------------------------------
// TEXTURES, SAMPLERS, et Al.
//-------------------------------------------------------------------------------------------------
#include "Types.h"
inline int _atomic_exchange(uniform int* v, const int a){return atomic_swap_global(v, a);}
inline uint _atomic_exchange(uniform uint* v, const uint a){return atomic_swap_global(v, a);}
inline int _atomic_add(uniform int* v, const int a){return atomic_add_global(v, a);}
inline uint _atomic_add(uniform uint* v, const uint a){return atomic_add_global(v, a);}
inline int _atomic_sub(uniform int* v, const int a){return atomic_subtract_global(v, a);}
inline uint _atomic_sub(uniform uint* v, const uint a){return atomic_subtract_global(v, a);}
inline int _atomic_min(uniform int* v, const int a){return atomic_min_global(v, a);}
inline uint _atomic_min(uniform uint* v, const uint a){return atomic_min_global(v, a);}
inline int _atomic_max(uniform int* v, const int a){return atomic_max_global(v, a);}
inline uint _atomic_max(uniform uint* v, const uint a){return atomic_max_global(v, a);}
inline int _atomic_and(uniform int *v, const int a) { return atomic_and_global(v, a); }
inline uint _atomic_and(uniform uint *v, const uint a) { return atomic_and_global(v, a); }
inline int _atomic_or(uniform int *v, const int a) { return atomic_or_global(v, a); }
inline uint _atomic_or(uniform uint *v, const uint a) { return atomic_or_global(v, a); }
inline int _atomic_xor(uniform int *v, const int a) { return atomic_xor_global(v, a); }
inline uint _atomic_xor(uniform uint *v, const uint a) { return atomic_xor_global(v, a); }
inline int _atomic_compare_exchange(uniform int *v, const int a, const int b) { return atomic_compare_exchange_global(v, a, b); }
inline uint _atomic_compare_exchange(uniform uint *v, const uint a, const uint b) { return atomic_compare_exchange_global(v, a, b); }

// float2 GetCoord(float2 u, TEXTURE_ADDRESS_MODE addr) {
// switch (addr) {
// case TEXTURE_ADDRESS_WRAP:
// u = fmod(u, 1.0f);
// break;
// case TEXTURE_ADDRESS_CLAMP:
// u = clamp(u, _float2(0.0f), _float2(1.0f));
// break;
// case TEXTURE_ADDRESS_MIRROR:
// {
// int2 mulOne = _int2(trunc(u)) % 2;
// if (mulOne.x)
// u.x = frac(u.x);
// else
// u.x = 1.0f - frac(u.x);
// if (mulOne.y)
// u.y = frac(u.y);
// else
// u.y = 1.0f - frac(u.y);
// }
// break;
// }
// return u;
// }
// float3 GetCoord(float3 u, TEXTURE_ADDRESS_MODE addr) {
// switch (addr) {
// case TEXTURE_ADDRESS_WRAP:
// u = fmod(u, 1.0f);
// break;
// case TEXTURE_ADDRESS_CLAMP:
// u = clamp(u, _float3(0.0f), _float3(1.0f));
// break;
// case TEXTURE_ADDRESS_MIRROR:
// {
// int3 mulOne = _int3(trunc(u)) % 2;
// if (mulOne.x)
// u.x = frac(u.x);
// else
// u.x = 1.0f - frac(u.x);
// if (mulOne.y)
// u.y = frac(u.y);
// else
// u.y = 1.0f - frac(u.y);
// if (mulOne.z)
// u.z = frac(u.z);
// else
// u.z = 1.0f - frac(u.z);
// }
// break;
// }
// return u;
// }

// float SampleFloatArray(void* pData, uint index, TEXTURE_BIT_COUNT bitCount){
// 	uint8* p = (uint8*)pData;
// 	p += bitCount * index;
// 	switch(bitCount){
// 		case BIT_8:
// 		return ((float)*p) / 255f;
// 		case BIT_16:
// 		return half_to_float_fast(*((uint16*)p));
// 		case BIT_32:
// 		return *((float*)p);
// 	}
// 	return 0;
// }
// float4 GetColor(float* pData, uint index, uint numComponents){
// float4 f;
// switch(numComponents){
// case 1:
// f = _float4(pData[index + 0],
// 0,
// 0,
// 0);
// break;
// case 2:
// f = _float4(pData[index + 0],
// pData[index + 1],
// 0,
// 0);
// break;
// case 3:
// f = _float4(pData[index + 0],
// pData[index + 1],
// pData[index + 2],
// 0);
// break;
// case 4:
// f = _float4(pData[index + 0],
// pData[index + 1],
// pData[index + 2],
// pData[index + 3]);
// break;
// default:
// f = _float4(0,0,0,0);
// }
// return f;
// }
// float4 Smp2DPoint(const Texture2D* pTexture, SamplerState const& sampler, float2 uv, const float lodLevelf)
// {
// uint lodLevel = (uint)lodLevelf;
// if(lodLevel >= pTexture->lodLevel) lodLevel = pTexture->lodLevel - 1;
// float* pData = pTexture->pData[lodLevel];
// uv =	GetCoord(uv, sampler.address);
// uint index = pTexture->numComponents * ((uint)(uv.y * (pTexture->height - 1)) * pTexture->width + (uint)(uv.x * (pTexture->width - 1)));
// return GetColor(pData, index, pTexture->numComponents);
// }

// inline float sign(float v){
// if (v > 0) return 1;
// else if(v < 0) return -1;
// return 0;
// }
// inline float2 sign(float2 v){float2 r={sign(v.x),sign(v.y)};return r;}
// inline float3 sign(float3 v){float3 r={sign(v.x),sign(v.y),sign(v.z)};return r;}
// float4 Smp2DBi(const Texture2D* pTexture, SamplerState const& sampler, const float2 uv, const float lodLevel){
// float2 uvSign = sign(uv);
// float4 v0 = Smp2DPoint(pTexture, sampler, uv, lodLevel);
// float4 v1 = Smp2DPoint(pTexture, sampler, uv + _float2(uvSign.x, 0), lodLevel);
// float4 v2 = Smp2DPoint(pTexture, sampler, uv + _float2(0, uvSign.y), lodLevel);
// float4 v3 = Smp2DPoint(pTexture, sampler, uv + uvSign, lodLevel);
// float2 fracUV = frac(uv);
// float4 hori0 = lerp(v0, v1, _float4(fracUV.x));
// float4 hori1 = lerp(v2, v3, _float4(fracUV.x));
// return lerp(hori0, hori1, _float4(fracUV.y));
// }
// float4 Smp2DTri(const Texture2D* pTexture, SamplerState const& sampler, const float2 uv, const float lodLevel){
// float lod = max(0, lodLevel);
// float4 v0 = Smp2DBi(pTexture, sampler, uv, lod);
// float4 v1 = Smp2DBi(pTexture, sampler, uv, lod + 1);
// return lerp(v0, v1, frac(lod));
// }

// float4 Smp3DPoint(const Texture3D* pTexture, SamplerState const& sampler, float3 uv, const float lodLevelf){
// uint lodLevel = (uint)lodLevelf;
// if(lodLevel >= pTexture->lodLevel) lodLevel = pTexture->lodLevel - 1;
// float* pData = pTexture->pData[lodLevel];
// uv =	GetCoord(uv, sampler.address);
// uint index = pTexture->numComponents * 
// ((uint)(uv.z * (pTexture->depth - 1)) * pTexture->height * pTexture->width
//  + (uint)(uv.y * (pTexture->height - 1)) * pTexture->width
//  + (uint)(uv.x * (pTexture->width - 1)));
// return GetColor(pData, index, pTexture->numComponents);
// }
// float4 Smp3DBi(const Texture3D* pTexture, SamplerState const& sampler, const float3 uv, const float lodLevel){
// float3 uvSign = sign(uv);
// const float3 ofst[] = {
// 0,0,0,
// uvSign.x, 0,0,
// 0, uvSign.y,0,
// uvSign.x, uvSign.y,0,
// 0,0,uvSign.z,
// uvSign.x, 0,uvSign.z,
// 0, uvSign.y,uvSign.z,
// uvSign.x, uvSign.y,uvSign.z,
// };
// float4 vs[8];
// for (uint i = 0; i < 8; ++i){
// vs[i] = Smp3DPoint(pTexture, sampler, uv + ofst[i], lodLevel);
// }
// float3 fracUV = frac(uv);
// for(uint i = 0; i < 4; ++i){
// vs[i] = lerp(vs[i], vs[i + 4], fracUV.z);
// }
// for(uint i = 0; i < 2; ++i){
// vs[i] = lerp(vs[i], vs[i + 2], fracUV.y);
// }
// return lerp(vs[0], vs[1], fracUV.x);
// }

// float4 Smp3DTri(const Texture3D* pTexture, SamplerState const& sampler, const float3 uv, const float lodLevel){
// float lod = max(0, lodLevel);
// float4 v0 = Smp3DBi(pTexture, sampler, uv, lod);
// float4 v1 = Smp3DBi(pTexture, sampler, uv, lod + 1);
// return lerp(v0, v1, frac(lod));
// }

#include <embree3/rtcore.isph>

Hit trace_closest(uniform RTCScene scene, Ray ray) {
	uniform RTCIntersectContext intersectCtx;
	rtcInitIntersectContext(&intersectCtx);
	RTCRay r;
	r.org_x = ray.v0[0];
	r.org_y = ray.v0[1];
	r.org_z = ray.v0[2];
	r.tnear = ray.v1;
	r.dir_x = ray.v2[0];
	r.dir_y = ray.v2[1];
	r.dir_z = ray.v2[2];
	r.tfar = ray.v3;
	r.mask = 0xffffu;
	r.flags = 0;
	RTCRayHit rh;
	rh.ray = r;
	rh.hit.geomID = RTC_INVALID_GEOMETRY_ID;
	rh.hit.primID = RTC_INVALID_GEOMETRY_ID;
	rtcIntersectV(scene, &intersectCtx, &rh);
	Hit hit;
	RTCHit h = rh.hit;
	hit.v0 = h.geomID;
	hit.v1 = h.primID;
	hit.v2[0] = h.u;
	hit.v2[1] = h.v;
	return hit;
}
<<<<<<< HEAD

void trace_any(uniform RTCScene scene, Ray ray) {
	// TODO: check availability
	uniform RTCIntersectContext intersectCtx;
	rtcInitIntersectContext(&intersectCtx);
	RTCRay r;
	r.org_x = ray.v0[0];
	r.org_y = ray.v0[1];
	r.org_z = ray.v0[2];
	r.tnear = ray.v1;
	r.dir_x = ray.v2[0];
	r.dir_y = ray.v2[1];
	r.dir_z = ray.v2[2];
	r.tfar = ray.v3;
	r.mask = 0xffffu;
	r.flags = 0;
	rtcOccludedV(scene, &intersectCtx, &r);
	ray.v3 = r.tfar;
}

#define LC_BINDLESS_BUFFER_READ_TYPE(T) \
inline T lc_bindless_buffer_read_##T(uniform LCBindlessArray array, int index, int i) { \
	T* buffer = (T*)array.v0[index]; \
	return buffer[i]; \
}

LC_BINDLESS_BUFFER_READ_TYPE(uint);
=======
>>>>>>> master
>>>>>>> 1d339a5d
<|MERGE_RESOLUTION|>--- conflicted
+++ resolved
@@ -886,7 +886,6 @@
 	hit.v2[1] = h.v;
 	return hit;
 }
-<<<<<<< HEAD
 
 void trace_any(uniform RTCScene scene, Ray ray) {
 	// TODO: check availability
@@ -913,7 +912,4 @@
 	return buffer[i]; \
 }
 
-LC_BINDLESS_BUFFER_READ_TYPE(uint);
-=======
->>>>>>> master
->>>>>>> 1d339a5d
+LC_BINDLESS_BUFFER_READ_TYPE(uint);