#pragma once
#include <luisa/vstl/common.h>
#include <luisa/vstl/spin_mutex.h>
#include <luisa/backends/ext/tex_compress_ext.h>
#include <luisa/backends/ext/native_resource_ext_interface.h>
#include <luisa/backends/ext/raster_ext_interface.h>
#include <luisa/backends/ext/dx_cuda_interop.h>
#include <luisa/backends/ext/dstorage_ext_interface.h>
#include <luisa/core/dynamic_module.h>
#include <dstorage/dstorage.h>
#include "../d3dx12.h"
using Microsoft::WRL::ComPtr;

namespace lc::dx {
class LCDevice;
using namespace luisa::compute;
class Device;
class DxTexCompressExt final : public TexCompressExt, public vstd::IOperatorNewBase {
public:
    static constexpr size_t BLOCK_SIZE = 16;
    Device *device;
    DxTexCompressExt(Device *device);
    ~DxTexCompressExt();
    Result compress_bc6h(Stream &stream, Image<float> const &src, luisa::compute::BufferView<uint> const &result) noexcept override;
    Result compress_bc7(Stream &stream, Image<float> const &src, luisa::compute::BufferView<uint> const &result, float alphaImportance) noexcept override;
    Result check_builtin_shader() noexcept override;
};
struct NativeTextureDesc {
    D3D12_RESOURCE_STATES initState;
    // custom_format only for LC's non-supported format, like DXGI_FORMAT_R10G10B10A2_UNORM
    // DXGI_FORMAT_UNKNOWN for default
    DXGI_FORMAT custom_format;
    bool allowUav;
};
class DxNativeResourceExt final : public NativeResourceExt, public vstd::IOperatorNewBase {
public:
    Device *dx_device;

    DxNativeResourceExt(DeviceInterface *lc_device, Device *dx_device);
    ~DxNativeResourceExt() = default;
    BufferCreationInfo register_external_buffer(
        void *external_ptr,
        const Type *element,
        size_t elem_count,
        // D3D12_RESOURCE_STATES const*
        void *custom_data) noexcept override;
    ResourceCreationInfo register_external_image(
        void *external_ptr,
        PixelFormat format, uint dimension,
        uint width, uint height, uint depth,
        uint mipmap_levels,
        // NativeTextureDesc const*
        void *custom_data) noexcept override;
    ResourceCreationInfo register_external_depth_buffer(
        void *external_ptr,
        DepthFormat format,
        uint width,
        uint height,
        // D3D12_RESOURCE_STATES const*
        void *custom_data) noexcept override;
    uint64_t get_native_resource_device_address(
        void *native_handle) noexcept override;
    static PixelFormat ToPixelFormat(GFXFormat f) {
        switch (f) {
            case GFXFormat_R8_SInt:
                return PixelFormat::R8SInt;
            case GFXFormat_R8_UInt:
                return PixelFormat::R8UInt;
            case GFXFormat_R8_UNorm:
                return PixelFormat::R8UNorm;
            case GFXFormat_R8G8_SInt:
                return PixelFormat::RG8SInt;
            case GFXFormat_R8G8_UInt:
                return PixelFormat::RG8UInt;
            case GFXFormat_R8G8_UNorm:
                return PixelFormat::RG8UNorm;
            case GFXFormat_R8G8B8A8_SInt:
                return PixelFormat::RGBA8SInt;
            case GFXFormat_R8G8B8A8_UInt:
                return PixelFormat::RGBA8UInt;
            case GFXFormat_R8G8B8A8_UNorm:
                return PixelFormat::RGBA8UNorm;
            case GFXFormat_R16_SInt:
                return PixelFormat::R16SInt;
            case GFXFormat_R16_UInt:
                return PixelFormat::R16UInt;
            case GFXFormat_R16_UNorm:
                return PixelFormat::R16UNorm;
            case GFXFormat_R16G16_SInt:
                return PixelFormat::RG16SInt;
            case GFXFormat_R16G16_UInt:
                return PixelFormat::RG16UInt;
            case GFXFormat_R16G16_UNorm:
                return PixelFormat::RG16UNorm;
            case GFXFormat_R16G16B16A16_SInt:
                return PixelFormat::RGBA16SInt;
            case GFXFormat_R16G16B16A16_UInt:
                return PixelFormat::RGBA16UInt;
            case GFXFormat_R16G16B16A16_UNorm:
                return PixelFormat::RGBA16UNorm;
            case GFXFormat_R32_SInt:
                return PixelFormat::R32SInt;
            case GFXFormat_R32_UInt:
                return PixelFormat::R32UInt;
            case GFXFormat_R32G32_SInt:
                return PixelFormat::RG32SInt;
            case GFXFormat_R32G32_UInt:
                return PixelFormat::RG32UInt;
            case GFXFormat_R32G32B32A32_SInt:
                return PixelFormat::RGBA32SInt;
            case GFXFormat_R32G32B32A32_UInt:
                return PixelFormat::RGBA32UInt;
            case GFXFormat_R16_Float:
                return PixelFormat::R16F;
            case GFXFormat_R16G16_Float:
                return PixelFormat::RG16F;
            case GFXFormat_R16G16B16A16_Float:
                return PixelFormat::RGBA16F;
            case GFXFormat_R32_Float:
                return PixelFormat::R32F;
            case GFXFormat_R32G32_Float:
                return PixelFormat::RG32F;
            case GFXFormat_R32G32B32A32_Float:
                return PixelFormat::RGBA32F;
            case GFXFormat_BC6H_UF16:
                return PixelFormat::BC6HUF16;
            case GFXFormat_BC7_UNorm:
                return PixelFormat::BC7UNorm;
            case GFXFormat_BC5_UNorm:
                return PixelFormat::BC5UNorm;
            case GFXFormat_BC4_UNorm:
                return PixelFormat::BC4UNorm;
            default:
                return static_cast<PixelFormat>(-1);
        }
    }
};
class Device;
class DxRasterExt final : public RasterExt, public vstd::IOperatorNewBase {
    Device &nativeDevice;

public:
    DxRasterExt(Device &nativeDevice) noexcept : nativeDevice{nativeDevice} {}
    ResourceCreationInfo create_raster_shader(
        const MeshFormat &mesh_format,
        Function vert,
        Function pixel,
        const ShaderOption &cache_option) noexcept override;
    [[nodiscard]] ResourceCreationInfo load_raster_shader(
        const MeshFormat &mesh_format,
        luisa::span<Type const *const> types,
        luisa::string_view ser_path) noexcept override;
    void destroy_raster_shader(uint64_t handle) noexcept override;
    void warm_up_pipeline_cache(
        uint64_t shader_handle,
        luisa::span<PixelFormat const> render_target_formats,
        DepthFormat depth_format,
        const RasterState &state) noexcept override;

    ResourceCreationInfo create_depth_buffer(DepthFormat format, uint width, uint height) noexcept override;
    void destroy_depth_buffer(uint64_t handle) noexcept override;
};
class DxCudaInteropImpl : public luisa::compute::DxCudaInterop {
    LCDevice&_device;

public:
<<<<<<< HEAD
    BufferCreationInfo create_interop_buffer(const Type *element, size_t elem_count) noexcept override;
    ResourceCreationInfo create_interop_texture(
        PixelFormat format, uint dimension,
        uint width, uint height, uint depth,
        uint mipmap_levels, bool simultaneous_access) noexcept override;
    uint64_t cuda_buffer(uint64_t dx_buffer) noexcept override;
=======
    DxCudaInteropImpl(LCDevice &device) : _device{device} {}


    virtual void unmap(void* cuda_ptr, void* cuda_handle) noexcept override;

protected:
    virtual void cuda_buffer(uint64_t dx_buffer_handle, uint64_t* cuda_ptr, uint64_t* cuda_handle) noexcept override;
>>>>>>> 4e728a3c
    uint64_t cuda_texture(uint64_t dx_texture) noexcept override;
    uint64_t cuda_event(uint64_t dx_event) noexcept override;
    virtual BufferCreationInfo GetBufferInfo(unsigned sizeInBytes) override;
    virtual DeviceInterface* GetDevice() override;

};

class DStorageExtImpl final : public DStorageExt, public vstd::IOperatorNewBase {
    luisa::DynamicModule dstorage_core_module;
    luisa::DynamicModule dstorage_module;
    ComPtr<IDStorageFactory> factory;
    ComPtr<IDStorageCompressionCodec> compression_codec;
    vstd::spin_mutex spin_mtx;
    std::mutex mtx;
    std::atomic_size_t staging_size;
    LCDevice *mdevice;
    bool is_hdd = false;
    void init_factory();
    void init_factory_nolock();
    void set_config(bool hdd) noexcept;

public:
    auto Factory() const { return factory.Get(); }
    DeviceInterface *device() const noexcept override;
    DStorageExtImpl(std::filesystem::path const &runtime_dir, LCDevice *device) noexcept;
    ResourceCreationInfo create_stream_handle(const DStorageStreamOption &option) noexcept override;
    FileCreationInfo open_file_handle(luisa::string_view path) noexcept override;
    void close_file_handle(uint64_t handle) noexcept override;
    PinnedMemoryInfo pin_host_memory(void *ptr, size_t size_bytes) noexcept override {
        // no pin memory in dx yet
        PinnedMemoryInfo info;
        info.handle = reinterpret_cast<uint64_t>(ptr);
        info.native_handle = ptr;
        info.size_bytes = size_bytes;
        return info;
    }
    void unpin_host_memory(uint64_t handle) noexcept override {}
    void compress(
        const void *data, size_t size_bytes,
        Compression algorithm, CompressionQuality quality,
        luisa::vector<std::byte> &result) noexcept override;
};
}// namespace lc::dx<|MERGE_RESOLUTION|>--- conflicted
+++ resolved
@@ -164,26 +164,16 @@
     LCDevice&_device;
 
 public:
-<<<<<<< HEAD
     BufferCreationInfo create_interop_buffer(const Type *element, size_t elem_count) noexcept override;
     ResourceCreationInfo create_interop_texture(
         PixelFormat format, uint dimension,
         uint width, uint height, uint depth,
         uint mipmap_levels, bool simultaneous_access) noexcept override;
-    uint64_t cuda_buffer(uint64_t dx_buffer) noexcept override;
-=======
-    DxCudaInteropImpl(LCDevice &device) : _device{device} {}
-
-
-    virtual void unmap(void* cuda_ptr, void* cuda_handle) noexcept override;
-
-protected:
-    virtual void cuda_buffer(uint64_t dx_buffer_handle, uint64_t* cuda_ptr, uint64_t* cuda_handle) noexcept override;
->>>>>>> 4e728a3c
+    void cuda_buffer(uint64_t dx_buffer, uint64_t* cuda_ptr, uint64_t* cuda_handle) noexcept override;
     uint64_t cuda_texture(uint64_t dx_texture) noexcept override;
     uint64_t cuda_event(uint64_t dx_event) noexcept override;
-    virtual BufferCreationInfo GetBufferInfo(unsigned sizeInBytes) override;
-    virtual DeviceInterface* GetDevice() override;
+    virtual DeviceInterface* device() override;
+    void unmap(void* cuda_ptr, void* cuda_handle) noexcept override;
 
 };
 
