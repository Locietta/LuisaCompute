--- conflicted
+++ resolved
@@ -25,12 +25,9 @@
 [submodule "src/ext/fmt"]
 	path = src/ext/fmt
 	url = https://github.com/fmtlib/fmt.git
-<<<<<<< HEAD
 [submodule "src/ext/embree"]
 	path = src/ext/embree
 	url = https://github.com/embree/embree.git
-=======
 [submodule "src/ext/EASTL"]
 	path = src/ext/EASTL
-	url = https://github.com/Mike-Leo-Smith/EASTL.git
->>>>>>> 1f52c9dd
+	url = https://github.com/Mike-Leo-Smith/EASTL.git