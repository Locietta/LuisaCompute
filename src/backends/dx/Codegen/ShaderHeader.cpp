--- conflicted
+++ resolved
@@ -296,13 +296,8 @@
 	q.Proceed();
 	return (q.CommittedStatus() == COMMITTED_TRIANGLE_HIT);
 }
-<<<<<<< HEAD
 float4x4 InstMatrix(StructuredBuffer<WrappedFloat3x3> instBuffer, uint index){
 	float3x4 m = instBuffer[index].m;
-=======
-float4x4 InstMatrix(StructuredBuffer<row_major float4x3> instBuffer, uint index){
-	float4x3 m = instBuffer[index];
->>>>>>> f58e9511
 	return float4x4(m, float4(0, 0, 0, 1));
 }
 )"sv;
