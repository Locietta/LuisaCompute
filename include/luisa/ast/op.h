#pragma once

#include <bitset>

#include <luisa/core/stl/iterator.h>
#include <luisa/core/basic_types.h>

namespace luisa::compute {

class Type;

/**
 * @brief Enum of unary operations.
 * 
 * Note: We deliberately support *NO* pre and postfix inc/dec operators to avoid possible abuse
 */
enum struct UnaryOp : uint32_t {
    PLUS,   // +x
    MINUS,  // -x
    NOT,    // !x
    BIT_NOT,// ~x
};

/**
 * @brief Enum of binary operations
 * 
 */
enum struct BinaryOp : uint32_t {

    // arithmetic
    ADD,
    SUB,
    MUL,
    DIV,
    MOD,
    BIT_AND,
    BIT_OR,
    BIT_XOR,
    SHL,
    SHR,
    AND,
    OR,

    // relational
    LESS,
    GREATER,
    LESS_EQUAL,
    GREATER_EQUAL,
    EQUAL,
    NOT_EQUAL
};

struct TypePromotion {
    const Type *lhs{nullptr};
    const Type *rhs{nullptr};
    const Type *result{nullptr};
};

[[nodiscard]] LC_AST_API TypePromotion promote_types(BinaryOp op, const Type *lhs, const Type *rhs) noexcept;

[[nodiscard]] constexpr auto is_relational(BinaryOp op) noexcept {
    return op == BinaryOp::LESS ||
           op == BinaryOp::GREATER ||
           op == BinaryOp::LESS_EQUAL ||
           op == BinaryOp::GREATER_EQUAL ||
           op == BinaryOp::EQUAL ||
           op == BinaryOp::NOT_EQUAL;
}

[[nodiscard]] constexpr auto is_logical(BinaryOp op) noexcept {
    return op == BinaryOp::AND || op == BinaryOp::OR;
}

/**
 * @brief Enum of call operations.
 * 
 */
enum struct CallOp : uint32_t {

    CUSTOM,
    EXTERNAL,

    ALL,// (boolN)
    ANY,// (boolN)

    SELECT,  // (vecN, vecN, boolN)
    CLAMP,   // (vecN, vecN, vecN)
    SATURATE,// (vecN)
    LERP,    // (vecN, vecN, vecN)

    SMOOTHSTEP,// (vecN, vecN, vecN)
    STEP,      // (x, y): (x >= y) ? 1 : 0

    ABS,// (vecN)
    MIN,// (vecN)
    MAX,// (vecN)

    CLZ,     // (int/uint)
    CTZ,     // (int/uint)
    POPCOUNT,// (int/uint)
    REVERSE, // (int/uint)

    ISINF,// (floatN)
    ISNAN,// (floatN)

    ACOS, // (float)
    ACOSH,// (float)
    ASIN, // (float)
    ASINH,// (float)
    ATAN, // (float)
    ATAN2,// (float)
    ATANH,// (float)

    COS, // (float)
    COSH,// (float)
    SIN, // (float)
    SINH,// (float)
    TAN, // (float)
    TANH,// (float)

    EXP,  // (floatN)
    EXP2, // (floatN)
    EXP10,// (floatN)
    LOG,  // (floatN)
    LOG2, // (floatN)
    LOG10,// (floatN)
    POW,  // (floatN)

    SQRT, // (floatN)
    RSQRT,// (floatN)

    CEIL, // (floatN)
    FLOOR,// (floatN)
    FRACT,// (floatN)
    TRUNC,// (floatN)
    ROUND,// (floatN)

    FMA,     // (a, b): return a * b + c
    COPYSIGN,// (float, float)

    CROSS,         // (floatN, floatN)
    DOT,           // (floatN, floatN)
    LENGTH,        // (floatN)
    LENGTH_SQUARED,// (floatN)
    NORMALIZE,     // (floatN)
    FACEFORWARD,   // (floatN, floatN, floatN)
    REFLECT,       // (floatN, floatN)

    REDUCE_SUM,    // (floatN)
    REDUCE_PRODUCT,// (floatN)
    REDUCE_MIN,    // (floatN)
    REDUCE_MAX,    // (floatN)

    OUTER_PRODUCT,                       // (floatN | floatNxN)
    MATRIX_COMPONENT_WISE_MULTIPLICATION,// (floatNxN)
    DETERMINANT,                         // (floatNxN)
    TRANSPOSE,                           // (floatNxN)
    INVERSE,                             // (floatNxN)

    SYNCHRONIZE_BLOCK,// ()

    ATOMIC_EXCHANGE,        /// [(atomic_ref, desired) -> old]: stores desired, returns old.
    ATOMIC_COMPARE_EXCHANGE,/// [(atomic_ref, expected, desired) -> old]: stores (old == expected ? desired : old), returns old.
    ATOMIC_FETCH_ADD,       /// [(atomic_ref, val) -> old]: stores (old + val), returns old.
    ATOMIC_FETCH_SUB,       /// [(atomic_ref, val) -> old]: stores (old - val), returns old.
    ATOMIC_FETCH_AND,       /// [(atomic_ref, val) -> old]: stores (old & val), returns old.
    ATOMIC_FETCH_OR,        /// [(atomic_ref, val) -> old]: stores (old | val), returns old.
    ATOMIC_FETCH_XOR,       /// [(atomic_ref, val) -> old]: stores (old ^ val), returns old.
    ATOMIC_FETCH_MIN,       /// [(atomic_ref, val) -> old]: stores min(old, val), returns old.
    ATOMIC_FETCH_MAX,       /// [(atomic_ref, val) -> old]: stores max(old, val), returns old.

    BUFFER_READ, /// [(buffer, index) -> value]: reads the index-th element in buffer
    BUFFER_WRITE,/// [(buffer, index, value) -> void]: writes value into the index-th element of buffer
    BUFFER_SIZE, /// [(buffer) -> size]

    BYTE_BUFFER_READ, /// [(buffer, byte_index) -> value]: reads the index-th element in buffer
    BYTE_BUFFER_WRITE,/// [(buffer, byte_index, value) -> void]: writes value into the index-th element of buffer
    BYTE_BUFFER_SIZE, /// [(buffer) -> size_bytes]

    TEXTURE_READ, /// [(texture, coord) -> value]
    TEXTURE_WRITE,/// [(texture, coord, value) -> void]
    TEXTURE_SIZE, /// [(texture) -> Vector<uint, dim>]

    BINDLESS_TEXTURE2D_SAMPLE,           // (bindless_array, index: uint, uv: float2): float4
    BINDLESS_TEXTURE2D_SAMPLE_LEVEL,     // (bindless_array, index: uint, uv: float2, level: float): float4
    BINDLESS_TEXTURE2D_SAMPLE_GRAD,      // (bindless_array, index: uint, uv: float2, ddx: float2, ddy: float2): float4
    BINDLESS_TEXTURE2D_SAMPLE_GRAD_LEVEL,// (bindless_array, index: uint, uv: float2, ddx: float2, ddy: float2,  mip_clamp: float): float4
    BINDLESS_TEXTURE3D_SAMPLE,           // (bindless_array, index: uint, uv: float3): float4
    BINDLESS_TEXTURE3D_SAMPLE_LEVEL,     // (bindless_array, index: uint, uv: float3, level: float): float4
    BINDLESS_TEXTURE3D_SAMPLE_GRAD,      // (bindless_array, index: uint, uv: float3, ddx: float3, ddy: float3): float4
    BINDLESS_TEXTURE3D_SAMPLE_GRAD_LEVEL,// (bindless_array, index: uint, uv: float3, ddx: float3, ddy: float3,  mip_clamp: float): float4
    BINDLESS_TEXTURE2D_READ,             // (bindless_array, index: uint, coord: uint2): float4
    BINDLESS_TEXTURE3D_READ,             // (bindless_array, index: uint, coord: uint3): float4
    BINDLESS_TEXTURE2D_READ_LEVEL,       // (bindless_array, index: uint, coord: uint2, level: uint): float4
    BINDLESS_TEXTURE3D_READ_LEVEL,       // (bindless_array, index: uint, coord: uint3, level: uint): float4
    BINDLESS_TEXTURE2D_SIZE,             // (bindless_array, index: uint): uint2
    BINDLESS_TEXTURE3D_SIZE,             // (bindless_array, index: uint): uint3
    BINDLESS_TEXTURE2D_SIZE_LEVEL,       // (bindless_array, index: uint, level: uint): uint2
    BINDLESS_TEXTURE3D_SIZE_LEVEL,       // (bindless_array, index: uint, level: uint): uint3

    BINDLESS_BUFFER_READ,             // (bindless_array, index: uint, elem_index: uint): expr->type()
    BINDLESS_BYTE_ADDRESS_BUFFER_READ,// (bindless_array, index: uint, offset_bytes: uint): expr->type()
    BINDLESS_BUFFER_SIZE,             // (bindless_array, index: uint, stride: uint) -> size
    BINDLESS_BUFFER_TYPE,             // (bindless_array, index: uint) -> uint64 (type id of the element); the returned value
                                      // could be compared with the value of a TypeIDExpr to examine the type of the buffer

    MAKE_BOOL2, // (bool, bool2)
    MAKE_BOOL3, // (bool, bool3)
    MAKE_BOOL4, // (bool, bool4)
    MAKE_INT2,  // (scalar, vec2)
    MAKE_INT3,  // (scalar, vec3)
    MAKE_INT4,  // (scalar, vec4)
    MAKE_UINT2, // (scalar, vec2)
    MAKE_UINT3, // (scalar, vec3)
    MAKE_UINT4, // (scalar, vec4)
    MAKE_FLOAT2,// (scalar, vec2)
    MAKE_FLOAT3,// (scalar, vec3)
    MAKE_FLOAT4,// (scalar, vec4)

    MAKE_SHORT2, // (scalar, vec2)
    MAKE_SHORT3, // (scalar, vec3)
    MAKE_SHORT4, // (scalar, vec4)
    MAKE_USHORT2,// (scalar, vec2)
    MAKE_USHORT3,// (scalar, vec3)
    MAKE_USHORT4,// (scalar, vec4)
    MAKE_LONG2,  // (scalar, vec2)
    MAKE_LONG3,  // (scalar, vec3)
    MAKE_LONG4,  // (scalar, vec4)
    MAKE_ULONG2, // (scalar, vec2)
    MAKE_ULONG3, // (scalar, vec3)
    MAKE_ULONG4, // (scalar, vec4)
    MAKE_HALF2,  // (scalar, vec2)
    MAKE_HALF3,  // (scalar, vec3)
    MAKE_HALF4,  // (scalar, vec4)
    MAKE_DOUBLE2,// (scalar, vec2)
    MAKE_DOUBLE3,// (scalar, vec3)
    MAKE_DOUBLE4,// (scalar, vec4)

    MAKE_FLOAT2X2,// (float2x2) / (float3x3) / (float4x4)
    MAKE_FLOAT3X3,// (float2x2) / (float3x3) / (float4x4)
    MAKE_FLOAT4X4,// (float2x2) / (float3x3) / (float4x4)

    // debugging
    ASSERT,// (bool) -> void

    // optimization hints
    ASSUME,     // ()
    UNREACHABLE,// ()

    // used by the IR module
    ZERO,
    ONE,

    // Pack/unpack to array<uint, ceil(sizeof(T)/4))
    PACK,  // (T) -> array<uint, ceil(sizeof(T)/4))
    UNPACK,// (array<uint, ceil(sizeof(T)/4)) -> T

    // autodiff ops
    REQUIRES_GRADIENT,  // (expr) -> void
    GRADIENT,           // (expr) -> expr
    GRADIENT_MARKER,    // (ref, expr) -> void
    ACCUMULATE_GRADIENT,// (ref, expr) -> void
    BACKWARD,           // (expr) -> void
    DETACH,             // (expr) -> expr

    // ray tracing
    RAY_TRACING_INSTANCE_TRANSFORM,     // (Accel, uint)
    RAY_TRACING_SET_INSTANCE_TRANSFORM, // (Accel, uint, float4x4)
    RAY_TRACING_SET_INSTANCE_VISIBILITY,// (Accel, uint, uint)
    RAY_TRACING_SET_INSTANCE_OPACITY,   // (Accel, uint, bool)
    RAY_TRACING_TRACE_CLOSEST,          // (Accel, ray, mask: uint): TriangleHit
    RAY_TRACING_TRACE_ANY,              // (Accel, ray, mask: uint): bool
    RAY_TRACING_QUERY_ALL,              // (Accel, ray, mask: uint): RayQuery
    RAY_TRACING_QUERY_ANY,              // (Accel, ray, mask: uint): RayQuery

    // ray query
    RAY_QUERY_WORLD_SPACE_RAY,         // (RayQuery): Ray
    RAY_QUERY_PROCEDURAL_CANDIDATE_HIT,// (RayQuery): ProceduralHit
    RAY_QUERY_TRIANGLE_CANDIDATE_HIT,  // (RayQuery): TriangleHit
    RAY_QUERY_COMMITTED_HIT,           // (RayQuery): CommittedHit
    RAY_QUERY_COMMIT_TRIANGLE,         // (RayQuery): void
    RAY_QUERY_COMMIT_PROCEDURAL,       // (RayQuery, float): void
    RAY_QUERY_TERMINATE,               // (RayQuery): void

    // rasterization
    RASTER_DISCARD,// (): void

    // Derivative Operations for 2x2 quad
    // partial derivative
    DDX,// (arg: float vector): float vector
    DDY,// (arg: float vector): float vector
<<<<<<< HEAD
    
    // Wave:
    WARP_IS_FIRST_ACTIVE_LANE, // (): bool
    WARP_ACTIVE_ALL_EQUAL, // (scalar/vector): boolN
    WARP_ACTIVE_BIT_AND, // (intN): intN
    WARP_ACTIVE_BIT_OR, // (intN): intN
    WARP_ACTIVE_BIT_XOR, // (intN): intN
    WARP_ACTIVE_COUNT_BITS, // (bool): uint
    WARP_ACTIVE_MAX, // (type: scalar/vector/matrix): type
    WARP_ACTIVE_MIN, // (type: scalar/vector/matrix): type
    WARP_ACTIVE_PRODUCT, // (type: scalar/vector/matrix): type
    WARP_ACTIVE_SUM, // (type: scalar/vector/matrix): type
    WARP_ACTIVE_ALL, // (bool): bool
    WARP_ACTIVE_ANY, // (bool): bool
    WARP_ACTIVE_BIT_MASK, // (bool): uint4 (uint4 contained 128-bit)
    WARP_PREFIX_COUNT_BITS, // (bool): uint (count bits before this lane)
    WARP_PREFIX_SUM, // (bool): uint (count bits before this lane)
    WARP_PREFIX_PRODUCT, // (bool): uint (count bits before this lane)
    WARP_READ_LANE_AT, // (type, index: uint): type (read this variable's value at this lane)
    WARP_READ_FIRST_LANE, // (type, index: uint): type (read this variable's value at first lane)
=======
>>>>>>> b36588d3

    // Wave:
    WARP_LANE_COUNT,          // (): uint
    WARP_LANE_INDEX,          // (): uint
    WARP_IS_FIRST_ACTIVE_LANE,// (): bool
    WARP_ACTIVE_ALL_EQUAL,    // (scalar/vector): boolN
    WARP_ACTIVE_BIT_AND,      // (intN): intN
    WARP_ACTIVE_BIT_OR,       // (intN): intN
    WARP_ACTIVE_BIT_XOR,      // (intN): intN
    WARP_ACTIVE_COUNT_BITS,   // (bool): uint
    WARP_ACTIVE_MAX,          // (type: scalar/vector/matrix): type
    WARP_ACTIVE_MIN,          // (type: scalar/vector/matrix): type
    WARP_ACTIVE_PRODUCT,      // (type: scalar/vector/matrix): type
    WARP_ACTIVE_SUM,          // (type: scalar/vector/matrix): type
    WARP_ACTIVE_ALL,          // (bool): bool
    WARP_ACTIVE_ANY,          // (bool): bool
    WARP_ACTIVE_BIT_MASK,     // (bool): uint4 (uint4 contained 128-bit)
    WARP_PREFIX_COUNT_BITS,   // (bool): uint (count bits before this lane)
    WARP_PREFIX_SUM,          // (bool): uint (sum lanes before this lane)
    WARP_PREFIX_PRODUCT,      // (bool): uint (multiply lanes before this lane)
    WARP_READ_LANE_AT,        // (type, index: uint): type (read this variable's value at this lane)
    WARP_READ_FIRST_LANE,     // (type, index: uint): type (read this variable's value at the first lane)

    // indirect
    INDIRECT_CLEAR_DISPATCH_BUFFER,  // (Buffer): void
    INDIRECT_SET_DISPATCH_KERNEL,    // (Buffer, uint offset, uint3 block_size, uint3 dispatch_size, uint kernel_id)
    INDIRECT_EMPLACE_DISPATCH_KERNEL,// (Buffer, uint3 block_size, uint3 dispatch_size, uint kernel_id)

    // SER
    SHADER_EXECUTION_REORDER,// (uint hint, uint hint_bits): void
};

static constexpr size_t call_op_count = to_underlying(CallOp::SHADER_EXECUTION_REORDER) + 1u;

[[nodiscard]] constexpr auto is_atomic_operation(CallOp op) noexcept {
    auto op_value = luisa::to_underlying(op);
    return op_value >= luisa::to_underlying(CallOp::ATOMIC_EXCHANGE) && op_value <= luisa::to_underlying(CallOp::ATOMIC_FETCH_MAX);
}

[[nodiscard]] constexpr auto is_autodiff_operation(CallOp op) noexcept {
    auto op_value = luisa::to_underlying(op);
    return op_value >= luisa::to_underlying(CallOp::REQUIRES_GRADIENT) && op_value <= luisa::to_underlying(CallOp::DETACH);
}

[[nodiscard]] constexpr auto is_vector_maker(CallOp op) noexcept {
    auto op_value = luisa::to_underlying(op);
    return op_value >= luisa::to_underlying(CallOp::MAKE_BOOL2) && op_value <= luisa::to_underlying(CallOp::MAKE_FLOAT4);
}

[[nodiscard]] constexpr auto is_matrix_maker(CallOp op) noexcept {
    return op == CallOp::MAKE_FLOAT2X2 ||
           op == CallOp::MAKE_FLOAT3X3 ||
           op == CallOp::MAKE_FLOAT4X4;
}
/**
 * @brief Set of call operations.
 * 
 */
class CallableLibrary;
class LC_AST_API CallOpSet {
    friend class CallableLibrary;
public:
    using Bitset = std::bitset<call_op_count>;

    /// CallOpSet::Iterator
    class Iterator {

    private:
        const CallOpSet &_set;
        uint _index{0u};

    private:
        friend class CallOpSet;
        Iterator(const CallOpSet &set) noexcept;

    public:
        [[nodiscard]] CallOp operator*() const noexcept;
        Iterator &operator++() noexcept;
        Iterator operator++(int) noexcept;
        [[nodiscard]] bool operator==(luisa::default_sentinel_t) const noexcept;
    };

private:
    Bitset _bits;

public:
    CallOpSet() noexcept = default;
    ~CallOpSet() noexcept = default;
    /// Mark given CallOp
    void mark(CallOp op) noexcept { _bits.set(to_underlying(op)); }
    /// Test given CallOp
    [[nodiscard]] auto test(CallOp op) const noexcept { return _bits.test(to_underlying(op)); }
    void propagate(CallOpSet other) noexcept { _bits |= other._bits; }
    [[nodiscard]] auto begin() const noexcept { return Iterator{*this}; }
    [[nodiscard]] auto end() const noexcept { return luisa::default_sentinel; }
    [[nodiscard]] auto uses_raytracing() const noexcept {
        return test(CallOp::RAY_TRACING_TRACE_CLOSEST) ||
               test(CallOp::RAY_TRACING_TRACE_ANY) ||
               test(CallOp::RAY_TRACING_QUERY_ALL) ||
               test(CallOp::RAY_TRACING_QUERY_ANY);
    }
    [[nodiscard]] auto uses_ray_query() const noexcept {
        return test(CallOp::RAY_TRACING_QUERY_ALL) ||
               test(CallOp::RAY_TRACING_QUERY_ANY);
    }
    [[nodiscard]] auto uses_atomic() const noexcept {
        return test(CallOp::ATOMIC_FETCH_ADD) ||
               test(CallOp::ATOMIC_FETCH_SUB) ||
               test(CallOp::ATOMIC_FETCH_MIN) ||
               test(CallOp::ATOMIC_FETCH_AND) ||
               test(CallOp::ATOMIC_FETCH_OR) ||
               test(CallOp::ATOMIC_FETCH_XOR) ||
               test(CallOp::ATOMIC_EXCHANGE) ||
               test(CallOp::ATOMIC_EXCHANGE) ||
               test(CallOp::ATOMIC_COMPARE_EXCHANGE);
    }
    [[nodiscard]] auto uses_autodiff() const noexcept {
        return test(CallOp::REQUIRES_GRADIENT) ||
               test(CallOp::GRADIENT) ||
               test(CallOp::GRADIENT_MARKER) ||
               test(CallOp::ACCUMULATE_GRADIENT) ||
               test(CallOp::BACKWARD) ||
               test(CallOp::DETACH);
    }
};

}// namespace luisa::compute<|MERGE_RESOLUTION|>--- conflicted
+++ resolved
@@ -289,33 +289,7 @@
     // partial derivative
     DDX,// (arg: float vector): float vector
     DDY,// (arg: float vector): float vector
-<<<<<<< HEAD
-    
     // Wave:
-    WARP_IS_FIRST_ACTIVE_LANE, // (): bool
-    WARP_ACTIVE_ALL_EQUAL, // (scalar/vector): boolN
-    WARP_ACTIVE_BIT_AND, // (intN): intN
-    WARP_ACTIVE_BIT_OR, // (intN): intN
-    WARP_ACTIVE_BIT_XOR, // (intN): intN
-    WARP_ACTIVE_COUNT_BITS, // (bool): uint
-    WARP_ACTIVE_MAX, // (type: scalar/vector/matrix): type
-    WARP_ACTIVE_MIN, // (type: scalar/vector/matrix): type
-    WARP_ACTIVE_PRODUCT, // (type: scalar/vector/matrix): type
-    WARP_ACTIVE_SUM, // (type: scalar/vector/matrix): type
-    WARP_ACTIVE_ALL, // (bool): bool
-    WARP_ACTIVE_ANY, // (bool): bool
-    WARP_ACTIVE_BIT_MASK, // (bool): uint4 (uint4 contained 128-bit)
-    WARP_PREFIX_COUNT_BITS, // (bool): uint (count bits before this lane)
-    WARP_PREFIX_SUM, // (bool): uint (count bits before this lane)
-    WARP_PREFIX_PRODUCT, // (bool): uint (count bits before this lane)
-    WARP_READ_LANE_AT, // (type, index: uint): type (read this variable's value at this lane)
-    WARP_READ_FIRST_LANE, // (type, index: uint): type (read this variable's value at first lane)
-=======
->>>>>>> b36588d3
-
-    // Wave:
-    WARP_LANE_COUNT,          // (): uint
-    WARP_LANE_INDEX,          // (): uint
     WARP_IS_FIRST_ACTIVE_LANE,// (): bool
     WARP_ACTIVE_ALL_EQUAL,    // (scalar/vector): boolN
     WARP_ACTIVE_BIT_AND,      // (intN): intN
