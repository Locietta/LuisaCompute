import lcapi
from .types import dtype_of, to_lctype, nameof

class Array:
    def __init__(self, arr):
        if type(arr) is Array:
            self.arrayType = arr.arrayType
            self.values = arr.values.copy()
        else:
            self.arrayType = deduce_array_type(arr)
            self.values = list(arr)

    def __len__(self):
        return self.arrayType.size

    def __getitem__(self, idx):
        return self.values[idx]

    def __setitem__(self, idx, value):
        assert dtype_of(value) == self.arrayType.dtype
        self.values[idx] = value

    def copy(self):
        return Array(self)

    def to_bytes(self):
        packed_bytes = b''
        for x in self.values:
            packed_bytes += lcapi.to_bytes(x)
        assert len(packed_bytes) == self.arrayType.luisa_type.size()
        return packed_bytes

    def __repr__(self):
        return '[' + ','.join(repr(x) for x in self.values) + ']'

def array(arr):
    return Array(arr)

class ArrayType:
    def __init__(self, size, dtype):
        self.size = size
        self.dtype = dtype
        assert type(size) is int and size>0
        self.luisa_type = lcapi.Type.from_(f'array<{to_lctype(dtype).description()},{self.size}>')

    def __call__(self, data):
        assert self == deduce_array_type(data)
        return Array(data)

    def __repr__(self):
<<<<<<< HEAD
        return f'ArrayType({self.size},{getattr(self.dtype,"__name__",None) or repr(self.dtype)})'
=======
        return f'ArrayType({self.size},{nameof(self.dtype)})'
>>>>>>> 9aeb2bfd

    def __eq__(self, other):
        return type(other) is ArrayType and self.dtype == other.dtype and self.size == other.size

    def __hash__(self):
        return hash(self.dtype) ^ hash(self.size) ^ 2958463956743103

def deduce_array_type(arr):
    assert len(arr) > 0
    dtype = dtype_of(arr[0])
    for x in arr:
        if dtype_of(x) != dtype:
            raise TypeError("all elements of array must be of same type")
    return ArrayType(dtype=dtype, size=len(arr))<|MERGE_RESOLUTION|>--- conflicted
+++ resolved
@@ -48,11 +48,7 @@
         return Array(data)
 
     def __repr__(self):
-<<<<<<< HEAD
-        return f'ArrayType({self.size},{getattr(self.dtype,"__name__",None) or repr(self.dtype)})'
-=======
         return f'ArrayType({self.size},{nameof(self.dtype)})'
->>>>>>> 9aeb2bfd
 
     def __eq__(self, other):
         return type(other) is ArrayType and self.dtype == other.dtype and self.size == other.size
