--- conflicted
+++ resolved
@@ -44,14 +44,9 @@
     temp_buffer::BufferAllocator<UploadBuffer> upload_alloc;
     temp_buffer::BufferAllocator<DefaultBuffer> default_alloc;
     temp_buffer::BufferAllocator<ReadbackBuffer> readback_alloc;
-<<<<<<< HEAD
-    CommandBufferState();
-    void reset();
-=======
     vstd::vector<VkDescriptorSet> _desc_sets;
     CommandBufferState();
     void reset(Device& device);
->>>>>>> e85ac232
 };
 class CommandBuffer : public Resource {
     Stream &stream;
