--- conflicted
+++ resolved
@@ -177,23 +177,10 @@
                         const void *data) noexcept
         : Command{Command::Tag::EBufferUploadCommand},
           _handle{handle}, _offset{offset_bytes}, _size{size_bytes}, _data{data} {}
-<<<<<<< HEAD
-    BufferUploadCommand(uint64_t handle,
-                        size_t offset_bytes,
-                        size_t size_bytes,
-                        const void *data,
-                        luisa::move_only_function<void(void *)> &&upload_callback) noexcept
-        : Command{Command::Tag::EBufferUploadCommand},
-          _handle{handle}, _offset{offset_bytes}, _size{size_bytes}, _data{data},
-          _upload_callback{std::move(upload_callback)} {}
-=======
->>>>>>> fe451937
     [[nodiscard]] auto handle() const noexcept { return _handle; }
     [[nodiscard]] auto offset() const noexcept { return _offset; }
     [[nodiscard]] auto size() const noexcept { return _size; }
-    [[nodiscard]] auto data() const noexcept {
-        return _data;
-    }
+    [[nodiscard]] auto data() const noexcept { return _data; }
     LUISA_MAKE_COMMAND_COMMON(StreamTag::COPY)
 };
 
@@ -377,9 +364,7 @@
     [[nodiscard]] auto level() const noexcept { return _level; }
     [[nodiscard]] auto size() const noexcept { return uint3(_size[0], _size[1], _size[2]); }
     [[nodiscard]] auto offset() const noexcept { return uint3(_offset[0], _offset[1], _offset[2]); }
-    [[nodiscard]] auto data() const noexcept {
-        return _data;
-    }
+    [[nodiscard]] auto data() const noexcept { return _data; }
     LUISA_MAKE_COMMAND_COMMON(StreamTag::COPY)
 };
 
