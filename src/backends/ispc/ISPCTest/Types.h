#pragma once
// Texture
#ifdef __cplusplus

struct Texture2D{
    uint width;
    uint height;
    uint lodLevel;
    float* data;

    Texture2D(uint width, uint height, uint lodLevel):
        width(width),
        height(height),
        lodLevel(lodLevel)
    {
        if (lodLevel != 1) throw "unimplemented";
        data = new float[width * height * 4];
    }
};

#else

#include "lib.h"

// typedef enum TEXTURE_FILTER {
//     POINT,
//     BILINEAR,
//     TRILINEAR
// };
// typedef enum TEXTURE_BIT_COUNT{
//     BIT_8 = 1,
//     BIT_16 = 2,
//     BIT_32 = 4
// };
// typedef enum TEXTURE_DATA_TYPE{
//     FLOAT,
//     UNORM,
//     SNORM,
//     UINT,
//     SINT
// };
// typedef enum TEXTURE_ADDRESS_MODE {
//     TEXTURE_ADDRESS_WRAP,
//     TEXTURE_ADDRESS_MIRROR,
//     TEXTURE_ADDRESS_CLAMP
// };

// struct SamplerState {
//     TEXTURE_FILTER filter;
//     TEXTURE_ADDRESS_MODE address;
//     //TEXTURE_ADDRESS_MODE addressW;
//     //FLOAT MipLODBias;
//     //UINT MaxAnisotropy;
//     //D3D11_COMPARISON_FUNC ComparisonFunc;
//     //FLOAT MinLOD;
//     //FLOAT MaxLOD;
// };


struct Texture2D{
    uint width;
    uint height;
    uint lodLevel;
<<<<<<< HEAD
    float* data;

    // Texture2D(uint width, uint height, uint lodLevel):
    //     width(width),
    //     height(height),
    //     lodLevel(lodLevel)
    // {
    //     if (lodLevel != 1) throw "unimplemented";
    //     data = new float[width * height * 4];
    // }
};

// struct Texture3D {
//     uint width;
//     uint height;
//     uint depth;
//     uint numComponents;
//     uint lodLevel;
//     float** pData;
// };

void texture_write(Texture2D *tex, uint2 p, float4 value)
{
    if (p.x >= tex->width || p.y >= tex->height)
        // throw "texture write out of bound";
        print("texture write out of bound %u %u, %u %u\n", p.x, p.y, tex->width, tex->height);
    print("TEX WRITE %u %u %f %f %f %f\n", p.x, p.y, value.x, value.y, value.z, value.w);
    tex->data[(p.y * tex->width + p.x) * 4 + 0] = value.x;
    tex->data[(p.y * tex->width + p.x) * 4 + 1] = value.y;
    tex->data[(p.y * tex->width + p.x) * 4 + 2] = value.z;
    tex->data[(p.y * tex->width + p.x) * 4 + 3] = value.w;
}

float4 texture_read(Texture2D *tex, uint2 p)
{
    float4 value;
    value.x = tex->data[(p.y * tex->width + p.x) * 4 + 0];
    value.y = tex->data[(p.y * tex->width + p.x) * 4 + 1];
    value.z = tex->data[(p.y * tex->width + p.x) * 4 + 2];
    value.w = tex->data[(p.y * tex->width + p.x) * 4 + 3];
    return value;
}

#endif
=======
    float** pData;
};

struct Ray {
    float<3> v0; // origin
    float v1; // t_min
    float<3> v2; // direction
    float v3; // t_max
};

struct Hit {
    uint v0; // inst
    uint v1; // prim
    float<2> v2; // uv
    // float4x4 v3; // object_to_world
};
>>>>>>> 80f588b3
<|MERGE_RESOLUTION|>--- conflicted
+++ resolved
@@ -61,7 +61,6 @@
     uint width;
     uint height;
     uint lodLevel;
-<<<<<<< HEAD
     float* data;
 
     // Texture2D(uint width, uint height, uint lodLevel):
@@ -105,10 +104,6 @@
     return value;
 }
 
-#endif
-=======
-    float** pData;
-};
 
 struct Ray {
     float<3> v0; // origin
@@ -123,4 +118,5 @@
     float<2> v2; // uv
     // float4x4 v3; // object_to_world
 };
->>>>>>> 80f588b3
+
+#endif
