--- conflicted
+++ resolved
@@ -1,5 +1,4 @@
 # Modern path tracing in 99 lines with Luisa
-
 import luisa
 from luisa.mathtypes import *
 from math import pi
@@ -17,16 +16,6 @@
          [16,17,18,16,18,19,20,16,19,20,19,23,23,19,18,23,18,22,22,18,17,22,17,21,21,17,16,21,16,20,20,21,22,20,22,23], # tall cube
          [24,25,26,24,26,27]] # light
 white, red, green = float3(0.725, 0.71, 0.68), float3(0.63, 0.065, 0.05), float3(0.14, 0.45, 0.091)
-<<<<<<< HEAD
-materials, camera_pos, light_pos = [white, white, white, green, red, white, white, white], float3(-0.01, 0.995, 5.0), float3(-0.24, 1.98, 0.16)
-light_u, light_v, light_area, light_normal, light_L = float3(0, 0, -0.38), float3(0.47, 0, 0), 0.1785999983549118, float3(0, -1, 0), float3(17.0, 12.0, 4.0)
-
-# copy scene info to device
-luisa.init("metal")
-vertex_buffer, material_buffer, triangle_buffers = luisa.buffer(vertices), luisa.buffer(materials), list(map(luisa.buffer, meshes))
-triangle_buffer_table = luisa.bindless_array({i:buf for i,buf in enumerate(triangle_buffers)})
-res, accel = (1024, 1024), luisa.accel([luisa.Mesh(vertex_buffer, t) for t in triangle_buffers])
-=======
 materials = [white, white, white, green, red, white, white, white]
 camera_pos, light_pos = float3(-0.01, 0.995, 5.0), float3(-0.24, 1.98, 0.16)
 light_u, light_v, light_area, light_normal, light_L = float3(0,0,-0.38), float3(0.47,0,0), 0.1786, float3(0,-1,0), float3(17,12,4)
@@ -38,7 +27,6 @@
 triangle_buffer_table = luisa.bindless_array({i:buf for i,buf in enumerate(triangle_buffers)})
 res = 1024, 1024
 accel = luisa.accel([luisa.Mesh(vertex_buffer, t) for t in triangle_buffers])
->>>>>>> 8c9099a8
 
 @luisa.func
 def cosine_sample_hemisphere(u, N): # sample reflected direction from diffuse surface
@@ -47,30 +35,18 @@
 
 @luisa.func
 def path_tracer(accum_image, display_image, frame_id, resolution):
-<<<<<<< HEAD
-    sampler = luisa.RandomSampler(int3(dispatch_id().xy, frame_id)) # builtin RNG; the sobol sampler can be used instead to improve convergence
-    # generate ray from camera
-    pixel = 2.0 / resolution * (float2(dispatch_id().xy) + sampler.next2f()) - 1.0
-    ray = make_ray(camera_pos, normalize(camera_pos + float3(0.247 * pixel * float2(1.0, -1.0), -1.0) - camera_pos), 0.0, 1e30)
-    radiance = accum_image.read(dispatch_id().xy).xyz if frame_id > 0 else float3(0.0, 0.0, 0.0)
-=======
     coord = dispatch_id().xy
     sampler = luisa.RandomSampler(int3(coord, frame_id)) # builtin RNG; the sobol sampler can be used instead to improve convergence
     # generate ray from camera
     pixel = 2.0 / resolution * (float2(coord) + sampler.next2f()) - 1.0
     ray = make_ray(camera_pos, normalize(camera_pos + float3(0.247 * pixel * float2(1.0, -1.0), -1.0) - camera_pos), 0.0, 1e30)
     radiance = accum_image.read(coord).xyz
->>>>>>> 8c9099a8
     beta = float3(1.0)
     for depth in range(5):
         # trace returns Hit (inst: instance index; prim: triangle index; bary: barycentric coordinate (position on triangle))
         hit = accel.trace_closest(ray)
         if hit.miss() or hit.inst == 7: # miss or hit light (which is a blackbody)
-<<<<<<< HEAD
-            radiance += light_L if hit.inst == 7 and depth == 0 else float3(0.0, 0.0, 0.0)
-=======
             radiance += light_L if hit.inst == 7 and depth == 0 else float3(0)
->>>>>>> 8c9099a8
             break
         # fetch hit triangle info
         v0_id = triangle_buffer_table.buffer_read(int, hit.inst, hit.prim * 3 + 0)
@@ -81,11 +57,7 @@
         p2 = vertex_buffer.read(v2_id)
         p = (1.0 - hit.bary.x - hit.bary.y) * p0 + hit.bary.x * p1 + hit.bary.y * p2 # or simpler, p = hit.interpolate(p0,p1,p2)
         n = normalize(cross(p1 - p0, p2 - p0))
-<<<<<<< HEAD
-        if dot(-ray.get_dir(), n) < 1e-4:# hit backside
-=======
         if dot(-ray.get_dir(), n) < 1e-4: # hit backside
->>>>>>> 8c9099a8
             break
         albedo = material_buffer.read(hit.inst)
 
@@ -93,20 +65,6 @@
         p_light = light_pos + sampler.next() * light_u + sampler.next() * light_v
         d_light = length(p - p_light)
         wi_light = normalize(p_light - p)
-<<<<<<< HEAD
-        # use eps to avoid self-intersection. or better, use offset_ray_origin(p,n)
-        cos_wi_light = dot(wi_light, n)
-        cos_light = -dot(light_normal, wi_light)
-
-        # compute direct lighting
-        if not accel.trace_any(make_ray(p, wi_light, 1e-4, d_light - 2e-4)) and cos_wi_light > 1e-4 and cos_light > 1e-4:
-            pdf_light = d_light ** 2 / (light_area * cos_light)
-            radiance += beta *(1 / pi) * albedo * cos_wi_light * light_L / max(pdf_light, 1e-4)
-
-        # sample BSDF; continue loop to compute indirect lighting
-        ray = make_ray(p, cosine_sample_hemisphere(sampler.next2f(), n), 1e-4, 1e30)
-
-=======
         cos_wi_light = dot(wi_light, n)
         cos_light = -dot(light_normal, wi_light)
 
@@ -117,21 +75,11 @@
 
         # sample BSDF; continue loop to compute indirect lighting
         ray = make_ray(p, cosine_sample_hemisphere(sampler.next2f(), n), 1e-4, 1e30)
->>>>>>> 8c9099a8
         # Russian roulette
         l = dot(float3(0.212671, 0.715160, 0.072169), beta * albedo)
         if sampler.next() >= l:
             break
         beta *= albedo / l
-<<<<<<< HEAD
-    accum_image.write(dispatch_id().xy, float4(radiance, 1.0))
-    display_image.write(dispatch_id().xy, float4((radiance / float(frame_id + 1)) ** (1.0 / 2.2), 1.0))
-
-
-# compute & display the progressively converging image in a window
-gui = luisa.GUI("Cornel Box", resolution=res)
-frame_id, accum_image, final_image = 0, luisa.Texture2D.zeros(*res, 4, float), luisa.Texture2D.empty(*res, 4, float)
-=======
 
     accum_image.write(coord, float4(radiance, 1.0))
     display_image.write(coord, float4((radiance / float(frame_id + 1)) ** (1.0 / 2.2), 1.0))
@@ -141,16 +89,11 @@
 frame_id = 0
 accum_image = luisa.Texture2D.zeros(*res, 4, float)
 final_image = luisa.Texture2D.empty(*res, 4, float)
->>>>>>> 8c9099a8
 while gui.running():
     path_tracer(accum_image, final_image, frame_id, res[0], dispatch_size=(*res, 1))
     frame_id += 1
     if frame_id % 16 == 0:
-<<<<<<< HEAD
-        gui.set_image(final_image), gui.show(frames_in_flight=16)
-
-=======
-        gui.set_image(final_image), gui.show()
->>>>>>> 8c9099a8
+        gui.set_image(final_image)
+        gui.show(16)
 # save image when window is closed
 Image.fromarray(final_image.to(luisa.PixelStorage.BYTE4).numpy()).save("cornell.png")