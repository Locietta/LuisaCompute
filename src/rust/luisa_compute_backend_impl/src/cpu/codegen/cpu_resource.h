--- conflicted
+++ resolved
@@ -346,7 +346,6 @@
         return x.value;
     }
 }
-<<<<<<< HEAD
 inline bool warp_is_first_active_lane() {
     return true;
 }
@@ -416,6 +415,4 @@
 inline T read_first_lane(T && v) {
     return v;
 }
-=======
-inline void lc_shader_execution_reorder(lc_uint hint, lc_uint hint_bits) noexcept {}
->>>>>>> 6c42b852
+inline void lc_shader_execution_reorder(lc_uint hint, lc_uint hint_bits) noexcept {}