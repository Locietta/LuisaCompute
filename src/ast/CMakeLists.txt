set(LUISA_COMPUTE_AST_SOURCES
        constant_data.cpp constant_data.h
        expression.cpp expression.h
        function.cpp function.h
        function_builder.cpp function_builder.h
        function_serializer.cpp function_serializer.h
        interface.h
        op.cpp op.h
        statement.cpp statement.h
        type.cpp type.h
        type_registry.cpp type_registry.h
<<<<<<< HEAD
        interface.h
        constant_data.cpp constant_data.h
        usage.h
        op.cpp op.h)
add_library(luisa-compute-ast SHARED ${LUISA_COMPUTE_AST_SOURCES})
target_compile_definitions(luisa-compute-ast PRIVATE LC_AST_EXPORT_DLL=1)
target_link_libraries(luisa-compute-ast PUBLIC luisa-compute-core luisa-compute-ext)
=======
        usage.h variable.h)
add_library(luisa-compute-ast SHARED ${LUISA_COMPUTE_AST_SOURCES})
target_compile_definitions(luisa-compute-ast PRIVATE LC_AST_EXPORT_DLL=1)
target_link_libraries(luisa-compute-ast PUBLIC luisa-compute-core luisa-compute-ext luisa-compute-vstl)
>>>>>>> a34d8557
set_target_properties(luisa-compute-ast PROPERTIES
        WINDOWS_EXPORT_ALL_SYMBOLS ON
        UNITY_BUILD ${LUISA_COMPUTE_ENABLE_UNITY_BUILD})

luisa_compute_install(ast SOURCES ${LUISA_COMPUTE_AST_SOURCES})<|MERGE_RESOLUTION|>--- conflicted
+++ resolved
@@ -9,20 +9,12 @@
         statement.cpp statement.h
         type.cpp type.h
         type_registry.cpp type_registry.h
-<<<<<<< HEAD
-        interface.h
-        constant_data.cpp constant_data.h
         usage.h
-        op.cpp op.h)
+        variable.h)
 add_library(luisa-compute-ast SHARED ${LUISA_COMPUTE_AST_SOURCES})
 target_compile_definitions(luisa-compute-ast PRIVATE LC_AST_EXPORT_DLL=1)
 target_link_libraries(luisa-compute-ast PUBLIC luisa-compute-core luisa-compute-ext)
-=======
-        usage.h variable.h)
-add_library(luisa-compute-ast SHARED ${LUISA_COMPUTE_AST_SOURCES})
-target_compile_definitions(luisa-compute-ast PRIVATE LC_AST_EXPORT_DLL=1)
-target_link_libraries(luisa-compute-ast PUBLIC luisa-compute-core luisa-compute-ext luisa-compute-vstl)
->>>>>>> a34d8557
+
 set_target_properties(luisa-compute-ast PROPERTIES
         WINDOWS_EXPORT_ALL_SYMBOLS ON
         UNITY_BUILD ${LUISA_COMPUTE_ENABLE_UNITY_BUILD})
