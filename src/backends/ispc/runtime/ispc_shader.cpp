#pragma vengine_package ispc_vsproject

#include <backends/ispc/runtime/ispc_shader.h>
#include <backends/ispc/runtime/ispc_codegen.h>
#include <vstl/file_system.h>
#include <vstl/MD5.h>

#ifdef LUISA_COMPUTE_ISPC_LLVM_JIT
#include <backends/ispc/runtime/ispc_jit_module.h>
#else
#include <backends/ispc/runtime/ispc_dll_module.h>
#endif

namespace lc::ispc {

Shader::Shader(
    const Context &ctx, Function func)
    : func(func) {

    // generate code
    luisa::string source;
    CodegenUtility::PrintFunction(func, source, func.block_size());

    // TODO: cache
    auto name = fmt::format("func_{:016x}", func.hash());
    auto cache_dir_str = ctx.cache_directory().string();
    auto source_path = ctx.cache_directory() / fmt::format("{}.ispc", name);

    // compile
#ifdef LUISA_PLATFORM_WINDOWS
    auto ispc_exe = (ctx.runtime_directory() / "backends" / "ispc_support" / "ispc.exe").string();
#else
    luisa::string ispc_exe = "ispc";
#endif

#ifdef LUISA_COMPUTE_ISPC_LLVM_JIT
    auto emit_opt = "--emit-llvm";
    auto object_ext = "bc";
    auto load_module = [&ctx](const std::filesystem::path &obj_path) noexcept {
        return JITModule::load(ctx, obj_path);
    };
#else
    auto emit_opt = "--emit-obj";
    auto object_ext = "obj";
    auto load_module = [&ctx](const std::filesystem::path &obj_path) noexcept {
        return DLLModule::load(ctx, obj_path);
    };
#endif

    // options
    auto include_opt = fmt::format(
        "-I\"{}\"",
        std::filesystem::canonical(
            ctx.runtime_directory() / "backends" / "ispc_support")
            .string());
    std::array ispc_options{
        "-woff",
        "-O3",
        "--math-lib=fast",
        "--opt=fast-masked-vload",
        "--opt=fast-math",
        "--opt=force-aligned-memory",
        "--cpu=core-avx2",
        "--enable-llvm-intrinsics",
        emit_opt,
        include_opt.c_str()};
    luisa::string ispc_opt_string{ispc_options.front()};
    for (auto o : std::span{ispc_options}.subspan(1u)) {
        ispc_opt_string.append(" ").append(o);
    }

    auto object_path = ctx.cache_directory() / fmt::format("{}.{}", name, object_ext);

    // compile: write source
    {
        std::ofstream src_file{source_path};
        src_file << source;
    }

    // compile: generate object
    auto command = fmt::format(
        R"({} {} "{}" -o "{}")",
        ispc_exe, ispc_opt_string, source_path.string(), object_path.string());
    LUISA_INFO("Compiling ISPC kernel: {}", command);
    if (auto ret = system(command.c_str()); ret != 0) {
        LUISA_ERROR_WITH_LOCATION(
            "Failed to compile ISPC kernel. "
            "Return code: {}.",
            ret);
    }

    // load module
    executable = load_module(object_path);

    // arguments
    size_t sz = 0;
    for (auto &&i : func.arguments()) {
        varIdToArg.Emplace(i.uid(), sz);
        sz++;
    }
}
size_t Shader::GetArgIndex(uint varID) const {
    auto ite = varIdToArg.Find(varID);
    if (!ite) return std::numeric_limits<size_t>::max();
    return ite.Value();
}

ThreadTaskHandle Shader::dispatch(
    ThreadPool *tPool,
    uint3 sz,
    ArgVector vec,
    bool needSync) const {
    auto blockSize = func.block_size();
    auto blockCount = (sz + blockSize - uint3(1, 1, 1)) / blockSize;
    auto totalCount = blockCount.x * blockCount.y * blockCount.z;
    auto sharedCounter = vstd::MakeObjectPtr(vengine_new<std::atomic_uint, uint>(0), [](void *ptr) { vengine_free(ptr); });
    auto handle = tPool->GetParallelTask(
<<<<<<< HEAD
        [=, vec = std::move(vec), sharedCounter = std::move(sharedCounter)](size_t) {
=======
        [=, vec = std::move(vec), executable = executable.get()](size_t) noexcept {
>>>>>>> 983e5385
            auto &&counter = *sharedCounter;
            for (auto i = counter.fetch_add(1u); i < totalCount; i = counter.fetch_add(1u)) {
                uint blockIdxZ = i / (blockCount.y * blockCount.x);
                i -= blockCount.y * blockCount.x * blockIdxZ;
                uint blockIdxY = i / blockCount.x;
                i -= blockIdxY * blockCount.x;
                uint blockIdxX = i;
                executable->invoke(blockCount, make_uint3(blockIdxX, blockIdxY, blockIdxZ), sz, vec.data());
            }
        },
        std::thread::hardware_concurrency(),
        needSync);
    return handle;
}
}// namespace lc::ispc<|MERGE_RESOLUTION|>--- conflicted
+++ resolved
@@ -12,7 +12,7 @@
 #endif
 
 namespace lc::ispc {
-
+Shader::~Shader() {}
 Shader::Shader(
     const Context &ctx, Function func)
     : func(func) {
@@ -115,11 +115,7 @@
     auto totalCount = blockCount.x * blockCount.y * blockCount.z;
     auto sharedCounter = vstd::MakeObjectPtr(vengine_new<std::atomic_uint, uint>(0), [](void *ptr) { vengine_free(ptr); });
     auto handle = tPool->GetParallelTask(
-<<<<<<< HEAD
-        [=, vec = std::move(vec), sharedCounter = std::move(sharedCounter)](size_t) {
-=======
-        [=, vec = std::move(vec), executable = executable.get()](size_t) noexcept {
->>>>>>> 983e5385
+        [=, vec = std::move(vec), sharedCounter = std::move(sharedCounter)](size_t) noexcept {
             auto &&counter = *sharedCounter;
             for (auto i = counter.fetch_add(1u); i < totalCount; i = counter.fetch_add(1u)) {
                 uint blockIdxZ = i / (blockCount.y * blockCount.x);
