--- conflicted
+++ resolved
@@ -134,11 +134,7 @@
 
 const LiteralExpr *FunctionBuilder::literal(const Type *type, LiteralExpr::Value value) noexcept {
     luisa::visit(
-<<<<<<< HEAD
-        [type]<typename T>(const T &x) noexcept {
-=======
         [type]<typename T>(T x) noexcept {
->>>>>>> 2e46a753
             auto t = Type::of<T>();
             LUISA_ASSERT(*type == *t,
                          "Type mismatch: declared as {}, got {}.",
