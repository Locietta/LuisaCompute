#include "stream.h"
#include "device.h"
#include <luisa/core/logging.h>
#include "log.h"
namespace lc::vk {
namespace temp_buffer {

template<typename Pack>
uint64 Visitor<Pack>::allocate(uint64 size) {
    return reinterpret_cast<uint64_t>(new Pack(device, size));
}
template<typename Pack>
void Visitor<Pack>::deallocate(uint64 handle) {
    delete reinterpret_cast<Pack *>(handle);
}
template<typename T>
void BufferAllocator<T>::clear() {
    largeBuffers.clear();
    alloc.dispose();
}
template<typename T>
BufferAllocator<T>::BufferAllocator(size_t initCapacity)
    : alloc(initCapacity, &visitor) {
}
template<typename T>
BufferAllocator<T>::~BufferAllocator() {
}
template<typename T>
BufferView BufferAllocator<T>::allocate(size_t size) {
    if (size <= kLargeBufferSize) [[likely]] {
        auto chunk = alloc.allocate(size);
        return BufferView(reinterpret_cast<T const *>(chunk.handle), chunk.offset, size);
    } else {
        auto &v = largeBuffers.emplace_back(visitor.Create(size));
        return BufferView(v.get(), 0, size);
    }
}
template<typename T>
BufferView BufferAllocator<T>::allocate(size_t size, size_t align) {
    if (size <= kLargeBufferSize) [[likely]] {
        auto chunk = alloc.allocate(size, align);
        return BufferView(reinterpret_cast<T const *>(chunk.handle), chunk.offset, size);
    } else {
        auto &v = largeBuffers.emplace_back(visitor.Create(size));
        return BufferView(v.get(), 0, size);
    }
}
}// namespace temp_buffer

static size_t TEMP_SIZE = 1024ull * 1024ull;
CommandBufferState::CommandBufferState()
    : upload_alloc(TEMP_SIZE),
      default_alloc(TEMP_SIZE),
      readback_alloc(TEMP_SIZE) {
}
<<<<<<< HEAD
void CommandBufferState::reset() {
    upload_alloc.clear();
    default_alloc.clear();
    readback_alloc.clear();
}
void CommandBuffer::reset() {
    _state.reset();
=======
void CommandBufferState::reset(Device &device) {
    upload_alloc.clear();
    default_alloc.clear();
    readback_alloc.clear();
    if (!_desc_sets.empty()) {
        VK_CHECK_RESULT(
            vkFreeDescriptorSets(
                device.logic_device(), device.desc_pool(), _desc_sets.size(), _desc_sets.data()));
        _desc_sets.clear();
    }
}
void CommandBuffer::reset() {
    _state->reset(*device());
>>>>>>> e85ac232
    VK_CHECK_RESULT(vkResetCommandBuffer(_cmdbuffer, 0));
}

Stream::Stream(Device *device, StreamTag tag)
    : Resource{device},
      _evt(device),
      _thd([this]() {
          while (_enabled) {
              while (auto p = _exec.pop()) {
                  p->visit(
                      [&]<typename T>(T &t) {
                          if constexpr (std::is_same_v<T, Callbacks>) {
                              for (auto &i : t) {
                                  i();
                              }
                          } else if constexpr (std::is_same_v<T, SyncExt>) {
                              t.evt->host_wait(t.value);
                          } else if constexpr (std::is_same_v<T, NotifyEvt>) {
                              t.evt->notify(t.value);
                          } else if constexpr (std::is_same_v<T, CommandBuffer>) {
                              t.reset();
                              _cmdbuffers.push(std::move(t));
                          }
                      });
              }
              std::unique_lock lck{_mtx};
              while (_enabled && _exec.length() == 0) {
                  _cv.wait(lck);
              }
          }
      }),
      reorder({}) {
    VkCommandPoolCreateInfo pool_ci{
        .sType = VK_STRUCTURE_TYPE_COMMAND_POOL_CREATE_INFO};
    switch (tag) {
        case StreamTag::GRAPHICS:
            pool_ci.queueFamilyIndex = device->graphics_queue_index();
            _queue = device->graphics_queue();
            break;
        case StreamTag::COPY:
            pool_ci.queueFamilyIndex = device->copy_queue_index();
            _queue = device->compute_queue();
            break;
        case StreamTag::COMPUTE:
            pool_ci.queueFamilyIndex = device->compute_queue_index();
            _queue = device->copy_queue();
            break;
        default:
            LUISA_ASSERT(false, "Illegal stream tag.");
    }
    VK_CHECK_RESULT(vkCreateCommandPool(device->logic_device(), &pool_ci, Device::alloc_callbacks(), &_pool));
}
Stream::~Stream() {
    sync();
    {
        std::lock_guard lck{_mtx};
        _enabled = false;
    }
    _cv.notify_one();
    _thd.join();
    vkDestroyCommandPool(device()->logic_device(), _pool, Device::alloc_callbacks());
}
void Stream::dispatch(
    vstd::span<const luisa::unique_ptr<Command>> cmds,
    luisa::vector<luisa::move_only_function<void()>> &&callbacks,
    bool inqueue_limit) {

    if (cmds.empty() && callbacks.empty()) {
        return;
    }
    if (inqueue_limit) {
        if (_evt.last_fence() > 2) {
            _evt.sync(_evt.last_fence() - 2);
        }
    }
    auto fence = _evt.last_fence() + 1;
    if (!cmds.empty()) {
        CommandBuffer cmdbuffer = [&]() {
            auto p = _cmdbuffers.pop();
            if (p) return std::move(*p);
            return CommandBuffer{*this};
        }();
        auto cb = cmdbuffer.cmdbuffer();
        cmdbuffer.begin();
        cmdbuffer.execute(cmds);
        cmdbuffer.end();
        _evt.signal(*this, fence, &cb);
        _exec.push(SyncExt{
            .evt = &_evt,
            .value = fence});
        _exec.push(std::move(cmdbuffer));
    } else {
        _evt.update_fence(fence);
    }
    if (!callbacks.empty()) {
        _exec.push(std::move(callbacks));
    }
    _exec.push(NotifyEvt{
        .evt = &_evt,
        .value = fence});

    _mtx.lock();
    _mtx.unlock();
    _cv.notify_one();
}
void Stream::sync() {
    _evt.sync(_evt.last_fence());
}
CommandBuffer::CommandBuffer(Stream &stream)
    : Resource(stream.device()),
      stream(stream),
      _state(vstd::make_unique<CommandBufferState>()) {
    VkCommandBufferAllocateInfo cb_ci{
        .sType = VK_STRUCTURE_TYPE_COMMAND_BUFFER_ALLOCATE_INFO,
        .commandPool = stream.pool(),
        .commandBufferCount = 1};
    VK_CHECK_RESULT(vkAllocateCommandBuffers(device()->logic_device(), &cb_ci, &_cmdbuffer));
    VkFenceCreateInfo fence_info{VK_STRUCTURE_TYPE_FENCE_CREATE_INFO};
    VK_CHECK_RESULT(vkCreateFence(device()->logic_device(), &fence_info, Device::alloc_callbacks(), nullptr));
}
CommandBuffer::~CommandBuffer() {
    if (_cmdbuffer)
        vkFreeCommandBuffers(device()->logic_device(), stream.pool(), 1, &_cmdbuffer);
}
void CommandBuffer::begin() {
    VkCommandBufferBeginInfo bi{
        .sType = VK_STRUCTURE_TYPE_COMMAND_BUFFER_BEGIN_INFO,
    };
    VK_CHECK_RESULT(vkBeginCommandBuffer(_cmdbuffer, &bi));
}
void CommandBuffer::end() {
    VK_CHECK_RESULT(vkEndCommandBuffer(_cmdbuffer));
}
CommandBuffer::CommandBuffer(CommandBuffer &&rhs)
    : Resource(std::move(rhs)),
      stream(rhs.stream),
      _cmdbuffer(rhs._cmdbuffer),
      _state(std::move(rhs._state)) {
    rhs._cmdbuffer = nullptr;
}
void Stream::signal(Event *event, uint64_t value) {
    event->signal(*this, value);
    _exec.push(SyncExt{event, value});
    _exec.push(NotifyEvt{event, value});
    _mtx.lock();
    _mtx.unlock();
    _cv.notify_one();
}
void Stream::wait(Event *event, uint64_t value) {
    event->wait(*this, value);
}
void CommandBuffer::execute(vstd::span<const luisa::unique_ptr<Command>> cmds) {
    for (auto &&command : cmds) {
        command->accept(stream.reorder);
    }
    auto cmd_lists = stream.reorder.command_lists();
    auto clear_reorder = vstd::scope_exit([&] {
        stream.reorder.clear();
    });
    for (auto &&lst : cmd_lists) {
        // Preprocess: record resources' states
        for (auto i = lst; i != nullptr; i = i->p_next) {
            auto cmd = i->cmd;
            switch (cmd->tag()) {
                case Command::Tag::EBufferUploadCommand: {

                } break;
                case Command::Tag::EBufferDownloadCommand: {
                } break;
                case Command::Tag::EBufferCopyCommand: {
                } break;
                case Command::Tag::EBufferToTextureCopyCommand: {
                } break;
                case Command::Tag::EShaderDispatchCommand: {
                } break;
                case Command::Tag::ETextureUploadCommand: {
                } break;
                case Command::Tag::ETextureDownloadCommand: {
                } break;
                case Command::Tag::ETextureCopyCommand: {
                } break;
                case Command::Tag::ETextureToBufferCopyCommand: {
                } break;
                case Command::Tag::EAccelBuildCommand: {
                } break;
                case Command::Tag::EMeshBuildCommand: {
                } break;
                case Command::Tag::ECurveBuildCommand: {
                } break;
                case Command::Tag::EProceduralPrimitiveBuildCommand: {
                } break;
                case Command::Tag::EBindlessArrayUpdateCommand: {
                } break;
            }
        }
        // Execute
        for (auto i = lst; i != nullptr; i = i->p_next) {
            auto cmd = i->cmd;
            switch (cmd->tag()) {
                case Command::Tag::EBufferUploadCommand: {

                } break;
                case Command::Tag::EBufferDownloadCommand: {
                } break;
                case Command::Tag::EBufferCopyCommand: {
                } break;
                case Command::Tag::EBufferToTextureCopyCommand: {
                } break;
                case Command::Tag::EShaderDispatchCommand: {
                } break;
                case Command::Tag::ETextureUploadCommand: {
                } break;
                case Command::Tag::ETextureDownloadCommand: {
                } break;
                case Command::Tag::ETextureCopyCommand: {
                } break;
                case Command::Tag::ETextureToBufferCopyCommand: {
                } break;
                case Command::Tag::EAccelBuildCommand: {
                } break;
                case Command::Tag::EMeshBuildCommand: {
                } break;
                case Command::Tag::ECurveBuildCommand: {
                } break;
                case Command::Tag::EProceduralPrimitiveBuildCommand: {
                } break;
                case Command::Tag::EBindlessArrayUpdateCommand: {
                } break;
            }
        }
    }
}
<<<<<<< HEAD
=======
vstd::span<VkDescriptorSet> Shader::allocate_desc_set(VkDescriptorPool pool, vstd::vector<VkDescriptorSet> &descs) {
    VkDescriptorSetAllocateInfo alloc_info{
        .sType = VK_STRUCTURE_TYPE_DESCRIPTOR_SET_ALLOCATE_INFO,
        .descriptorPool = pool,
        .descriptorSetCount = static_cast<uint>(_desc_set_layout.size()),
        .pSetLayouts = _desc_set_layout.data()};
    auto last_size = _desc_set_layout.size();
    descs.push_back_uninitialized(_desc_set_layout.size());
    VK_CHECK_RESULT(
        vkAllocateDescriptorSets(
            device()->logic_device(),
            &alloc_info,
            descs.data() + last_size));
    return vstd::span<VkDescriptorSet>{descs.data() + last_size, _desc_set_layout.size()};
}
void Shader::update_desc_set(
    VkDescriptorSet set,
    vstd::vector<VkWriteDescriptorSet> &write_buffer,
    vstd::vector<VkImageView> &img_view_buffer,
    vstd::span<vstd::variant<BufferView, TexView>> texs) {
    write_buffer.clear();
    write_buffer.reserve(texs.size());
    uint arg_idx = 0;
    VkDescriptorBufferInfo buffer_info;
    VkDescriptorImageInfo image_info;
    auto make_desc = [&]<typename T>(T const &t) {
        auto &v = write_buffer.emplace_back();
        v.sType = VK_STRUCTURE_TYPE_WRITE_DESCRIPTOR_SET;
        v.dstSet = set;
        v.dstBinding = arg_idx;
        v.dstArrayElement = 1;
        v.descriptorCount = 1;
        auto &&b = _binds[arg_idx];

        switch (b.type) {
            case lc::hlsl::ShaderVariableType::ConstantBuffer:
                v.descriptorType = VK_DESCRIPTOR_TYPE_UNIFORM_BUFFER;
                break;
            case lc::hlsl::ShaderVariableType::SRVTextureHeap:
                v.descriptorType = VK_DESCRIPTOR_TYPE_SAMPLED_IMAGE;
                break;
            case lc::hlsl::ShaderVariableType::UAVTextureHeap:
                v.descriptorType = VK_DESCRIPTOR_TYPE_STORAGE_IMAGE;
                break;
            case lc::hlsl::ShaderVariableType::SRVBufferHeap:
                v.descriptorType = VK_DESCRIPTOR_TYPE_STORAGE_BUFFER;
                break;
            case lc::hlsl::ShaderVariableType::UAVBufferHeap:
                v.descriptorType = VK_DESCRIPTOR_TYPE_STORAGE_BUFFER;
                break;
            case lc::hlsl::ShaderVariableType::CBVBufferHeap:
                v.descriptorType = VK_DESCRIPTOR_TYPE_UNIFORM_BUFFER;
                break;
            case lc::hlsl::ShaderVariableType::SamplerHeap:
                v.descriptorType = VK_DESCRIPTOR_TYPE_SAMPLER;
                break;
            case lc::hlsl::ShaderVariableType::StructuredBuffer:
                v.descriptorType = VK_DESCRIPTOR_TYPE_STORAGE_BUFFER;
                break;
            case lc::hlsl::ShaderVariableType::RWStructuredBuffer:
                v.descriptorType = VK_DESCRIPTOR_TYPE_STORAGE_BUFFER;
                break;
            case lc::hlsl::ShaderVariableType::ConstantValue:
                v.descriptorType = VK_DESCRIPTOR_TYPE_UNIFORM_BUFFER;
                break;
        }
        if constexpr (std::is_same_v<T, Argument::Buffer>) {
            buffer_info.buffer = reinterpret_cast<Buffer *>(t.handle)->vk_buffer();
            buffer_info.offset = t.offset;
            buffer_info.range = t.size;
            v.pBufferInfo = &buffer_info;
        }
        if constexpr (std::is_same_v<T, Argument::Texture>) {
            image_info.sampler = nullptr;
            auto &img_view = img_view_buffer.emplace_back();
            auto tex = reinterpret_cast<Texture *>(t.handle);
            VkImageViewCreateInfo img_view_create_info = {
                .sType = VK_STRUCTURE_TYPE_IMAGE_VIEW_CREATE_INFO,
                .flags = 0,
                .image = tex->vk_image(),
                .viewType = [&]() {
                    switch (tex->dimension()) {
                        case 1:
                            return VK_IMAGE_VIEW_TYPE_1D;
                        case 2:
                            return VK_IMAGE_VIEW_TYPE_2D;
                        case 3:
                            return VK_IMAGE_VIEW_TYPE_3D;
                    }
                }(),
                .format = Texture::to_vk_format(tex->format()),
                .subresourceRange = VkImageSubresourceRange{.baseMipLevel = t.level, .levelCount = 1, .baseArrayLayer = 0, .layerCount = 1}};
            VK_CHECK_RESULT(vkCreateImageView(device()->logic_device(), &img_view_create_info, Device::alloc_callbacks(), &img_view));
            image_info.imageView = img_view;
            image_info.imageLayout = tex->layout(t.level);
            v.pImageInfo = &image_info;
        }
        arg_idx++;
    };
    for (auto i : vstd::range(texs.size())) {

        // v.descriptorType = view.index() ==
    }
}
>>>>>>> e85ac232
}// namespace lc::vk<|MERGE_RESOLUTION|>--- conflicted
+++ resolved
@@ -53,15 +53,6 @@
       default_alloc(TEMP_SIZE),
       readback_alloc(TEMP_SIZE) {
 }
-<<<<<<< HEAD
-void CommandBufferState::reset() {
-    upload_alloc.clear();
-    default_alloc.clear();
-    readback_alloc.clear();
-}
-void CommandBuffer::reset() {
-    _state.reset();
-=======
 void CommandBufferState::reset(Device &device) {
     upload_alloc.clear();
     default_alloc.clear();
@@ -75,7 +66,6 @@
 }
 void CommandBuffer::reset() {
     _state->reset(*device());
->>>>>>> e85ac232
     VK_CHECK_RESULT(vkResetCommandBuffer(_cmdbuffer, 0));
 }
 
@@ -308,8 +298,7 @@
         }
     }
 }
-<<<<<<< HEAD
-=======
+
 vstd::span<VkDescriptorSet> Shader::allocate_desc_set(VkDescriptorPool pool, vstd::vector<VkDescriptorSet> &descs) {
     VkDescriptorSetAllocateInfo alloc_info{
         .sType = VK_STRUCTURE_TYPE_DESCRIPTOR_SET_ALLOCATE_INFO,
@@ -414,5 +403,4 @@
         // v.descriptorType = view.index() ==
     }
 }
->>>>>>> e85ac232
 }// namespace lc::vk