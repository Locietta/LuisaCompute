#pragma once
#include "resource.h"
#include <vulkan/vulkan.h>
#include "../common/hlsl/shader_property.h"
#include <luisa/runtime/rhi/argument.h>
#include "buffer.h"
#include "texture.h"
namespace lc::vk {
using namespace luisa::compute;
class Shader : public Resource {
public:
    enum class ShaderTag : uint {
        ComputeShader,
        RasterShader
    };

protected:
    vstd::vector<VkDescriptorSetLayout> _desc_set_layout;
    VkPipelineLayout _pipeline_layout;
    vstd::vector<hlsl::Property> _binds;
    vstd::vector<Argument> _captured;

public:
    auto pipeline_layout() const { return _pipeline_layout; }
    virtual bool serialize_pso(vstd::vector<std::byte> &result) const { return false; }
    auto binds() const { return vstd::span<const hlsl::Property>{_binds}; }
    auto captured() const { return vstd::span<const Argument>{_captured}; }
<<<<<<< HEAD
=======
    auto desc_set_layout() const { return vstd::span{_desc_set_layout}; }
>>>>>>> e85ac232
    Shader(
        Device *device,
        ShaderTag tag,
        vstd::vector<Argument> &&captured,
        vstd::span<hlsl::Property const> binds);
    virtual ~Shader();
    vstd::span<VkDescriptorSet> allocate_desc_set(VkDescriptorPool pool, vstd::vector<VkDescriptorSet> &descs);
    void update_desc_set(
        VkDescriptorSet set,
        vstd::vector<VkWriteDescriptorSet>& write_buffer,
        vstd::vector<VkImageView>& img_view_buffer,
        vstd::span<vstd::variant<BufferView, TexView>> texs);
};
}// namespace lc::vk<|MERGE_RESOLUTION|>--- conflicted
+++ resolved
@@ -25,10 +25,7 @@
     virtual bool serialize_pso(vstd::vector<std::byte> &result) const { return false; }
     auto binds() const { return vstd::span<const hlsl::Property>{_binds}; }
     auto captured() const { return vstd::span<const Argument>{_captured}; }
-<<<<<<< HEAD
-=======
     auto desc_set_layout() const { return vstd::span{_desc_set_layout}; }
->>>>>>> e85ac232
     Shader(
         Device *device,
         ShaderTag tag,
