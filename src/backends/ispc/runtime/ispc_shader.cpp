--- conflicted
+++ resolved
@@ -1,103 +1,97 @@
 #pragma vengine_package ispc_vsproject
 
-#include "ispc_shader.h"
-#include "ispc_codegen.h"
+#include <backends/ispc/runtime/ispc_shader.h>
+#include <backends/ispc/runtime/ispc_codegen.h>
 #include <vstl/file_system.h>
 #include <vstl/MD5.h>
+
+#ifdef LUISA_COMPUTE_ISPC_LLVM_JIT
+#include <backends/ispc/runtime/ispc_jit_module.h>
+#else
+#include <backends/ispc/runtime/ispc_dll_module.h>
+#endif
+
 namespace lc::ispc {
-////////////////////////// Windows use DLL
+
+Shader::Shader(
+    const Context &ctx, Function func)
+    : func(func) {
+
+    // generate code
+    luisa::string source;
+    CodegenUtility::PrintFunction(func, source, func.block_size());
+
+    // TODO: cache
+    auto name = fmt::format("func_{:016x}", func.hash());
+    auto cache_dir_str = ctx.cache_directory().string();
+    auto source_path = ctx.cache_directory() / fmt::format("{}.ispc", name);
+
+    // compile
 #ifdef LUISA_PLATFORM_WINDOWS
-namespace detail {
-static std::string_view FOLDER_NAME = "backends\\ispc_support\\";
-static void GenerateDll(
-    std::string_view code,
-    luisa::string const &fileName,
-    luisa::string const &libName) {
-    //write text
-    luisa::string textName = fileName + ".txt";
+    auto ispc_exe = (ctx.runtime_directory() / "backends" / "ispc_support" / "ispc.exe").string();
+#else
+    luisa::string ispc_exe = "ispc";
+#endif
+
+#ifdef LUISA_COMPUTE_ISPC_LLVM_JIT
+    auto emit_opt = "--emit-llvm";
+    auto object_ext = "bc";
+    auto load_module = [&ctx](const std::filesystem::path &obj_path) noexcept {
+        return JITModule::load(ctx, obj_path);
+    };
+#else
+    auto emit_opt = "--emit-obj";
+    auto object_ext = "obj";
+    auto load_module = [&ctx](const std::filesystem::path &obj_path) noexcept {
+        return DLLModule::load(ctx, obj_path);
+    };
+#endif
+
+    // options
+    auto include_opt = fmt::format(
+        "-I\"{}\"",
+        std::filesystem::canonical(
+            ctx.runtime_directory() / "backends" / "ispc_support")
+            .string());
+    std::array ispc_options{
+        "-woff",
+        "-O3",
+        "--math-lib=fast",
+        "--opt=fast-masked-vload",
+        "--opt=fast-math",
+        "--opt=force-aligned-memory",
+        "--cpu=core-avx2",
+        "--enable-llvm-intrinsics",
+        emit_opt,
+        include_opt.c_str()};
+    luisa::string ispc_opt_string{ispc_options.front()};
+    for (auto o : std::span{ispc_options}.subspan(1u)) {
+        ispc_opt_string.append(" ").append(o);
+    }
+    auto object_path = ctx.cache_directory() / fmt::format("{}.{}", name, object_ext);
+
+    // compile: write source
     {
-        auto f = fopen(textName.c_str(), "wb");
-        if (f) {
-            auto disp = vstd::create_disposer([&] { fclose(f); });
-            fwrite(code.data(), code.size(), 1, f);
-        }
+        std::ofstream src_file{source_path};
+        src_file << source;
     }
-    //compile
-    luisa::string compileCmd(detail::FOLDER_NAME);
-    compileCmd << "ispc.exe -O2 "
-               << textName << " -o " << fileName << ".obj -woff";
-    system(compileCmd.c_str());
-    compileCmd.clear();
-    compileCmd << detail::FOLDER_NAME
-               << "link.exe /DLL /NOLOGO /OUT:"sv
-               << libName
-               << " /DYNAMICBASE \""
-               << detail::FOLDER_NAME
-               << "msvcrt.lib\" /NOENTRY /EXPORT:run /NODEFAULTLIB "sv
-               << fileName
-               << ".obj"sv;
-    system(compileCmd.c_str());
-    remove((fileName + ".obj").c_str());
-    //remove((fileName + ".txt").c_str());
-    remove((fileName + ".exp").c_str());
-    remove((fileName + ".lib").c_str());
-    //link
-}
-static luisa::string CompileCode(std::string_view code) {
-    vstd::MD5 md5(code);
-    luisa::string fileName;
-    fileName << detail::FOLDER_NAME << md5.ToString();
-    constexpr size_t MD5_BASE64_STRLEN = 22;
-    fileName.resize(MD5_BASE64_STRLEN + detail::FOLDER_NAME.size());
-    luisa::string dllName = fileName + ".dll";
-    if (!vstd::FileSystem::IsFileExists(dllName)) {
-        GenerateDll(code, fileName, dllName);
+
+    // compile: generate object
+    auto command = fmt::format(
+        R"({} {} "{}" -o "{}")",
+        ispc_exe, ispc_opt_string, source_path.string(), object_path.string());
+    LUISA_INFO("Compiling ISPC kernel: {}", command);
+    if (auto ret = system(command.c_str()); ret != 0) {
+        LUISA_ERROR_WITH_LOCATION(
+            "Failed to compile ISPC kernel. "
+            "Return code: {}.",
+            ret);
     }
-    return fileName;
-}
-}// namespace detail
-class WinDllExecutable : public IShaderExecutable {
-public:
-    DynamicModule dllModule;
-    using FuncType = void(
-        uint, //blk_cX,
-        uint, //blk_cY,
-        uint, //blk_cZ,
-        uint, // thd_idX,
-        uint, //thd_idY,
-        uint, // thd_idZ,
-        uint64// arg
-    );
-    vstd::funcPtr_t<FuncType> exportFunc;
-    WinDllExecutable(Function func, std::string_view strv)
-        : dllModule(strv) {
-        exportFunc = dllModule.function<FuncType>("run");
-    }
-    void Execute(uint3 const &blockCount, uint3 const &blockSize, void *args) const {
-        exportFunc(
-            blockCount.x,
-            blockCount.y,
-            blockCount.z,
-            blockSize.x,
-            blockSize.y,
-            blockSize.z,
-            (uint64)args);
-    }
-};
-static IShaderExecutable *GetExecutable(Function func) {
-    luisa::string binName;
-    luisa::string result;
-    CodegenUtility::PrintFunction(func, result, func.block_size());
-    binName = detail::CompileCode(result);
-    return new WinDllExecutable(func, binName);
-}
-#else
-////////////////////////// TODO: LLVM backend
-#endif
-Shader::Shader(
-    Function func)
-    : func(func),
-      executable(GetExecutable(func)) {
+
+    // load module
+    executable = load_module(object_path);
+
+    // arguments
     size_t sz = 0;
     for (auto &&i : func.arguments()) {
         varIdToArg.Emplace(i.uid(), sz);
@@ -118,9 +112,8 @@
     auto blockCount = (sz + blockSize - 1u) / blockSize;
     auto totalCount = blockCount.x * blockCount.y * blockCount.z;
     auto sharedCounter = luisa::make_shared<std::atomic_uint>(0u);
-    auto executable = this->executable.get();
     auto handle = tPool->GetParallelTask(
-        [=, vec = std::move(vec)](size_t) {
+        [=, vec = std::move(vec), executable = executable.get()](size_t) noexcept {
             auto &&counter = *sharedCounter;
             for (auto i = counter.fetch_add(1u); i < totalCount; i = counter.fetch_add(1u)) {
                 uint blockIdxZ = i / (blockCount.y * blockCount.x);
@@ -128,21 +121,12 @@
                 uint blockIdxY = i / blockCount.x;
                 i -= blockIdxY * blockCount.x;
                 uint blockIdxX = i;
-<<<<<<< HEAD
-                module.invoke(blockCount, make_uint3(blockIdxX, blockIdxY, blockIdxZ), vec.data());
-=======
-#ifdef LUISA_PLATFORM_WINDOWS
-                static_cast<WinDllExecutable *>(executable)->Execute(blockCount, make_uint3(blockIdxX, blockIdxY, blockIdxZ), vec.data());
-#else
-//LLVM
-#endif
->>>>>>> b6f18428
+                executable->invoke(blockCount, make_uint3(blockIdxX, blockIdxY, blockIdxZ), sz, vec.data());
             }
         },
         std::thread::hardware_concurrency(),
         true);
     handle.Execute();
     return handle;
-    //exportFunc(sz.x, sz.y, sz.z, (uint64)vec.data());
 }
 }// namespace lc::ispc